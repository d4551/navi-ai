--- conflicted
+++ resolved
@@ -30,7 +30,6 @@
       try {
         // Largest Contentful Paint (LCP)
         let pendingLcp = 0;
-<<<<<<< HEAD
       const finalizeLcp = () => {
         if (pendingLcp > 0) {
           this.recordMetric("lcp", Math.round(pendingLcp));
@@ -45,21 +44,6 @@
           pendingLcp = lastEntry.startTime;
         }
       });
-=======
-        const finalizeLcp = () => {
-          if (pendingLcp > 0) {
-            this.recordMetric("lcp", Math.round(pendingLcp));
-          }
-        };
-
-        const lcpObserver = new PerformanceObserver((entryList) => {
-          const entries = entryList.getEntries();
-          const lastEntry = entries[entries.length - 1];
-          if (lastEntry && typeof lastEntry.startTime === "number") {
-            pendingLcp = lastEntry.startTime;
-          }
-        });
->>>>>>> db031f9c
 
       // First Input Delay (FID)
       const fidObserver = new PerformanceObserver((entryList) => {
@@ -69,7 +53,6 @@
         });
       });
 
-<<<<<<< HEAD
       // Cumulative Layout Shift (CLS)
       const clsObserver = new PerformanceObserver((entryList) => {
         const entries = entryList.getEntries();
@@ -87,27 +70,6 @@
                     currentRect: source.currentRect,
                   })) || [],
               });
-=======
-        // Cumulative Layout Shift (CLS)
-        const clsObserver = new PerformanceObserver((entryList) => {
-          const entries = entryList.getEntries();
-          entries.forEach((entry) => {
-            if (!entry.hadRecentInput) {
-              // Log detailed CLS information for debugging
-              if (entry.value > 0.1) {
-                console.debug("CLS Entry details:", {
-                  value: entry.value,
-                  startTime: entry.startTime,
-                  sources:
-                    entry.sources?.map((source) => ({
-                      node: source.node?.tagName || "unknown",
-                      previousRect: source.previousRect,
-                      currentRect: source.currentRect,
-                    })) || [],
-                });
-              }
-              this.recordMetric("cls", entry.value);
->>>>>>> db031f9c
             }
             this.recordMetric("cls", entry.value);
           }
@@ -145,7 +107,6 @@
           this.observers.add(clsObserver);
         }
 
-<<<<<<< HEAD
         // If no entry types are supported, warn once
         if (
           supportedEntryTypes.length === 0 ||
@@ -157,21 +118,6 @@
         }
       } catch (error) {
         logger.warn("Performance Observer not fully supported:", error);
-=======
-          // If no entry types are supported, warn once
-          if (
-            !["largest-contentful-paint", "first-input", "layout-shift"].some(
-              (type) => supportedEntryTypes.includes(type),
-            )
-          ) {
-            logger.warn("No supported performance entry types found");
-          }
-        } catch (_error) {
-          logger.warn("Performance Observer not fully supported:", error);
-        }
-      } catch (_error) {
-        console.warn("Failed to setup performance monitoring:", error);
->>>>>>> db031f9c
       }
     } catch (error) {
       console.warn("Failed to setup performance monitoring:", error);
@@ -211,29 +157,18 @@
   // Check performance thresholds and warn
   checkThresholds(type, value) {
     const thresholds = {
-<<<<<<< HEAD
       lcp: 2500, // 2.5s
       fid: 100, // 100ms
       cls: 0.25, // Increased from 0.1 to 0.25 (Google's "needs improvement" threshold)
       apiCall: 5000, // 5s
       interaction: 500, // 500ms
-=======
-      lcp: 2500, // 2.5 seconds
-      fid: 100,  // 100 milliseconds
-      cls: 0.1   // 0.1 cumulative layout shift
->>>>>>> db031f9c
     };
 
     // Add debouncing for CLS to avoid excessive warnings
     if (type === 'cls') {
       const now = Date.now();
-<<<<<<< HEAD
       if (this.lastClsWarning && (now - this.lastClsWarning) < 5000) {
         return; // Don't warn more than once every 5 seconds
-=======
-      if (this.lastClsWarning && now - this.lastClsWarning < 1000) {
-        return;
->>>>>>> db031f9c
       }
       this.lastClsWarning = now;
     }
