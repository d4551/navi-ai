--- conflicted
+++ resolved
@@ -41,11 +41,7 @@
       "riot-games": {
         id: "riot-games",
         name: "Riot Games",
-<<<<<<< HEAD
         logo: "https://cdn.jsdelivr.net/gh/simple-icons/simple-icons@v9/icons/riotgames.svg",
-=======
-        logo: "https://cdn.riotgames.com/logos/riot-logo.png",
->>>>>>> db031f9c
         logoFallback: "🎮",
         logoColor: "#D32936",
         website: "https://www.riotgames.com",
