/**
 * Comprehensive System Integration Test Suite
 * Tests all major system components and their integrations
 */

import { ai } from '@/shared/ai/canonical'
import { GameStudioService } from '@/services/GameStudioService'
import { GoogleAIStreamingService } from '@/shared/services/GoogleAIStreamingService'
import { databaseService } from '@/shared/services/DatabaseService'
import { unifiedStorage } from '@/utils/storage'
import { logger } from '@/shared/utils/logger'
import { getAppVersion } from './version'

interface TestResult {
  component: string
  test: string
  status: 'passed' | 'failed' | 'warning'
  message: string
  duration: number
  timestamp: Date
}

interface SystemHealthReport {
  overallStatus: 'healthy' | 'degraded' | 'critical'
  totalTests: number
  passedTests: number
  failedTests: number
  warningTests: number
  results: TestResult[]
  systemInfo: {
    userAgent: string
    platform: string
    timestamp: Date
    version: string
  }
}

export class SystemIntegrationTest {
  private static instance: SystemIntegrationTest
  private testResults: TestResult[] = []

  private constructor() {}

  static getInstance(): SystemIntegrationTest {
    if (!SystemIntegrationTest.instance) {
      SystemIntegrationTest.instance = new SystemIntegrationTest()
    }
    return SystemIntegrationTest.instance
  }

  /**
   * Run comprehensive system integration tests
   */
  async runFullSystemTest(): Promise<SystemHealthReport> {
    this.testResults = []
    logger.info('Starting comprehensive system integration test...')

    // Test categories
    await this.testStorageIntegration()
    await this.testDatabaseConnectivity()
    await this.testAIServiceIntegration()
    await this.testGamingStudioServices()
    await this.testMediaStreamingCapabilities()
    await this.testThemeSystem()
    await this.testGamificationSystem()

    return this.generateHealthReport()
  }

  /**
   * Test storage system integration
   */
  private async testStorageIntegration(): Promise<void> {
    const startTime = Date.now()
    
    try {
      // Test basic storage operations
      const testKey = 'system-test-' + Date.now()
      const testData = { test: true, timestamp: new Date() }
      
      await unifiedStorage.set(testKey, testData)
      const retrieved = await unifiedStorage.get(testKey)
      await unifiedStorage.remove(testKey)
      
      if (retrieved && retrieved.test === true) {
        this.addTestResult('Storage', 'Basic CRUD operations', 'passed', 'Storage read/write/delete operations working correctly', startTime)
      } else {
        this.addTestResult('Storage', 'Basic CRUD operations', 'failed', 'Storage operations not working as expected', startTime)
      }
<<<<<<< HEAD
    } catch (error) {
      this.addTestResult('Storage', 'Basic CRUD operations', 'failed', `Storage test failed: ${error}`, startTime)
=======
    } catch (_error) {
      this.addTestResult(
        "Storage",
        "Basic CRUD operations",
        "failed",
        `Storage test failed: ${_error}`,
        startTime,
      );
>>>>>>> db031f9c
    }
  }

  /**
   * Test database connectivity and operations
   */
  private async testDatabaseConnectivity(): Promise<void> {
    const startTime = Date.now()
    
    try {
      // Test database initialization (treat resolve as success)
      await databaseService.initialize()
      this.addTestResult('Database', 'Service initialization', 'passed', 'Database service initialized successfully', startTime)

      // Test data persistence
      const testMessage = {
        id: 'test-' + Date.now(),
        content: 'System integration test message',
        role: 'system' as const,
        timestamp: new Date()
      }

      let messageSaved = false
      try {
        // Some implementations might not return a value; success is no-throw
        await Promise.resolve(databaseService.saveMessage(testMessage) as any)
        messageSaved = true
      } catch (e: any) {
        const msg = String(e?.message || e)
        if (/not implemented/i.test(msg)) {
          this.addTestResult('Database', 'Message persistence', 'warning', 'saveMessage not implemented; skipping persistence check', startTime)
        } else {
          this.addTestResult('Database', 'Message persistence', 'failed', `Message save failed: ${msg}`, startTime)
        }
      }
      if (messageSaved) {
        this.addTestResult('Database', 'Message persistence', 'passed', 'Message saved successfully', startTime)
      }
<<<<<<< HEAD
    } catch (error) {
      this.addTestResult('Database', 'Connectivity test', 'failed', `Database test failed: ${error}`, startTime)
=======
    } catch (_error) {
      this.addTestResult(
        "Database",
        "Connectivity test",
        "failed",
        `Database test failed: ${_error}`,
        startTime,
      );
>>>>>>> db031f9c
    }
  }

  /**
   * Test AI service integration
   */
  private async testAIServiceIntegration(): Promise<void> {
    const startTime = Date.now()
    
    try {
      // Test AI service status
      const aiStatus = ai.getStatus()
      
      if (aiStatus.initialized) {
        this.addTestResult('AI Service', 'Initialization check', 'passed', 'AI service is initialized', startTime)
      } else {
        this.addTestResult('AI Service', 'Initialization check', 'warning', 'AI service not initialized', startTime)
      }

      // Test canonical AI service basic functionality
      const aiConfigStatus = ai.getStatus()
      
      if (aiConfigStatus.availableProviders && aiConfigStatus.availableProviders.length > 0) {
        this.addTestResult('AI Service', 'Provider configuration', 'passed', `${aiConfigStatus.availableProviders.length} AI providers available`, startTime)
      } else {
        this.addTestResult('AI Service', 'Provider configuration', 'failed', 'No AI providers configured', startTime)
      }

      // Test Google AI Streaming Service
      const streamingService = GoogleAIStreamingService.getInstance()
      
      if (streamingService) {
        this.addTestResult('AI Service', 'Streaming service', 'passed', 'Google AI Streaming service accessible', startTime)
      } else {
        this.addTestResult('AI Service', 'Streaming service', 'failed', 'Google AI Streaming service not accessible', startTime)
      }
<<<<<<< HEAD
    } catch (error) {
      this.addTestResult('AI Service', 'Integration test', 'failed', `AI service test failed: ${error}`, startTime)
=======
    } catch (_error) {
      this.addTestResult(
        "AI Service",
        "Integration test",
        "failed",
        `AI service test failed: ${_error}`,
        startTime,
      );
>>>>>>> db031f9c
    }
  }

  /**
   * Test gaming studio services
   */
  private async testGamingStudioServices(): Promise<void> {
    const startTime = Date.now()
    
    try {
      const studioService = GameStudioService.getInstance()
      const studios = await studioService.getStudios({}, 1, 5)
      
      if (studios && Array.isArray(studios.studios) && studios.studios.length > 0) {
        this.addTestResult('Gaming Studios', 'Data retrieval', 'passed', `Retrieved ${studios.studios.length} studios from ${studios.total} total`, startTime)
      } else {
        this.addTestResult('Gaming Studios', 'Data retrieval', 'warning', 'No gaming studios found in database', startTime)
      }

      // Test search functionality
      const searchResults = await studioService.searchStudios('Unity')
      
      if (Array.isArray(searchResults)) {
        this.addTestResult('Gaming Studios', 'Search functionality', 'passed', `Search returned ${searchResults.length} results`, startTime)
      } else {
        this.addTestResult('Gaming Studios', 'Search functionality', 'failed', 'Studio search functionality not working', startTime)
      }
<<<<<<< HEAD
    } catch (error) {
      this.addTestResult('Gaming Studios', 'Service test', 'failed', `Gaming studio service test failed: ${error}`, startTime)
=======
    } catch (_error) {
      this.addTestResult(
        "Gaming Studios",
        "Service test",
        "failed",
        `Gaming studio service test failed: ${_error}`,
        startTime,
      );
>>>>>>> db031f9c
    }
  }

  /**
   * Test media streaming capabilities
   */
  private async testMediaStreamingCapabilities(): Promise<void> {
    const startTime = Date.now()
    
    try {
      // Check browser media support
      const hasMediaDevices = !!(navigator.mediaDevices && navigator.mediaDevices.getUserMedia)
      
      if (hasMediaDevices) {
        this.addTestResult('Media Streaming', 'Browser support', 'passed', 'Browser supports media streaming APIs', startTime)
      } else {
        this.addTestResult('Media Streaming', 'Browser support', 'warning', 'Browser media streaming support limited', startTime)
      }

      // Check screen sharing support
      const hasScreenShare = !!(navigator.mediaDevices && navigator.mediaDevices.getDisplayMedia)
      
      if (hasScreenShare) {
        this.addTestResult('Media Streaming', 'Screen sharing support', 'passed', 'Screen sharing APIs available', startTime)
      } else {
        this.addTestResult('Media Streaming', 'Screen sharing support', 'warning', 'Screen sharing not supported in this browser', startTime)
      }
<<<<<<< HEAD
    } catch (error) {
      this.addTestResult('Media Streaming', 'Capability test', 'failed', `Media streaming test failed: ${error}`, startTime)
=======
    } catch (_error) {
      this.addTestResult(
        "Media Streaming",
        "Capability test",
        "failed",
        `Media streaming test failed: ${_error}`,
        startTime,
      );
>>>>>>> db031f9c
    }
  }

  /**
   * Test theme system
   */
  private async testThemeSystem(): Promise<void> {
    const startTime = Date.now()
    
    try {
      // Check for CSS custom properties
      const computedStyle = getComputedStyle(document.documentElement)
      const primaryColor = computedStyle.getPropertyValue('--color-primary-500')
      
      if (primaryColor && primaryColor.trim()) {
        this.addTestResult('Theme System', 'CSS variables', 'passed', 'Theme system CSS variables are loaded', startTime)
      } else {
        this.addTestResult('Theme System', 'CSS variables', 'warning', 'Some theme CSS variables may not be loaded', startTime)
      }

      // Check theme toggle functionality
      const currentTheme = document.documentElement.getAttribute('data-theme')
      
      if (currentTheme) {
        this.addTestResult('Theme System', 'Theme detection', 'passed', `Current theme: ${currentTheme}`, startTime)
      } else {
        this.addTestResult('Theme System', 'Theme detection', 'warning', 'No theme attribute detected on document', startTime)
      }
<<<<<<< HEAD
    } catch (error) {
      this.addTestResult('Theme System', 'System test', 'failed', `Theme system test failed: ${error}`, startTime)
=======
    } catch (_error) {
      this.addTestResult(
        "Theme System",
        "System test",
        "failed",
        `Theme system test failed: ${_error}`,
        startTime,
      );
>>>>>>> db031f9c
    }
  }

  /**
   * Test gamification system
   */
  private async testGamificationSystem(): Promise<void> {
    const startTime = Date.now()
    
    try {
      // Test user progress data
      const userProgressKey = 'userProgress'
      const userProgress = await unifiedStorage.get(userProgressKey)
      
      if (userProgress && userProgress.level) {
        this.addTestResult('Gamification', 'User progress data', 'passed', `User level ${userProgress.level} found`, startTime)
      } else {
        this.addTestResult('Gamification', 'User progress data', 'warning', 'No user progress data found', startTime)
      }

      // Test achievements data
      const achievementsKey = 'userAchievements'
      const achievements = await unifiedStorage.get(achievementsKey)
      
      if (achievements && Array.isArray(achievements)) {
        this.addTestResult('Gamification', 'Achievements system', 'passed', `${achievements.length} achievements found`, startTime)
      } else {
        this.addTestResult('Gamification', 'Achievements system', 'warning', 'No achievements data found', startTime)
      }
<<<<<<< HEAD
    } catch (error) {
      this.addTestResult('Gamification', 'System test', 'failed', `Gamification system test failed: ${error}`, startTime)
=======
    } catch (_error) {
      this.addTestResult(
        "Gamification",
        "System test",
        "failed",
        `Gamification system test failed: ${_error}`,
        startTime,
      );
>>>>>>> db031f9c
    }
  }

  /**
   * Add a test result to the collection
   */
  private addTestResult(component: string, test: string, status: 'passed' | 'failed' | 'warning', message: string, startTime: number): void {
    const duration = Date.now() - startTime
    
    this.testResults.push({
      component,
      test,
      status,
      message,
      duration,
      timestamp: new Date()
    })

    // Log the result
    const logLevel = status === 'failed' ? 'error' : status === 'warning' ? 'warn' : 'info'
    logger[logLevel](`[System Test] ${component} - ${test}: ${message} (${duration}ms)`)
  }

  /**
   * Generate comprehensive health report
   */
  private generateHealthReport(): SystemHealthReport {
    const totalTests = this.testResults.length
    const passedTests = this.testResults.filter(r => r.status === 'passed').length
    const failedTests = this.testResults.filter(r => r.status === 'failed').length
    const warningTests = this.testResults.filter(r => r.status === 'warning').length

    let overallStatus: 'healthy' | 'degraded' | 'critical'

    if (failedTests === 0 && warningTests <= totalTests * 0.1) {
      overallStatus = 'healthy'
    } else if (failedTests <= totalTests * 0.2) {
      overallStatus = 'degraded'
    } else {
      overallStatus = 'critical'
    }

    const report: SystemHealthReport = {
      overallStatus,
      totalTests,
      passedTests,
      failedTests,
      warningTests,
      results: this.testResults,
      systemInfo: {
        userAgent: navigator.userAgent,
        platform: navigator.platform,
        timestamp: new Date(),
        version: getAppVersion()
      }
    }

    logger.info(`System Integration Test Complete: ${overallStatus.toUpperCase()} (${passedTests}/${totalTests} passed)`)
    
    return report
  }

  /**
   * Run a quick health check (subset of full test)
   */
  async runQuickHealthCheck(): Promise<{ status: 'healthy' | 'degraded' | 'critical', message: string }> {
    const startTime = Date.now()
    
    try {
      // Quick tests for critical systems
      const aiStatus = ai.getStatus()
      const hasStorage = !!unifiedStorage
      const hasTheme = !!getComputedStyle(document.documentElement).getPropertyValue('--color-primary-500')
      
      const criticalIssues: string[] = []
      
      if (!aiStatus.initialized) criticalIssues.push('AI service not initialized')
      if (!hasStorage) criticalIssues.push('Storage system unavailable')
      if (!hasTheme) criticalIssues.push('Theme system not loaded')
      
      const duration = Date.now() - startTime
      
      if (criticalIssues.length === 0) {
        return {
          status: 'healthy',
          message: `All critical systems operational (${duration}ms)`
        }
      } else if (criticalIssues.length <= 1) {
        return {
          status: 'degraded',
          message: `Minor issues detected: ${criticalIssues.join(', ')} (${duration}ms)`
        }
      } else {
        return {
          status: 'critical',
          message: `Critical issues detected: ${criticalIssues.join(', ')} (${duration}ms)`
        }
      }
    } catch (_error) {
      return {
<<<<<<< HEAD
        status: 'critical',
        message: `Health check failed: ${error}`
      }
=======
        status: "critical",
        message: `Health check failed: ${_error}`,
      };
>>>>>>> db031f9c
    }
  }

  /**
   * Get system performance metrics
   */
  getPerformanceMetrics() {
    const performanceData = {
      memory: (performance as any).memory ? {
        used: Math.round(((performance as any).memory.usedJSHeapSize / 1024 / 1024) * 100) / 100,
        total: Math.round(((performance as any).memory.totalJSHeapSize / 1024 / 1024) * 100) / 100,
        limit: Math.round(((performance as any).memory.jsHeapSizeLimit / 1024 / 1024) * 100) / 100
      } : null,
      timing: performance.timing ? {
        pageLoad: performance.timing.loadEventEnd - performance.timing.navigationStart,
        domReady: performance.timing.domContentLoadedEventEnd - performance.timing.navigationStart,
        firstPaint: (performance as any).getEntriesByType ? 
          (performance as any).getEntriesByType('paint').find((entry: any) => entry.name === 'first-contentful-paint')?.startTime : null
      } : null,
      connection: (navigator as any).connection ? {
        type: (navigator as any).connection.effectiveType,
        downlink: (navigator as any).connection.downlink,
        rtt: (navigator as any).connection.rtt
      } : null
    }

    return performanceData
  }
}

// Export singleton instance
export const systemIntegrationTest = SystemIntegrationTest.getInstance()<|MERGE_RESOLUTION|>--- conflicted
+++ resolved
@@ -87,19 +87,8 @@
       } else {
         this.addTestResult('Storage', 'Basic CRUD operations', 'failed', 'Storage operations not working as expected', startTime)
       }
-<<<<<<< HEAD
     } catch (error) {
       this.addTestResult('Storage', 'Basic CRUD operations', 'failed', `Storage test failed: ${error}`, startTime)
-=======
-    } catch (_error) {
-      this.addTestResult(
-        "Storage",
-        "Basic CRUD operations",
-        "failed",
-        `Storage test failed: ${_error}`,
-        startTime,
-      );
->>>>>>> db031f9c
     }
   }
 
@@ -138,19 +127,8 @@
       if (messageSaved) {
         this.addTestResult('Database', 'Message persistence', 'passed', 'Message saved successfully', startTime)
       }
-<<<<<<< HEAD
     } catch (error) {
       this.addTestResult('Database', 'Connectivity test', 'failed', `Database test failed: ${error}`, startTime)
-=======
-    } catch (_error) {
-      this.addTestResult(
-        "Database",
-        "Connectivity test",
-        "failed",
-        `Database test failed: ${_error}`,
-        startTime,
-      );
->>>>>>> db031f9c
     }
   }
 
@@ -187,19 +165,8 @@
       } else {
         this.addTestResult('AI Service', 'Streaming service', 'failed', 'Google AI Streaming service not accessible', startTime)
       }
-<<<<<<< HEAD
     } catch (error) {
       this.addTestResult('AI Service', 'Integration test', 'failed', `AI service test failed: ${error}`, startTime)
-=======
-    } catch (_error) {
-      this.addTestResult(
-        "AI Service",
-        "Integration test",
-        "failed",
-        `AI service test failed: ${_error}`,
-        startTime,
-      );
->>>>>>> db031f9c
     }
   }
 
@@ -227,19 +194,8 @@
       } else {
         this.addTestResult('Gaming Studios', 'Search functionality', 'failed', 'Studio search functionality not working', startTime)
       }
-<<<<<<< HEAD
     } catch (error) {
       this.addTestResult('Gaming Studios', 'Service test', 'failed', `Gaming studio service test failed: ${error}`, startTime)
-=======
-    } catch (_error) {
-      this.addTestResult(
-        "Gaming Studios",
-        "Service test",
-        "failed",
-        `Gaming studio service test failed: ${_error}`,
-        startTime,
-      );
->>>>>>> db031f9c
     }
   }
 
@@ -267,19 +223,8 @@
       } else {
         this.addTestResult('Media Streaming', 'Screen sharing support', 'warning', 'Screen sharing not supported in this browser', startTime)
       }
-<<<<<<< HEAD
     } catch (error) {
       this.addTestResult('Media Streaming', 'Capability test', 'failed', `Media streaming test failed: ${error}`, startTime)
-=======
-    } catch (_error) {
-      this.addTestResult(
-        "Media Streaming",
-        "Capability test",
-        "failed",
-        `Media streaming test failed: ${_error}`,
-        startTime,
-      );
->>>>>>> db031f9c
     }
   }
 
@@ -308,19 +253,8 @@
       } else {
         this.addTestResult('Theme System', 'Theme detection', 'warning', 'No theme attribute detected on document', startTime)
       }
-<<<<<<< HEAD
     } catch (error) {
       this.addTestResult('Theme System', 'System test', 'failed', `Theme system test failed: ${error}`, startTime)
-=======
-    } catch (_error) {
-      this.addTestResult(
-        "Theme System",
-        "System test",
-        "failed",
-        `Theme system test failed: ${_error}`,
-        startTime,
-      );
->>>>>>> db031f9c
     }
   }
 
@@ -350,19 +284,8 @@
       } else {
         this.addTestResult('Gamification', 'Achievements system', 'warning', 'No achievements data found', startTime)
       }
-<<<<<<< HEAD
     } catch (error) {
       this.addTestResult('Gamification', 'System test', 'failed', `Gamification system test failed: ${error}`, startTime)
-=======
-    } catch (_error) {
-      this.addTestResult(
-        "Gamification",
-        "System test",
-        "failed",
-        `Gamification system test failed: ${_error}`,
-        startTime,
-      );
->>>>>>> db031f9c
     }
   }
 
@@ -463,15 +386,9 @@
       }
     } catch (_error) {
       return {
-<<<<<<< HEAD
         status: 'critical',
         message: `Health check failed: ${error}`
       }
-=======
-        status: "critical",
-        message: `Health check failed: ${_error}`,
-      };
->>>>>>> db031f9c
     }
   }
 
