// Font Integration Utility - Ensures Electrolize font loads properly across all components
// Provides fallback mechanisms and font loading verification

export const FONTS = {
  primary: 'Electrolize',
  secondary: 'Inter', 
  gaming: 'Orbitron',
  mono: 'JetBrains Mono',
  fallback: 'system-ui, -apple-system, BlinkMacSystemFont, "Segoe UI", "Helvetica Neue", Arial, sans-serif',
  monoFallback: '"Fira Code", "SF Mono", Monaco, Consolas, "Liberation Mono", monospace'
};

// Font stack builder
export const createFontStack = (primary = FONTS.primary, fallback = FONTS.fallback) => {
  return `"${primary}", ${fallback}`;
};

// Check if a font is loaded
export const isFontLoaded = (fontFamily) => {
  if (typeof window === 'undefined' || !window.document || !window.document.fonts) {
    return false;
  }
  
  try {
    return window.document.fonts.check(`16px "${fontFamily}"`);
  } catch (_e) {
    console.warn(`Font check failed for ${fontFamily}:`, e);
    return false;
  }
};

// Load font with verification
export const loadFont = async (fontFamily, fontUrl) => {
  if (typeof window === 'undefined') {
    return false;
  }

  // Check if already loaded
  if (isFontLoaded(fontFamily)) {
    return true;
  }

  try {
    // Load via FontFace API if available
    if (window.FontFace && fontUrl) {
      const font = new window.FontFace(fontFamily, `url(${fontUrl})`);
      await font.load();
      window.document.fonts.add(font);
      return true;
    }

    // Fallback to link injection (skip if already loaded in index.html to prevent CORB)
    if (fontUrl && !document.querySelector(`link[href*="${fontFamily.toLowerCase()}"]`) && !document.querySelector('link[href*="fonts.googleapis.com"]')) {
      const link = document.createElement('link');
      link.href = fontUrl;
      link.rel = 'stylesheet';
      link.crossOrigin = 'anonymous'; // Add crossorigin for CORS compliance
      // Font loaded successfully (could emit event if needed)
      link.onerror = () => console.warn(`Failed to load font ${fontFamily}`);
      document.head.appendChild(link);
      
      // Wait for font to be available
      return new Promise((resolve) => {
        const checkFont = setInterval(() => {
          if (isFontLoaded(fontFamily)) {
            clearInterval(checkFont);
            resolve(true);
          }
        }, 100);
        
        // Timeout after 5 seconds
        setTimeout(() => {
          clearInterval(checkFont);
          resolve(false);
        }, 5000);
      });
    }

    return false;
  } catch (_error) {
    console.warn(`Error loading font ${fontFamily}:`, error);
    return false;
  }
};

// Initialize all gaming fonts
export const initializeGamingFonts = async () => {
  // Mark initialization to avoid duplicate runs
  try {
    if (typeof window !== 'undefined') {
      window.__gamingFontsInit = true;
    }
  } catch {}

  const fontsToLoad = [FONTS.primary, FONTS.secondary, FONTS.gaming, FONTS.mono];
  const loadPromises = [];
  
  // Check each font and create load promises
  fontsToLoad.forEach(fontName => {
    if (!isFontLoaded(fontName)) {
      const promise = new Promise((resolve) => {
        let attempts = 0;
        const maxAttempts = 20; // Reduced to 2 seconds for faster fallback
        
        const checkFont = setInterval(() => {
          attempts++;
          if (isFontLoaded(fontName)) {
            clearInterval(checkFont);
            // Font loaded successfully
            resolve(true);
          } else if (attempts >= maxAttempts) {
            clearInterval(checkFont);
            console.warn(`${fontName} font failed to load within timeout, using fallback`);
            resolve(false);
          }
        }, 100);
        
        // Also try to preload the font if not available
        if (document.fonts && document.fonts.load) {
          document.fonts.load(`16px "${fontName}"`).catch(() => {
            // Font failed to preload, but we'll continue with the interval check
          });
        }
      });
      loadPromises.push(promise);
    }
  });
  
  try {
    // Wait for all fonts to load or timeout (with shorter timeout)
<<<<<<< HEAD
    const results = await Promise.allSettled(loadPromises.map(p => 
      Promise.race([
        p,
        new Promise(resolve => setTimeout(() => resolve(false), 2000)) // 2s total timeout
      ])
    ));
    const allLoaded = results.every(result => result.status === 'fulfilled' && result.value === true);
    
=======
    const results = await Promise.allSettled(
      loadPromises.map((p) =>
        Promise.race([
          p,
          new Promise((resolve) => setTimeout(() => resolve(false), 2000)),
        ]),
      ),
    );
    const allLoaded = results.every(
      (_result) => result.status === "fulfilled" && result.value === true,
    );

>>>>>>> db031f9c
    // Set up CSS custom properties for all font stacks
    document.documentElement.style.setProperty('--font-primary', `"${FONTS.primary}", "${FONTS.secondary}", ${FONTS.fallback}`);
    document.documentElement.style.setProperty('--font-secondary', `"${FONTS.secondary}", "${FONTS.primary}", ${FONTS.fallback}`);
    document.documentElement.style.setProperty('--font-gaming', `"${FONTS.gaming}", "${FONTS.primary}", ${FONTS.fallback}`);
    document.documentElement.style.setProperty('--font-mono', `"${FONTS.mono}", ${FONTS.monoFallback}`);
    document.documentElement.style.setProperty('--font-display', `"${FONTS.primary}", "${FONTS.secondary}", ${FONTS.fallback}`);
    
    // Add font-loaded class for CSS targeting
    document.documentElement.classList.add('fonts-loaded');
    
    // Log font loading results
    const loadedFonts = fontsToLoad.filter(font => isFontLoaded(font))
    const failedFonts = fontsToLoad.filter(font => !isFontLoaded(font))
    
    if (failedFonts.length > 0) {
      // Some fonts failed to load, using fallbacks
      console.warn('Some fonts failed to load:', { failed: failedFonts, loaded: loadedFonts });
    } else {
      // All gaming fonts loaded successfully
    }

    // Emit custom event for components to update
    window.dispatchEvent(new CustomEvent('gaming-fonts-loaded', { 
      detail: { 
        allLoaded,
        loadedFonts,
        failedFonts
      }
    }));
    
    return allLoaded;
<<<<<<< HEAD
  } catch (error) {
    console.warn('Error initializing gaming fonts:', error);
=======
  } catch (_error) {
    console.warn("Error initializing gaming fonts:", error);
>>>>>>> db031f9c
    return false;
  }
};

// Legacy function for backward compatibility
export const initializeElectrolizeFont = initializeGamingFonts;

// Font verification utility for components
export const useElectrolizeFont = () => {
  const fontStack = createFontStack();
  const isLoaded = isFontLoaded(FONTS.primary);
  
  return {
    fontFamily: fontStack,
    isLoaded,
    primaryFont: FONTS.primary,
    fallbackFont: FONTS.fallback,
    verify: () => isFontLoaded(FONTS.primary)
  };
};

// CSS utility class generator
export const generateFontClasses = () => {
  const styles = document.createElement('style');
  styles.id = 'gaming-font-utilities';
  styles.textContent = `
    /* Gaming Font Stack Classes */
    .font-primary, .electrolize-font {
      font-family: "${FONTS.primary}", "${FONTS.secondary}", ${FONTS.fallback} !important;
    }
    
    .font-secondary {
      font-family: "${FONTS.secondary}", "${FONTS.primary}", ${FONTS.fallback} !important;
    }
    
    .font-gaming {
      font-family: "${FONTS.gaming}", "${FONTS.primary}", ${FONTS.fallback} !important;
    }
    
    .font-mono {
      font-family: "${FONTS.mono}", ${FONTS.monoFallback} !important;
    }
    
    /* Component-specific font applications */
    .electrolize-headings h1, .electrolize-headings h2, .electrolize-headings h3,
    .electrolize-headings h4, .electrolize-headings h5, .electrolize-headings h6 {
      font-family: "${FONTS.primary}", "${FONTS.secondary}", ${FONTS.fallback} !important;
    }
    
    .electrolize-buttons button, .electrolize-buttons .btn,
    .gaming-buttons button, .gaming-buttons .btn {
      font-family: "${FONTS.primary}", "${FONTS.secondary}", ${FONTS.fallback} !important;
    }
    
    .electrolize-inputs input, .electrolize-inputs textarea, .electrolize-inputs select {
      font-family: "${FONTS.primary}", "${FONTS.secondary}", ${FONTS.fallback} !important;
    }
    
    /* Gaming-specific elements */
    .xp-system, .achievement, .gaming-card, .gaming-nav,
    .level-indicator, .progress-indicator {
      font-family: "${FONTS.gaming}", "${FONTS.primary}", ${FONTS.fallback} !important;
    }
    
    /* Code and monospace elements */
    .code-block, .terminal, .console, .debug-info {
      font-family: "${FONTS.mono}", ${FONTS.monoFallback} !important;
    }
    
    /* Ensure all UI framework components use gaming fonts */
    .mui-btn, .mui-textfield, .mui-card, .mui-loading-text,
    .v-btn, .v-text-field, .v-card, .v-app-bar,
    .unified-btn, .unified-card, .unified-input {
      font-family: "${FONTS.primary}", "${FONTS.secondary}", ${FONTS.fallback} !important;
    }
    
    /* Font loading states */
    .fonts-loaded .font-loading-hidden {
      visibility: visible;
    }
    
    .font-loading-hidden {
      visibility: hidden;
    }
    
    /* Font display optimization */
    @font-face {
      font-family: '${FONTS.primary}';
      font-display: swap;
    }
    
    @font-face {
      font-family: '${FONTS.secondary}';
      font-display: swap;
    }
    
    @font-face {
      font-family: '${FONTS.gaming}';
      font-display: swap;
    }
    
    @font-face {
      font-family: '${FONTS.mono}';
      font-display: swap;
    }
  `;
  
  // Remove existing styles if they exist
  const existing = document.getElementById('gaming-font-utilities');
  if (existing) {
    existing.remove();
  }
  
  document.head.appendChild(styles);
};

// Auto-initialize on import
if (typeof window !== 'undefined') {
  // Skip if already initialized by application bootstrap
  if (window.__gamingFontsInit) {
    // Ensure classes exist at least once
    if (!document.getElementById('gaming-font-utilities')) {
      try { generateFontClasses(); } catch {}
    }
  } else {
    // Use document.fonts ready API if available for better timing
    if (document.fonts && document.fonts.ready) {
      document.fonts.ready.then(() => {
        generateFontClasses();
        initializeElectrolizeFont();
      }).catch(() => {
        // Fallback if fonts.ready fails
        setTimeout(() => {
          generateFontClasses();
          initializeElectrolizeFont();
<<<<<<< HEAD
        }, 1000);
      });
=======
        })
        .catch(() => {
          // Fallback if fonts.ready fails
          setTimeout(() => {
            generateFontClasses();
            initializeElectrolizeFont();
          }, 100);
        });
>>>>>>> db031f9c
    } else {
      // Fallback for browsers without document.fonts.ready
      // Listen for DOM ready to ensure proper initialization
      if (document.readyState === 'loading') {
        document.addEventListener('DOMContentLoaded', () => {
          setTimeout(() => {
            generateFontClasses();
            initializeElectrolizeFont();
<<<<<<< HEAD
          }, 500);
=======
          }, 100);
>>>>>>> db031f9c
        });
      } else {
        setTimeout(() => {
          generateFontClasses();
          initializeElectrolizeFont();
        }, 500);
      }
    }
  }
}

export default {
  FONTS,
  createFontStack,
  isFontLoaded,
  loadFont,
  initializeElectrolizeFont,
  useElectrolizeFont,
  generateFontClasses
};<|MERGE_RESOLUTION|>--- conflicted
+++ resolved
@@ -128,7 +128,6 @@
   
   try {
     // Wait for all fonts to load or timeout (with shorter timeout)
-<<<<<<< HEAD
     const results = await Promise.allSettled(loadPromises.map(p => 
       Promise.race([
         p,
@@ -137,20 +136,6 @@
     ));
     const allLoaded = results.every(result => result.status === 'fulfilled' && result.value === true);
     
-=======
-    const results = await Promise.allSettled(
-      loadPromises.map((p) =>
-        Promise.race([
-          p,
-          new Promise((resolve) => setTimeout(() => resolve(false), 2000)),
-        ]),
-      ),
-    );
-    const allLoaded = results.every(
-      (_result) => result.status === "fulfilled" && result.value === true,
-    );
-
->>>>>>> db031f9c
     // Set up CSS custom properties for all font stacks
     document.documentElement.style.setProperty('--font-primary', `"${FONTS.primary}", "${FONTS.secondary}", ${FONTS.fallback}`);
     document.documentElement.style.setProperty('--font-secondary', `"${FONTS.secondary}", "${FONTS.primary}", ${FONTS.fallback}`);
@@ -182,13 +167,8 @@
     }));
     
     return allLoaded;
-<<<<<<< HEAD
   } catch (error) {
     console.warn('Error initializing gaming fonts:', error);
-=======
-  } catch (_error) {
-    console.warn("Error initializing gaming fonts:", error);
->>>>>>> db031f9c
     return false;
   }
 };
@@ -324,19 +304,8 @@
         setTimeout(() => {
           generateFontClasses();
           initializeElectrolizeFont();
-<<<<<<< HEAD
         }, 1000);
       });
-=======
-        })
-        .catch(() => {
-          // Fallback if fonts.ready fails
-          setTimeout(() => {
-            generateFontClasses();
-            initializeElectrolizeFont();
-          }, 100);
-        });
->>>>>>> db031f9c
     } else {
       // Fallback for browsers without document.fonts.ready
       // Listen for DOM ready to ensure proper initialization
@@ -345,11 +314,7 @@
           setTimeout(() => {
             generateFontClasses();
             initializeElectrolizeFont();
-<<<<<<< HEAD
           }, 500);
-=======
-          }, 100);
->>>>>>> db031f9c
         });
       } else {
         setTimeout(() => {
