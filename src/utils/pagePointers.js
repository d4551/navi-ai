--- conflicted
+++ resolved
@@ -338,16 +338,8 @@
           await serviceRegistry.loadService(serviceName, `@/services/${serviceName}`);
           return true;
         }
-<<<<<<< HEAD
       } catch (error) {
         logger.warn(`Failed to initialize service '${serviceName}' for page '${pageKey}':`, error);
-=======
-      } catch (_error) {
-        logger.warn(
-          `Failed to initialize service '${serviceName}' for page '${pageKey}':`,
-          error,
-        );
->>>>>>> db031f9c
         return false;
       }
     });
@@ -396,13 +388,8 @@
 if (typeof window !== 'undefined') {
   // Delay preloading to avoid blocking initial render
   setTimeout(() => {
-<<<<<<< HEAD
     pagePointerManager.preloadComponents().catch(error => {
       logger.debug('Component preloading failed (non-critical):', error);
-=======
-    pagePointerManager.preloadComponents().catch((_error) => {
-      logger.debug("Component preloading failed (non-critical):", error);
->>>>>>> db031f9c
     });
   }, 2000);
 }
