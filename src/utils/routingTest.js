// Routing Test Utility - Validates all routes and page pointers
// Tests routing functionality and ensures all links work correctly

import { pagePointerManager, ROUTE_TO_COMPONENT, PAGE_METADATA } from './pagePointers';
import { serviceRegistry, gamingStudioService } from '@/shared/services';
import { logger } from '@/shared/utils/logger';

class RoutingTestSuite {
  constructor() {
    this.testResults = {
      routeTests: [],
      componentTests: [],
      serviceTests: [],
      summary: {
        totalRoutes: 0,
        validRoutes: 0,
        totalComponents: 0,
        validComponents: 0,
        totalServices: 0,
        validServices: 0
      }
    };
  }

  // Run complete routing test suite
  async runAllTests() {
    logger.info('Starting comprehensive routing test suite...');
    
    try {
      await this.testRouteToComponentMapping();
      await this.testComponentLoading();
      await this.testServiceIntegration();
      await this.testPageMetadata();
      
      this.generateTestReport();
      return this.testResults;
<<<<<<< HEAD
    } catch (error) {
      logger.error('Routing test suite failed:', error);
=======
    } catch (_error) {
      logger.error("Routing test suite failed:", error);
>>>>>>> db031f9c
      throw error;
    }
  }

  // Test route to component mapping
  async testRouteToComponentMapping() {
    logger.info('Testing route to component mappings...');
    
    for (const [route, componentKey] of Object.entries(ROUTE_TO_COMPONENT)) {
      const testResult = {
        route,
        componentKey,
        status: 'pending',
        error: null
      };

      try {
        const component = await pagePointerManager.getPageComponent(componentKey);
        if (component) {
          testResult.status = 'success';
          logger.debug(`✓ Route ${route} -> ${componentKey} [SUCCESS]`);
        } else {
          testResult.status = 'failed';
          testResult.error = 'Component returned null';
          logger.warn(`✗ Route ${route} -> ${componentKey} [FAILED: No component]`);
        }
<<<<<<< HEAD
      } catch (error) {
        testResult.status = 'error';
=======
      } catch (_error) {
        testResult.status = "error";
>>>>>>> db031f9c
        testResult.error = error.message;
        logger.error(`✗ Route ${route} -> ${componentKey} [ERROR: ${error.message}]`);
      }

      this.testResults.routeTests.push(testResult);
      this.testResults.summary.totalRoutes++;
      if (testResult.status === 'success') {
        this.testResults.summary.validRoutes++;
      }
    }
  }

  // Test component loading directly
  async testComponentLoading() {
    logger.info('Testing direct component loading...');
    
    const validation = await pagePointerManager.validateAllPointers();
    
    // Process valid components
    validation.valid.forEach(componentKey => {
      this.testResults.componentTests.push({
        componentKey,
        status: 'success',
        error: null
      });
      this.testResults.summary.validComponents++;
    });

    // Process invalid components
<<<<<<< HEAD
    validation.invalid.forEach(componentKey => {
      const errorInfo = validation.errors.find(e => e.pageKey === componentKey);
=======
    validation.invalid.forEach((componentKey) => {
      const errorInfo = validation.errors.find(
        (_e) => e.pageKey === componentKey,
      );
>>>>>>> db031f9c
      this.testResults.componentTests.push({
        componentKey,
        status: 'failed',
        error: errorInfo?.error || 'Unknown error'
      });
      logger.error(`✗ Component ${componentKey} [FAILED: ${errorInfo?.error}]`);
    });

    this.testResults.summary.totalComponents = validation.valid.length + validation.invalid.length;
    logger.info(`Component loading test completed: ${validation.valid.length}/${this.testResults.summary.totalComponents} valid`);
  }

  // Test service integration
  async testServiceIntegration() {
    logger.info('Testing service integration...');

    // Test gaming studio service
    await this.testGamingStudioService();

    // Test service registry
    await this.testServiceRegistry();
  }

  async testGamingStudioService() {
    const testResult = {
      service: 'gamingStudios',
      tests: []
    };

    // Test initialization
    try {
      const initialized = await gamingStudioService.initialize();
      testResult.tests.push({
        test: 'initialization',
        status: initialized ? 'success' : 'failed',
        error: initialized ? null : 'Service failed to initialize'
      });
    } catch (_error) {
      testResult.tests.push({
        test: 'initialization',
        status: 'error',
        error: error.message
      });
    }

    // Test basic functionality
    try {
      const studios = await gamingStudioService.getAllStudios();
      testResult.tests.push({
        test: 'getAllStudios',
        status: studios && Object.keys(studios).length > 0 ? 'success' : 'failed',
        error: studios ? null : 'No studios returned'
      });
    } catch (_error) {
      testResult.tests.push({
        test: 'getAllStudios',
        status: 'error',
        error: error.message
      });
    }

    // Test search functionality
    try {
      const searchResults = await gamingStudioService.searchStudios({ name: 'test' });
      testResult.tests.push({
        test: 'searchStudios',
        status: Array.isArray(searchResults) ? 'success' : 'failed',
        error: Array.isArray(searchResults) ? null : 'Search did not return array'
      });
    } catch (_error) {
      testResult.tests.push({
        test: 'searchStudios',
        status: 'error',
        error: error.message
      });
    }

    this.testResults.serviceTests.push(testResult);
    this.testResults.summary.totalServices++;
    
    const successfulTests = testResult.tests.filter(t => t.status === 'success').length;
    if (successfulTests === testResult.tests.length) {
      this.testResults.summary.validServices++;
    }

    logger.info(`Gaming Studio Service test: ${successfulTests}/${testResult.tests.length} tests passed`);
  }

  async testServiceRegistry() {
    const testResult = {
      service: 'serviceRegistry',
      tests: []
    };

    // Test service listing
    try {
      const services = serviceRegistry.listServices();
      testResult.tests.push({
        test: 'listServices',
        status: Array.isArray(services) ? 'success' : 'failed',
        error: Array.isArray(services) ? null : 'Service list not returned as array'
      });
    } catch (_error) {
      testResult.tests.push({
        test: 'listServices',
        status: 'error',
        error: error.message
      });
    }

    // Test service checking
    try {
      const hasLogger = serviceRegistry.hasService('logger');
      testResult.tests.push({
        test: 'hasService',
        status: typeof hasLogger === 'boolean' ? 'success' : 'failed',
        error: typeof hasLogger === 'boolean' ? null : 'hasService did not return boolean'
      });
    } catch (_error) {
      testResult.tests.push({
        test: 'hasService',
        status: 'error',
        error: error.message
      });
    }

    this.testResults.serviceTests.push(testResult);
    this.testResults.summary.totalServices++;
    
    const successfulTests = testResult.tests.filter(t => t.status === 'success').length;
    if (successfulTests === testResult.tests.length) {
      this.testResults.summary.validServices++;
    }

    logger.info(`Service Registry test: ${successfulTests}/${testResult.tests.length} tests passed`);
  }

  // Test page metadata
  async testPageMetadata() {
    logger.info('Testing page metadata...');
    
    for (const [componentKey, metadata] of Object.entries(PAGE_METADATA)) {
      if (!metadata.title || !metadata.icon) {
        logger.warn(`✗ Metadata incomplete for ${componentKey}: missing title or icon`);
      } else {
        logger.debug(`✓ Metadata valid for ${componentKey}`);
      }

      // Test service dependencies
      if (metadata.services) {
        for (const serviceName of metadata.services) {
          try {
            if (serviceName === 'gamingStudios') {
              await gamingStudioService.initialize();
            } else if (!serviceRegistry.hasService(serviceName)) {
              logger.warn(`✗ Service '${serviceName}' required by ${componentKey} is not available`);
            }
<<<<<<< HEAD
          } catch (error) {
            logger.warn(`✗ Failed to verify service '${serviceName}' for ${componentKey}:`, error.message);
=======
          } catch (_error) {
            logger.warn(
              `✗ Failed to verify service '${serviceName}' for ${componentKey}:`,
              error.message,
            );
>>>>>>> db031f9c
          }
        }
      }
    }
  }

  // Generate comprehensive test report
  generateTestReport() {
    const { summary } = this.testResults;
    
    logger.info('=== ROUTING TEST SUITE RESULTS ===');
    logger.info(`Routes: ${summary.validRoutes}/${summary.totalRoutes} valid`);
    logger.info(`Components: ${summary.validComponents}/${summary.totalComponents} valid`);
    logger.info(`Services: ${summary.validServices}/${summary.totalServices} valid`);
    
    const overallScore = (
      (summary.validRoutes / Math.max(summary.totalRoutes, 1) +
       summary.validComponents / Math.max(summary.totalComponents, 1) +
       summary.validServices / Math.max(summary.totalServices, 1)) / 3 * 100
    ).toFixed(1);
    
    logger.info(`Overall Score: ${overallScore}%`);
    
    // Log failures
    const failedRoutes = this.testResults.routeTests.filter(t => t.status !== 'success');
    const failedComponents = this.testResults.componentTests.filter(t => t.status !== 'success');
    
    if (failedRoutes.length > 0) {
      logger.warn('Failed Routes:');
      failedRoutes.forEach(r => logger.warn(`  ${r.route} -> ${r.componentKey}: ${r.error}`));
    }
    
    if (failedComponents.length > 0) {
      logger.warn('Failed Components:');
      failedComponents.forEach(c => logger.warn(`  ${c.componentKey}: ${c.error}`));
    }

    logger.info('=== END TEST RESULTS ===');
  }

  // Quick health check for production
  async quickHealthCheck() {
    try {
      // Test essential routes
      const essentialRoutes = ['/', '/jobs', '/resume', '/settings'];
      let healthyRoutes = 0;

      for (const route of essentialRoutes) {
        try {
          await pagePointerManager.getComponentByRoute(route);
          healthyRoutes++;
        } catch (_error) {
          logger.warn(`Health check failed for route ${route}:`, error.message);
        }
      }

      // Test gaming studio service
      let serviceHealthy = false;
      try {
        await gamingStudioService.initialize();
        serviceHealthy = true;
<<<<<<< HEAD
      } catch (error) {
        logger.warn('Gaming studio service health check failed:', error.message);
=======
      } catch (_error) {
        logger.warn(
          "Gaming studio service health check failed:",
          error.message,
        );
>>>>>>> db031f9c
      }

      const healthScore = ((healthyRoutes / essentialRoutes.length + (serviceHealthy ? 1 : 0)) / 2 * 100);
      
      return {
        healthy: healthScore >= 75,
        score: healthScore,
        routesHealthy: healthyRoutes,
        totalRoutes: essentialRoutes.length,
        servicesHealthy: serviceHealthy ? 1 : 0,
        totalServices: 1
      };
<<<<<<< HEAD
    } catch (error) {
      logger.error('Health check failed:', error);
=======
    } catch (_error) {
      logger.error("Health check failed:", error);
>>>>>>> db031f9c
      return {
        healthy: false,
        score: 0,
        error: error.message
      };
    }
  }
}

// Create singleton instance
export const routingTestSuite = new RoutingTestSuite();

// Helper functions
export const runRoutingTests = () => routingTestSuite.runAllTests();
export const quickHealthCheck = () => routingTestSuite.quickHealthCheck();

// Auto-run health check in development
if (typeof window !== 'undefined' && import.meta.env.DEV) {
  setTimeout(async () => {
    try {
      const health = await quickHealthCheck();
      if (health.healthy) {
        logger.info(`✓ Routing system health check passed (${health.score.toFixed(1)}%)`);
      } else {
        logger.warn(`✗ Routing system health check failed (${health.score.toFixed(1)}%)`);
      }
<<<<<<< HEAD
    } catch (error) {
      logger.debug('Routing health check failed (non-critical):', error);
=======
    } catch (_error) {
      logger.debug("Routing health check failed (non-critical):", error);
>>>>>>> db031f9c
    }
  }, 3000);
}

export default routingTestSuite;<|MERGE_RESOLUTION|>--- conflicted
+++ resolved
@@ -34,13 +34,8 @@
       
       this.generateTestReport();
       return this.testResults;
-<<<<<<< HEAD
     } catch (error) {
       logger.error('Routing test suite failed:', error);
-=======
-    } catch (_error) {
-      logger.error("Routing test suite failed:", error);
->>>>>>> db031f9c
       throw error;
     }
   }
@@ -67,13 +62,8 @@
           testResult.error = 'Component returned null';
           logger.warn(`✗ Route ${route} -> ${componentKey} [FAILED: No component]`);
         }
-<<<<<<< HEAD
       } catch (error) {
         testResult.status = 'error';
-=======
-      } catch (_error) {
-        testResult.status = "error";
->>>>>>> db031f9c
         testResult.error = error.message;
         logger.error(`✗ Route ${route} -> ${componentKey} [ERROR: ${error.message}]`);
       }
@@ -103,15 +93,8 @@
     });
 
     // Process invalid components
-<<<<<<< HEAD
     validation.invalid.forEach(componentKey => {
       const errorInfo = validation.errors.find(e => e.pageKey === componentKey);
-=======
-    validation.invalid.forEach((componentKey) => {
-      const errorInfo = validation.errors.find(
-        (_e) => e.pageKey === componentKey,
-      );
->>>>>>> db031f9c
       this.testResults.componentTests.push({
         componentKey,
         status: 'failed',
@@ -269,16 +252,8 @@
             } else if (!serviceRegistry.hasService(serviceName)) {
               logger.warn(`✗ Service '${serviceName}' required by ${componentKey} is not available`);
             }
-<<<<<<< HEAD
           } catch (error) {
             logger.warn(`✗ Failed to verify service '${serviceName}' for ${componentKey}:`, error.message);
-=======
-          } catch (_error) {
-            logger.warn(
-              `✗ Failed to verify service '${serviceName}' for ${componentKey}:`,
-              error.message,
-            );
->>>>>>> db031f9c
           }
         }
       }
@@ -340,16 +315,8 @@
       try {
         await gamingStudioService.initialize();
         serviceHealthy = true;
-<<<<<<< HEAD
       } catch (error) {
         logger.warn('Gaming studio service health check failed:', error.message);
-=======
-      } catch (_error) {
-        logger.warn(
-          "Gaming studio service health check failed:",
-          error.message,
-        );
->>>>>>> db031f9c
       }
 
       const healthScore = ((healthyRoutes / essentialRoutes.length + (serviceHealthy ? 1 : 0)) / 2 * 100);
@@ -362,13 +329,8 @@
         servicesHealthy: serviceHealthy ? 1 : 0,
         totalServices: 1
       };
-<<<<<<< HEAD
     } catch (error) {
       logger.error('Health check failed:', error);
-=======
-    } catch (_error) {
-      logger.error("Health check failed:", error);
->>>>>>> db031f9c
       return {
         healthy: false,
         score: 0,
@@ -395,13 +357,8 @@
       } else {
         logger.warn(`✗ Routing system health check failed (${health.score.toFixed(1)}%)`);
       }
-<<<<<<< HEAD
     } catch (error) {
       logger.debug('Routing health check failed (non-critical):', error);
-=======
-    } catch (_error) {
-      logger.debug("Routing health check failed (non-critical):", error);
->>>>>>> db031f9c
     }
   }, 3000);
 }
