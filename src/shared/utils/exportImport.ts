--- conflicted
+++ resolved
@@ -197,17 +197,10 @@
       ...data,
       metadata: {
         appVersion: getAppVersion(),
-<<<<<<< HEAD
         platform: typeof window !== 'undefined' ? 'web' : 'electron',
         totalItems: this.countItems(data),
         ...data.metadata
       }
-=======
-        platform: typeof window !== "undefined" ? "web" : "electron",
-        totalItems: this.countItems(_data),
-        ...data.metadata,
-      },
->>>>>>> db031f9c
     };
 
     return exportData;
@@ -238,13 +231,8 @@
   }
 
   static downloadExport(data: NaviExportData, filename?: string): void {
-<<<<<<< HEAD
     const { blob, filename: finalFilename } = this.exportToBlob(data, filename);
     
-=======
-    const { blob, filename: finalFilename } = this.exportToBlob(_data, filename);
-
->>>>>>> db031f9c
     const url = URL.createObjectURL(blob);
     const a = document.createElement('a');
     a.href = url;
@@ -293,20 +281,12 @@
       
       logger.info('Import file validated successfully');
       return { success: true, data: validation.data };
-<<<<<<< HEAD
       
     } catch (error) {
       logger.error('Import failed:', error);
       return { 
         success: false, 
         error: error instanceof Error ? error.message : 'Unknown import error' 
-=======
-    } catch (_error) {
-      logger.error("Import failed:", error);
-      return {
-        success: false,
-        error: error instanceof Error ? error.message : "Unknown import error",
->>>>>>> db031f9c
       };
     }
   }
@@ -324,18 +304,11 @@
       }
       
       return { success: true, data: validation.data };
-<<<<<<< HEAD
       
     } catch (error) {
       return { 
         success: false, 
         error: error instanceof Error ? error.message : 'Invalid JSON format' 
-=======
-    } catch (_error) {
-      return {
-        success: false,
-        error: error instanceof Error ? error.message : "Invalid JSON format",
->>>>>>> db031f9c
       };
     }
   }
@@ -343,13 +316,8 @@
   private static readFileAsText(file: File): Promise<string> {
     return new Promise((resolve, reject) => {
       const reader = new FileReader();
-<<<<<<< HEAD
       reader.onload = (e) => resolve(e.target?.result as string);
       reader.onerror = () => reject(new Error('Failed to read file'));
-=======
-      reader.onload = (_e) => resolve(e.target?.result as string);
-      reader.onerror = () => reject(new Error("Failed to read file"));
->>>>>>> db031f9c
       reader.readAsText(file);
     });
   }
