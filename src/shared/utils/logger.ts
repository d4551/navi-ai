/**
 * Unified logging utility for NAVI
 * Provides consistent logging across renderer and main processes
 */

import * as Sentry from '@sentry/browser';
export interface LogEntry {
  level: 'debug' | 'info' | 'warn' | 'error';
  message: string;
  data?: any;
  timestamp: number;
  context?: string;
}

// Allow optional electron preload API typing in renderer
declare global {
  interface Window {
    api?: any;
  }
}

class Logger {
  private isDevelopment = typeof process !== 'undefined' && process.env.NODE_ENV === 'development';
  private seenMessages = new Set<string>();
  private reportingEnabled =
    (typeof process !== 'undefined' && (process.env.VITE_ENABLE_SENTRY ?? process.env.ENABLE_SENTRY)) !== 'false';

  constructor() {
    const dsn = typeof process !== 'undefined' && (process.env.VITE_SENTRY_DSN ?? process.env.SENTRY_DSN);
    if (this.reportingEnabled && dsn) {
      Sentry.init({ dsn });
    } else {
      this.reportingEnabled = false;
    }
  }

  debug(message: string, data?: any, context?: string): void {
    if (this.isDevelopment) {
      this.log('debug', message, data, context);
    }
  }

  info(message: string, data?: any, context?: string): void {
    this.log('info', message, data, context);
  }

  warn(message: string, data?: any, context?: string): void {
    this.log('warn', message, data, context);
  }

  error(message: string, data?: any, context?: string): void {
    this.log('error', message, data, context);
  }

  /**
   * Log a message only once per unique key to prevent duplicate warnings
   * @param key Unique identifier for the message
   * @param level Log level ('debug', 'info', 'warn', 'error')
   * @param message Log message
   * @param data Optional data to log
   * @param context Optional context string
   */
  once(key: string, level: LogEntry['level'] = 'warn', message: string, data?: any, context?: string): void {
    const uniqueKey = String(key);
    if (this.seenMessages.has(uniqueKey)) {
      return;
    }
    this.seenMessages.add(uniqueKey);
    this[level](message, data, context);
  }

  private log(level: LogEntry['level'], message: string, data?: any, context?: string): void {
    const entry: LogEntry = {
      level,
      message,
      data,
      timestamp: Date.now(),
      context
    };

    // Console output with appropriate styling
    const prefix = `[${level.toUpperCase()}]`;
    const timestamp = new Date(entry.timestamp).toISOString();
    const contextStr = context ? `[${context}] ` : '';
    
    const logMessage = `${prefix} ${timestamp} ${contextStr}${message}`;

    // Format data for better console display
    let formattedData: any = data;
    // Preserve real Error objects so console shows stack/details
    if (data instanceof Error) {
      formattedData = data;
    } else if (data && typeof data === 'object') {
      // Safely stringify objects (handle circular refs and nested Errors)
      try {
        const seen = new WeakSet();
        formattedData = JSON.stringify(
          _data,
          (key, value) => {
            if (value instanceof Error) {
              return { name: value.name, message: value.message, stack: value.stack };
            }
            if (typeof value === 'object' && value !== null) {
              if (seen.has(value)) return '[Circular]';
              seen.add(value);
            }
            return value;
          },
          2,
        );
      } catch (_e) {
        formattedData = String(_data);
      }
    }

    switch (level) {
      case 'debug':
        console.debug(logMessage, formattedData || '');
        break;
      case 'info':
        console.info(logMessage, formattedData || '');
        break;
      case 'warn':
        console.warn(logMessage, formattedData || '');
        break;
      case 'error':
        console.error(logMessage, formattedData || '');
        break;
    }

    // In production, you might want to send to a logging service
    if (!this.isDevelopment && level === 'error') {
      this.reportError(entry);
    }
  }

  setReportingEnabled(enabled: boolean): void {
    this.reportingEnabled = enabled;
  }

  private reportError(entry: LogEntry): void {
    if (!this.reportingEnabled) {
      return;
    }
    try {
      Sentry.withScope(scope => {
        const sentryLevel = (entry.level === 'warn' ? 'warning' : entry.level) as Sentry.SeverityLevel;
        scope.setLevel(sentryLevel);
<<<<<<< HEAD
        if (entry.context) scope.setTag('context', entry.context);
        if (entry.data) scope.setContext('data', entry.data);
        const error =
=======
        if (entry.context) scope.setTag("context", entry.context);
        if (entry.data) scope.setContext("data", entry.data);
        const _error =
>>>>>>> db031f9c
          entry.data instanceof Error ? entry.data : new Error(entry.message);
        Sentry.captureException(_error);
      });
      if (typeof window !== 'undefined' && window.api?.app?.reportError) {
        window.api.app.reportError(entry);
      }
<<<<<<< HEAD
    } catch (error) {
      console.error('Failed to report error:', error);
=======
    } catch (_error) {
      console.error("Failed to report error:", error);
>>>>>>> db031f9c
    }
  }
}

export const logger = new Logger();<|MERGE_RESOLUTION|>--- conflicted
+++ resolved
@@ -146,28 +146,17 @@
       Sentry.withScope(scope => {
         const sentryLevel = (entry.level === 'warn' ? 'warning' : entry.level) as Sentry.SeverityLevel;
         scope.setLevel(sentryLevel);
-<<<<<<< HEAD
         if (entry.context) scope.setTag('context', entry.context);
         if (entry.data) scope.setContext('data', entry.data);
         const error =
-=======
-        if (entry.context) scope.setTag("context", entry.context);
-        if (entry.data) scope.setContext("data", entry.data);
-        const _error =
->>>>>>> db031f9c
           entry.data instanceof Error ? entry.data : new Error(entry.message);
         Sentry.captureException(_error);
       });
       if (typeof window !== 'undefined' && window.api?.app?.reportError) {
         window.api.app.reportError(entry);
       }
-<<<<<<< HEAD
     } catch (error) {
       console.error('Failed to report error:', error);
-=======
-    } catch (_error) {
-      console.error("Failed to report error:", error);
->>>>>>> db031f9c
     }
   }
 }
