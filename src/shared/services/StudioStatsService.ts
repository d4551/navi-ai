--- conflicted
+++ resolved
@@ -75,16 +75,7 @@
           return persisted.data;
         }
       }
-<<<<<<< HEAD
     } catch (e) { logger.warn('StudioStatsService persisted get failed', (e as Error).message); }
-=======
-    } catch (_e) {
-      logger.warn(
-        "StudioStatsService persisted get failed",
-        (e as Error).message,
-      );
-    }
->>>>>>> db031f9c
 
   const stats: Partial<GameStudio['externalStats']> = { sources: [] };
 
@@ -107,13 +98,7 @@
             }
         }
       }
-<<<<<<< HEAD
     } catch (e) { logger.warn('CheapShark stats failed', studio.id, (e as Error).message); }
-=======
-    } catch (_e) {
-      logger.warn("CheapShark stats failed", studio.id, (e as Error).message);
-    }
->>>>>>> db031f9c
 
   // RAWG publishers lookup if API key provided
     try {
@@ -127,13 +112,7 @@
           stats.sources!.push('rawg');
         }
       }
-<<<<<<< HEAD
     } catch (e) { logger.warn('RAWG stats failed', studio.id, (e as Error).message); }
-=======
-    } catch (_e) {
-      logger.warn("RAWG stats failed", studio.id, (e as Error).message);
-    }
->>>>>>> db031f9c
 
     // Steam sample apps: look up real AppIDs for known game titles
     try {
@@ -154,13 +133,8 @@
         (stats as any).steamAppSample = details;
         (stats.sources as string[]).push('steam');
       }
-<<<<<<< HEAD
     } catch (e) {
       logger.warn('Steam lookup failed', studio.id, (e as Error).message);
-=======
-    } catch (_e) {
-      logger.warn("Steam lookup failed", studio.id, (e as Error).message);
->>>>>>> db031f9c
     }
 
     stats.lastUpdated = new Date().toISOString();
@@ -169,16 +143,7 @@
     try {
       // @ts-ignore
       window.electronAPI?.studios?.setStats(studio.id, stats);
-<<<<<<< HEAD
     } catch (e) { logger.warn('StudioStatsService persisted set failed', (e as Error).message); }
-=======
-    } catch (_e) {
-      logger.warn(
-        "StudioStatsService persisted set failed",
-        (e as Error).message,
-      );
-    }
->>>>>>> db031f9c
     return stats;
   }
 }
@@ -191,13 +156,8 @@
       // stale -> refresh in background (do not await)
       StudioStatsService.fetchForStudio(studio).then(fresh => { studio.externalStats = fresh; });
     }
-<<<<<<< HEAD
   } catch (e) {
     logger.warn('ensureStudioStats failed', studio.id, (e as Error).message);
-=======
-  } catch (_e) {
-    logger.warn("ensureStudioStats failed", studio.id, (e as Error).message);
->>>>>>> db031f9c
   }
   return studio.externalStats;
 }