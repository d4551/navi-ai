--- conflicted
+++ resolved
@@ -120,13 +120,8 @@
     } catch (error: any) {
       this.genAI = null;
       this.initialized = false;
-<<<<<<< HEAD
       const readableError = this.parseError(error);
       logger.error('Failed to initialize CanonicalAIClient:', readableError);
-=======
-      const readableError = this.parseError(_error);
-      logger.error("Failed to initialize CanonicalAIClient:", readableError);
->>>>>>> db031f9c
       throw new Error(`AI initialization failed: ${readableError.message}`);
     }
   }
@@ -183,13 +178,8 @@
 
       return text;
     } catch (error: any) {
-<<<<<<< HEAD
       const readableError = this.parseError(error);
       logger.error('Text generation failed:', readableError);
-=======
-      const readableError = this.parseError(_error);
-      logger.error("Text generation failed:", readableError);
->>>>>>> db031f9c
       throw new Error(`AI generation failed: ${readableError.message}`);
     }
   }
@@ -244,13 +234,8 @@
 
       return fullResponse;
     } catch (error: any) {
-<<<<<<< HEAD
       const readableError = this.parseError(error);
       logger.error('Streaming failed:', readableError);
-=======
-      const readableError = this.parseError(_error);
-      logger.error("Streaming failed:", readableError);
->>>>>>> db031f9c
       callbacks?.onError?.(readableError);
       request.onError?.(readableError);
       throw readableError;
@@ -281,13 +266,8 @@
       logger.info('Chat session started');
       return this.currentSession;
     } catch (error: any) {
-<<<<<<< HEAD
       const readableError = this.parseError(error);
       logger.error('Failed to start chat session:', readableError);
-=======
-      const readableError = this.parseError(_error);
-      logger.error("Failed to start chat session:", readableError);
->>>>>>> db031f9c
       throw readableError;
     }
   }
@@ -306,13 +286,8 @@
       logger.debug('Chat message sent and responded');
       return response;
     } catch (error: any) {
-<<<<<<< HEAD
       const readableError = this.parseError(error);
       logger.error('Chat message failed:', readableError);
-=======
-      const readableError = this.parseError(_error);
-      logger.error("Chat message failed:", readableError);
->>>>>>> db031f9c
       throw readableError;
     }
   }
@@ -390,13 +365,8 @@
         confidence: 0.95 // Gemini doesn't provide confidence scores
       };
     } catch (error: any) {
-<<<<<<< HEAD
       const readableError = this.parseError(error);
       logger.error('Audio transcription failed:', readableError);
-=======
-      const readableError = this.parseError(_error);
-      logger.error("Audio transcription failed:", readableError);
->>>>>>> db031f9c
       throw readableError;
     }
   }
@@ -430,13 +400,8 @@
 
       return result.response.text();
     } catch (error: any) {
-<<<<<<< HEAD
       const readableError = this.parseError(error);
       logger.error('Image analysis failed:', readableError);
-=======
-      const readableError = this.parseError(_error);
-      logger.error("Image analysis failed:", readableError);
->>>>>>> db031f9c
       throw readableError;
     }
   }
@@ -498,13 +463,8 @@
     realTimeConfig?: any;
   }): Promise<boolean> {
     // Initialize core client
-<<<<<<< HEAD
     const success = await this.initialize(config);
     
-=======
-    const success = await this.initialize(_config);
-
->>>>>>> db031f9c
     if (!success || !config.enableRealTime) {
       return success;
     }
@@ -531,14 +491,9 @@
       logger.info('Real-time capabilities initialized successfully');
       
       return true;
-<<<<<<< HEAD
     } catch (error) {
       logger.error('Failed to initialize real-time capabilities:', error);
       // Continue with basic functionality even if real-time fails
-=======
-    } catch (_error) {
-      logger.error("Failed to initialize real-time capabilities:", error);
->>>>>>> db031f9c
       return success;
     }
   }
@@ -598,20 +553,11 @@
           stream: false,
           conversationId: this.currentSession ? `chat-${Date.now()}` : undefined
         };
-<<<<<<< HEAD
 
       } catch (error) {
         lastError = error as Error;
         logger.warn(`Enhanced generation attempt ${attempt + 1} failed:`, error);
         
-=======
-      } catch (_error) {
-        lastError = error as Error;
-        logger.warn(
-          _error,
-        );
-
->>>>>>> db031f9c
         if (attempt < retries) {
           // Wait before retry with exponential backoff
           await new Promise(resolve => setTimeout(resolve, Math.pow(2, attempt) * 1000));
@@ -670,20 +616,10 @@
         try {
           const realTimeService = RealTimeMultiTurnService.getInstance();
           await realTimeService.sendAudioData(input.audio);
-<<<<<<< HEAD
           processedInputs.push('audio');
           capabilities.push('audio');
         } catch (error) {
           logger.warn('Audio processing failed, continuing without audio:', error);
-=======
-          processedInputs.push("audio");
-          capabilities.push("audio");
-        } catch (_error) {
-          logger.warn(
-            "Audio processing failed, continuing without audio:",
-            error,
-          );
->>>>>>> db031f9c
         }
       }
 
@@ -693,20 +629,10 @@
         try {
           const multimodalService = MultimodalLiveService.getInstance();
           // This would need additional implementation for video frame capture
-<<<<<<< HEAD
           processedInputs.push('video');
           capabilities.push('video');
         } catch (error) {
           logger.warn('Video processing failed, continuing without video:', error);
-=======
-          processedInputs.push("video");
-          capabilities.push("video");
-        } catch (_error) {
-          logger.warn(
-            "Video processing failed, continuing without video:",
-            error,
-          );
->>>>>>> db031f9c
         }
       }
 
@@ -727,14 +653,9 @@
         processedInputs,
         capabilities
       };
-<<<<<<< HEAD
 
     } catch (error) {
       logger.error('Multimodal processing failed:', error);
-=======
-    } catch (_error) {
-      logger.error("Multimodal processing failed:", error);
->>>>>>> db031f9c
       throw error;
     }
   }
@@ -786,14 +707,9 @@
           onError: callbacks.onError
         });
       }
-<<<<<<< HEAD
 
     } catch (error) {
       logger.error('Enhanced streaming failed:', error);
-=======
-    } catch (_error) {
-      logger.error("Enhanced streaming failed:", error);
->>>>>>> db031f9c
       callbacks.onError?.(error as Error);
       throw error;
     }
@@ -858,17 +774,10 @@
       
       this.isMultimodalEnabled = false;
       this.currentConfig = null;
-<<<<<<< HEAD
       
       logger.info('Enhanced cleanup completed');
     } catch (error) {
       logger.error('Enhanced cleanup error:', error);
-=======
-
-      logger.info("Enhanced cleanup completed");
-    } catch (_error) {
-      logger.error("Enhanced cleanup error:", error);
->>>>>>> db031f9c
       // Continue with basic cleanup even if enhanced cleanup fails
       this.cleanup();
     }
@@ -882,13 +791,8 @@
       return error;
     }
 
-<<<<<<< HEAD
     if (typeof error === 'string') {
       return new Error(error);
-=======
-    if (typeof error === "string") {
-      return new Error(_error);
->>>>>>> db031f9c
     }
 
     // Handle Google AI API specific errors
@@ -919,12 +823,8 @@
 
     const basePrompt = basePrompts[contentType] || basePrompts.general;
 
-<<<<<<< HEAD
     if (Object.keys(context).length > 0) {
       const contextStr = Object.entries(context)
-=======
-      const contextStr = Object.entries(_context)
->>>>>>> db031f9c
         .map(([key, value]) => `${key}: ${JSON.stringify(value)}`)
         .join('\n');
       return `${basePrompt}\n\nContext:\n${contextStr}`;
@@ -958,16 +858,8 @@
   try {
     await canonicalAIClient.initialize(apiKey);
     return { success: true };
-<<<<<<< HEAD
   } catch (error) {
     return { success: false, error: error instanceof Error ? error.message : 'Unknown error' };
-=======
-  } catch (_error) {
-    return {
-      success: false,
-      error: error instanceof Error ? error.message : "Unknown error",
-    };
->>>>>>> db031f9c
   }
 }
 
