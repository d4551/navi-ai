// Based on Google's Multimodal Live API Client
import { Content, GenerativeContentBlob, Part } from "@google/generative-ai";
import { EventEmitter } from "eventemitter3";

// --- Type Definitions ---
export type StreamingLog = {
  date: Date;
  type: string;
  message: any;
  count?: number;
};

export interface LiveConfig {
  model: string;
  systemInstruction?: Content;
  generationConfig?: {
    temperature?: number | null;
    topP?: number | null;
    topK?: number | null;
    candidateCount?: number | null;
    maxOutputTokens?: number | null;
    stopSequences?: string[] | null;
    responseModalities?: ("TEXT" | "AUDIO")[];
  };
  tools?: any[];
}

export interface MultimodalLiveAPIClientConnection {
  url?: string;
  apiKey: string;
}

export interface SetupMessage {
  setup: LiveConfig;
}

export interface SetupCompleteMessage {
  setupComplete: {};
}

export interface BidiGenerateContentClientContent {
  clientContent: {
    turns: Content[];
    turnComplete?: boolean;
  };
}

export type ClientContentMessage = BidiGenerateContentClientContent;

export type RealtimeInputMessage = {
  realtimeInput: {
    mediaChunks: {
      mimeType: string;
      data: string;
    }[];
  };
};

export type ToolResponseMessage = {
  toolResponse: any;
};

export type LiveOutgoingMessage =
    | SetupMessage
    | ClientContentMessage
    | RealtimeInputMessage
    | ToolResponseMessage;

export type LiveIncomingMessage =
    | ServerContentMessage
    | ToolCallMessage
    | ToolCallCancellationMessage
    | SetupCompleteMessage;

export type ServerContent = Interrupted | TurnComplete | ModelTurn;

export interface Interrupted {
  interrupted: {};
}

export interface TurnComplete {
  turnComplete: {};
}

export interface ModelTurn{
  modelTurn: {
    parts: Part[]
  }
}

export interface ServerContentMessage {
  serverContent: ServerContent;
}

export interface ToolCallMessage {
  toolCall: ToolCall;
}

export interface ToolCallCancellationMessage{
  toolCallCancellation: ToolCallCancellation;
}

export interface ToolCall {
  functionCalls: FunctionCall[];
}

export type FunctionCall = {
  id: string;
  name: string;
  args: string;
}

export interface ToolCallCancellation{
  ids: string[]
}

// Type Guards
export function isSetupCompleteMessage(msg: any): msg is SetupCompleteMessage {
  return typeof msg === 'object' && msg !== null && typeof msg.setupComplete === 'object' && msg.setupComplete !== null;
}

export function isServerContentMessage(msg: any): msg is ServerContentMessage {
  return typeof msg === 'object' && msg !== null && typeof msg.serverContent === 'object' && msg.serverContent !==null;
}

export function isClientContentMessage(msg: any): msg is ClientContentMessage {
  return typeof msg === 'object' && msg !== null && typeof msg.clientContent === 'object' && msg.clientContent !== null;
}

export function isToolResponseMessage(msg: any): msg is ToolResponseMessage {
  return typeof msg === 'object' && msg !== null && typeof msg.toolResponse === 'object' && msg.toolResponse !== null;
}

export function isToolCallMessage(msg: any): msg is ToolCallMessage {
  return typeof msg === 'object' && msg !== null && typeof msg.toolCall === 'object' && msg.toolCall !== null;
}

export function isToolCallCancellationMessage(msg: any): msg is ToolCallCancellationMessage {
  return typeof msg === 'object' && msg !== null && typeof msg.toolCallCancellation === 'object' && msg.toolCallCancellation !==null;
}

export function isInterrupted(content: ServerContent): content is Interrupted {
  return typeof content === 'object' && content !== null && typeof (content as any).interrupted === 'object' && (content as any).interrupted !== null;
}

export function isTurnComplete(content: ServerContent): content is TurnComplete {
  return typeof content === 'object' && content !== null &&  typeof (content as any).turnComplete === 'object'  && (content as any).turnComplete !== null;
}

export function isModelTurn(content: ServerContent): content is ModelTurn {
  return typeof content === 'object' && content !== null && typeof (content as any).modelTurn === 'object' && (content as any).modelTurn !== null;
}

// Event Types
interface MultimodalLiveClientEventTypes {
  open: () => void;
  log: (_log: StreamingLog) => void;
  close: (_event: Event) => void;
  audio: (_data: ArrayBuffer) => void;
  content: (_data: ServerContent) => void;
  textcontent: (_data: ServerContent) => void;
  interrupted: () => void;
  setupcomplete: () => void;
  turncomplete: () => void;
  toolcall: (_toolCall: ToolCall) => void;
  toolcallcancellation: (_toolcallCancellation: ToolCallCancellation) => void;
}

export class MultimodalLiveClient extends EventEmitter<MultimodalLiveClientEventTypes> {
  public ws: WebSocket | null = null;
  protected config: LiveConfig | null = null;
  public url: string = "";

  public getConfig() {
    return { ...this.config };
  }

  constructor({ url, apiKey }: MultimodalLiveAPIClientConnection) {
    super();
    url =
        url ||
        `wss://generativelanguage.googleapis.com/ws/google.ai.generativelanguage.v1alpha.GenerativeService.BidiGenerateContent`;
    url += `?key=${apiKey}`;
    this.url = url;
  }

  // Unified log method
  log(log: StreamingLog) {
    this.emit("log", log);
  }

  async connect(config: LiveConfig): Promise<boolean> {
    // Ensure generationConfig and responseModalities are set correctly
    if (!config.generationConfig) {
      config.generationConfig = {};
    }
    if (!config.generationConfig.responseModalities) {
      config.generationConfig.responseModalities = ["TEXT", "AUDIO"];
    } else if (!Array.isArray(config.generationConfig.responseModalities)) {
      config.generationConfig.responseModalities = [config.generationConfig.responseModalities];
    }

    this.config = config;
    const ws = new WebSocket(this.url);
    this.ws = ws;

    return new Promise((resolve, reject) => {
      const onError = (_ev: Event) => {
        this.disconnect();
        const message = `Could not connect to "${this.url}"`;
        this.log({type: `server.error`, message, date: new Date()});
        reject(new Error(message));
      };
      ws.addEventListener("error", onError);

      ws.addEventListener("open", () => {
        if (!this.config) {
          reject(new Error("Invalid config sent to `connect(_config)`"));
          return;
        }
        this.log({type: `client.open`, message: `connected to socket`, date: new Date()});
        this.emit("open");

        const setupMessage: SetupMessage = {
          setup: this.config,
        };
        this._sendDirect(setupMessage);
        this.log({type: "client.send", message: "setup", date: new Date()});

        ws.removeEventListener("error", onError);

        ws.addEventListener("message", (ev: any) => {
          const processMessage = async () => {
            try {
              const raw = ev?.data ?? ev;
              let message: any = null;
              if (typeof raw === 'string') {
                message = JSON.parse(raw);
              } else if (raw instanceof Blob) {
                const text = await raw.text();
                message = JSON.parse(text);
              } else if (raw instanceof ArrayBuffer) {
                const text = new TextDecoder().decode(new Uint8Array(raw));
                message = JSON.parse(text);
              } else if (typeof raw === 'object') {
                // Some environments may already deliver parsed objects
                message = raw;
              }
              this.log({type: "server.message", message: message, date: new Date()});
            
            // Handle different message types
            if (isSetupCompleteMessage(message)) {
              this.emit("setupcomplete");
            } else if (isServerContentMessage(message)) {
              const serverContent = message.serverContent;
              this.emit("content", serverContent);
              
              if (isInterrupted(serverContent)) {
                this.emit("interrupted");
              } else if (isTurnComplete(serverContent)) {
                this.emit("turncomplete");
              } else if (isModelTurn(serverContent)) {
                // Check for audio data in model turn
                for (const part of serverContent.modelTurn.parts) {
                  if (part.inlineData && part.inlineData.mimeType === 'audio/pcm') {
                    // Convert base64 audio data to ArrayBuffer
                    const binaryString = atob(part.inlineData.data);
                    const bytes = new Uint8Array(binaryString.length);
                    for (let i = 0; i < binaryString.length; i++) {
                      bytes[i] = binaryString.charCodeAt(i);
                    }
                    this.emit("audio", bytes.buffer);
                  }
                }
              }
              } else if (isToolCallMessage(message)) {
                this.emit("toolcall", message.toolCall);
              } else if (isToolCallCancellationMessage(message)) {
                this.emit("toolcallcancellation", message.toolCallCancellation);
              }
<<<<<<< HEAD
            } catch (error) {
              this.log({type: "server.error", message: `Failed to parse message: ${error}`, date: new Date()});
=======
            } catch (_error) {
              this.log({
                type: "server.error",
                message: `Failed to parse message: ${_error}`,
                date: new Date(),
              });
>>>>>>> db031f9c
            }
          };
          // Fire and forget; errors are logged internally
          processMessage();
        });

        ws.addEventListener("close", (ev: any) => {
          this.disconnect();
          let reason = ev.reason || "No reason provided";
          this.log({type: `server.close`, message: `disconnected ${reason ? `with reason: ${reason}` : ``}`,date: new Date()});
          this.emit("close", ev);
        });
        resolve(true);
      });
    });
  }

  disconnect(ws?: WebSocket) {
    if ((!ws || this.ws === ws) && this.ws) {
      this.ws.close();
      this.ws = null;
      this.log({type: "client.close", message: `Disconnected`, date: new Date()});
      return true;
    }
    return false;
  }

  sendRealtimeInput(chunks: GenerativeContentBlob[]) {
    const data: RealtimeInputMessage = {
      realtimeInput: {
        mediaChunks: chunks
      }
    };
<<<<<<< HEAD
    this._sendDirect(data);
    this.log({type: `client.realtimeInput`, message: `media chunks: ${chunks.length}`, date: new Date()});
=======
    this._sendDirect(_data);
    this.log({
      type: `client.realtimeInput`,
      message: `media chunks: ${chunks.length}`,
      date: new Date(),
    });
>>>>>>> db031f9c
  }

  send(clientContentMessage: ClientContentMessage) {
    this._sendDirect(clientContentMessage);
    this.log({type: `client.send`, message: clientContentMessage, date: new Date()});
  }

  _sendDirect(request: object) {
    if (!this.ws) {
      throw new Error("WebSocket is not connected");
    }
    const str = JSON.stringify(request);
    this.ws.send(str);
  }
}<|MERGE_RESOLUTION|>--- conflicted
+++ resolved
@@ -278,17 +278,8 @@
               } else if (isToolCallCancellationMessage(message)) {
                 this.emit("toolcallcancellation", message.toolCallCancellation);
               }
-<<<<<<< HEAD
             } catch (error) {
               this.log({type: "server.error", message: `Failed to parse message: ${error}`, date: new Date()});
-=======
-            } catch (_error) {
-              this.log({
-                type: "server.error",
-                message: `Failed to parse message: ${_error}`,
-                date: new Date(),
-              });
->>>>>>> db031f9c
             }
           };
           // Fire and forget; errors are logged internally
@@ -322,17 +313,8 @@
         mediaChunks: chunks
       }
     };
-<<<<<<< HEAD
     this._sendDirect(data);
     this.log({type: `client.realtimeInput`, message: `media chunks: ${chunks.length}`, date: new Date()});
-=======
-    this._sendDirect(_data);
-    this.log({
-      type: `client.realtimeInput`,
-      message: `media chunks: ${chunks.length}`,
-      date: new Date(),
-    });
->>>>>>> db031f9c
   }
 
   send(clientContentMessage: ClientContentMessage) {
