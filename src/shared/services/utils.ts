// Utility functions for multimodal live API
import { logger } from '@/shared/utils/logger';

// Keep track of created AudioContexts so we can resume them after a user gesture
const __audioContexts: AudioContext[] = [];

<<<<<<< HEAD
/**
 * Simple audio context creation utility
 */
export async function audioContext(options?: { id?: string }): Promise<AudioContext | undefined> {
=======
export async function getAudioContext(options?: {
  id?: string;
}): Promise<AudioContext | undefined> {
>>>>>>> db031f9c
  try {
    // Check for AudioContext support
    if (typeof AudioContext !== 'undefined') {
      const ctx = new AudioContext();
      try { __audioContexts.push(ctx) } catch {}
      return ctx;
    } else if (typeof (window as any).webkitAudioContext !== 'undefined') {
      const ctx = new (window as any).webkitAudioContext();
      try { __audioContexts.push(ctx) } catch {}
      return ctx;
    } else {
      logger.warn('AudioContext not supported in this environment');
      return undefined;
    }
<<<<<<< HEAD
  } catch (error) {
    logger.error('Failed to create audio context:', error);
=======
  } catch (_error) {
    logger.error("Failed to create audio context:", error);
>>>>>>> db031f9c
    return undefined;
  }
}

<<<<<<< HEAD
/**
 * Resume all known AudioContexts (called on first user gesture)
 */
=======
>>>>>>> db031f9c
export async function resumeAllAudioContexts(): Promise<void> {
  try {
    const tasks: Promise<any>[] = []
    for (const ctx of __audioContexts) {
<<<<<<< HEAD
      if (ctx && ctx.state === 'suspended' && typeof ctx.resume === 'function') {
        tasks.push(ctx.resume().catch(() => undefined))
=======
      if (
        ctx &&
        ctx.state === "suspended"
      ) {
        tasks.push(ctx.resume().catch(() => undefined));
>>>>>>> db031f9c
      }
    }
    await Promise.all(tasks)
    if (tasks.length) {
      logger.info(`Resumed ${tasks.length} audio context(s) after user gesture`)
    }
  } catch (e) {
    logger.debug('resumeAllAudioContexts failed (non-critical):', e)
  }
}

<<<<<<< HEAD
/**
 * Convert blob to JSON
 */
export async function blobToJSON(blob: Blob): Promise<any> {
=======
export async function readBlobAsJSON(blob: Blob): Promise<any> {
>>>>>>> db031f9c
  return new Promise((resolve, reject) => {
    const reader = new FileReader();
    reader.onload = () => {
      try {
        if (typeof reader.result === 'string') {
          resolve(JSON.parse(reader.result));
        } else {
          reject(new Error('Failed to read blob as text'));
        }
      } catch (_error) {
        reject(_error);
      }
    };
    reader.onerror = () => reject(new Error('Failed to read blob'));
    reader.readAsText(blob);
  });
}

<<<<<<< HEAD
/**
 * Convert base64 string to ArrayBuffer
 */
export function base64ToArrayBuffer(base64: string): ArrayBuffer {
  const binaryString = atob(base64);
=======
export function binaryStringToArrayBuffer(binaryString: string): ArrayBuffer {
>>>>>>> db031f9c
  const bytes = new Uint8Array(binaryString.length);
  for (let i = 0; i < binaryString.length; i++) {
    bytes[i] = binaryString.charCodeAt(i);
  }
  return bytes.buffer;
}

/**
 * Check if running in browser environment
 */
export const isBrowser = typeof window !== 'undefined' && typeof document !== 'undefined';

/**
 * Check WebRTC support
 */
export const isWebRTCSupported = isBrowser && !!(
  window.RTCPeerConnection ||
  (window as any).webkitRTCPeerConnection ||
  (window as any).mozRTCPeerConnection
);

/**
 * Check WebSocket support
 */
export const isWebSocketSupported = typeof WebSocket !== 'undefined';

/**
 * Check getUserMedia support
 */
export const isGetUserMediaSupported = isBrowser && !!(
  navigator.mediaDevices?.getUserMedia ||
  (navigator as any).webkitGetUserMedia ||
  (navigator as any).mozGetUserMedia ||
  (navigator as any).msGetUserMedia
);

/**
 * Check MediaRecorder support
 */
export const isMediaRecorderSupported = typeof MediaRecorder !== 'undefined';<|MERGE_RESOLUTION|>--- conflicted
+++ resolved
@@ -4,16 +4,10 @@
 // Keep track of created AudioContexts so we can resume them after a user gesture
 const __audioContexts: AudioContext[] = [];
 
-<<<<<<< HEAD
 /**
  * Simple audio context creation utility
  */
 export async function audioContext(options?: { id?: string }): Promise<AudioContext | undefined> {
-=======
-export async function getAudioContext(options?: {
-  id?: string;
-}): Promise<AudioContext | undefined> {
->>>>>>> db031f9c
   try {
     // Check for AudioContext support
     if (typeof AudioContext !== 'undefined') {
@@ -28,37 +22,21 @@
       logger.warn('AudioContext not supported in this environment');
       return undefined;
     }
-<<<<<<< HEAD
   } catch (error) {
     logger.error('Failed to create audio context:', error);
-=======
-  } catch (_error) {
-    logger.error("Failed to create audio context:", error);
->>>>>>> db031f9c
     return undefined;
   }
 }
 
-<<<<<<< HEAD
 /**
  * Resume all known AudioContexts (called on first user gesture)
  */
-=======
->>>>>>> db031f9c
 export async function resumeAllAudioContexts(): Promise<void> {
   try {
     const tasks: Promise<any>[] = []
     for (const ctx of __audioContexts) {
-<<<<<<< HEAD
       if (ctx && ctx.state === 'suspended' && typeof ctx.resume === 'function') {
         tasks.push(ctx.resume().catch(() => undefined))
-=======
-      if (
-        ctx &&
-        ctx.state === "suspended"
-      ) {
-        tasks.push(ctx.resume().catch(() => undefined));
->>>>>>> db031f9c
       }
     }
     await Promise.all(tasks)
@@ -70,14 +48,10 @@
   }
 }
 
-<<<<<<< HEAD
 /**
  * Convert blob to JSON
  */
 export async function blobToJSON(blob: Blob): Promise<any> {
-=======
-export async function readBlobAsJSON(blob: Blob): Promise<any> {
->>>>>>> db031f9c
   return new Promise((resolve, reject) => {
     const reader = new FileReader();
     reader.onload = () => {
@@ -96,15 +70,11 @@
   });
 }
 
-<<<<<<< HEAD
 /**
  * Convert base64 string to ArrayBuffer
  */
 export function base64ToArrayBuffer(base64: string): ArrayBuffer {
   const binaryString = atob(base64);
-=======
-export function binaryStringToArrayBuffer(binaryString: string): ArrayBuffer {
->>>>>>> db031f9c
   const bytes = new Uint8Array(binaryString.length);
   for (let i = 0; i < binaryString.length; i++) {
     bytes[i] = binaryString.charCodeAt(i);
