--- conflicted
+++ resolved
@@ -66,15 +66,9 @@
 
       // Defer audio streamer initialization until playback or streaming starts
 
-<<<<<<< HEAD
       logger.info('Multimodal Live Service initialized successfully');
     } catch (error) {
       logger.error('Failed to initialize Multimodal Live Service:', error);
-=======
-      logger.info("Multimodal Live Service initialized successfully");
-    } catch (_error) {
-      logger.error("Failed to initialize Multimodal Live Service:", error);
->>>>>>> db031f9c
       throw error;
     }
   }
@@ -88,13 +82,8 @@
         const audioCtx = await audioContext({ id: "multimodal-audio-out" });
         this.audioStreamer = new AudioStreamer(audioCtx);
       }
-<<<<<<< HEAD
     } catch (error) {
       logger.error('Failed to initialize audio streamer:', error);
-=======
-    } catch (_error) {
-      logger.error("Failed to initialize audio streamer:", error);
->>>>>>> db031f9c
     }
   }
 
@@ -141,19 +130,11 @@
     });
 
     // Error events
-<<<<<<< HEAD
     this.client.on('log', (log) => {
       if (log.type.includes('error')) {
         const error = new Error(log.message);
         logger.error('Multimodal client error:', error);
         this.callbacks.onError?.(error);
-=======
-    this.client.on("log", (log) => {
-      if (log.type.includes("error")) {
-        const _error = new Error(log.message);
-        logger.error("Multimodal client error:", error);
-        this.callbacks.onError?.(_error);
->>>>>>> db031f9c
       }
     });
   }
@@ -179,15 +160,9 @@
 
       await this.client.connect(this.currentConfig);
       this.isConnected = true;
-<<<<<<< HEAD
       logger.info('Connected to Multimodal Live API');
     } catch (error) {
       logger.error('Failed to connect to Multimodal Live API:', error);
-=======
-      logger.info("Connected to Multimodal Live API");
-    } catch (_error) {
-      logger.error("Failed to connect to Multimodal Live API:", error);
->>>>>>> db031f9c
       throw error;
     }
   }
@@ -204,15 +179,9 @@
       await this.client.disconnect();
       this.isConnected = false;
       this.isStreaming = false;
-<<<<<<< HEAD
       logger.info('Disconnected from Multimodal Live API');
     } catch (error) {
       logger.error('Error disconnecting from Multimodal Live API:', error);
-=======
-      logger.info("Disconnected from Multimodal Live API");
-    } catch (_error) {
-      logger.error("Error disconnecting from Multimodal Live API:", error);
->>>>>>> db031f9c
       throw error;
     }
   }
@@ -237,15 +206,9 @@
       };
 
       this.client.send(clientContentMessage);
-<<<<<<< HEAD
       logger.debug('Message sent to Multimodal Live API:', message);
     } catch (error) {
       logger.error('Failed to send message:', error);
-=======
-      logger.debug("Message sent to Multimodal Live API:", message);
-    } catch (_error) {
-      logger.error("Failed to send message:", error);
->>>>>>> db031f9c
       throw error;
     }
   }
@@ -287,15 +250,9 @@
       processor.connect(audioContext.destination);
 
       this.isStreaming = true;
-<<<<<<< HEAD
       logger.info('Audio stream connected to Multimodal Live API');
     } catch (error) {
       logger.error('Failed to send audio stream:', error);
-=======
-      logger.info("Audio stream connected to Multimodal Live API");
-    } catch (_error) {
-      logger.error("Failed to send audio stream:", error);
->>>>>>> db031f9c
       throw error;
     }
   }
@@ -317,15 +274,9 @@
         await this.audioStreamer.start();
       }
       this.isStreaming = true;
-<<<<<<< HEAD
       logger.info('Audio streaming started');
     } catch (error) {
       logger.error('Failed to start audio stream:', error);
-=======
-      logger.info("Audio streaming started");
-    } catch (_error) {
-      logger.error("Failed to start audio stream:", error);
->>>>>>> db031f9c
       throw error;
     }
   }
@@ -383,15 +334,9 @@
       this.audioStreamer = null;
       this.client = null;
       this.callbacks = {};
-<<<<<<< HEAD
       logger.info('Multimodal Live Service cleaned up');
     } catch (error) {
       logger.error('Error during Multimodal Live Service cleanup:', error);
-=======
-      logger.info("Multimodal Live Service cleaned up");
-    } catch (_error) {
-      logger.error("Error during Multimodal Live Service cleanup:", error);
->>>>>>> db031f9c
     }
   }
 
@@ -423,15 +368,9 @@
       };
 
       this.client.send(message);
-<<<<<<< HEAD
       logger.debug('Image sent to Multimodal Live API');
     } catch (error) {
       logger.error('Failed to send image:', error);
-=======
-      logger.debug("Image sent to Multimodal Live API");
-    } catch (_error) {
-      logger.error("Failed to send image:", error);
->>>>>>> db031f9c
       throw error;
     }
   }
@@ -455,13 +394,8 @@
         this.stopStream();
         logger.info('Push-to-talk stopped');
       }
-<<<<<<< HEAD
     } catch (error) {
       logger.error('Push-to-talk error:', error);
-=======
-    } catch (_error) {
-      logger.error("Push-to-talk error:", error);
->>>>>>> db031f9c
       throw error;
     }
   }
@@ -501,13 +435,8 @@
           lastResponse: new Date()
         }
       };
-<<<<<<< HEAD
     } catch (error) {
       logger.error('Health check failed:', error);
-=======
-    } catch (_error) {
-      logger.error("Health check failed:", error);
->>>>>>> db031f9c
       return {
         status: 'degraded',
         details: {
