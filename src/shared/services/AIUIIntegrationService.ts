/**
 * AI-UI Integration Service - Enhanced Real-time Interface
 * 
 * Provides seamless integration between AI services and UI components
 * with real-time updates, error handling, and user experience enhancements
 */

import { reactive, computed } from 'vue';
import { aiService, AIRequest, AIResponse } from '@/shared/services/AIService';
import { MultimodalLiveService } from '@/shared/services/MultimodalLiveService';
import LiveMultimediaAIService from '@/shared/services/LiveMultimediaAIService';
import { logger } from '@/shared/utils/logger';

export interface AIOperationState {
  isLoading: boolean;
  error: string | null;
  progress: number;
  operation: string | null;
  canCancel: boolean;
}

export interface RealTimeUIState {
  isConnected: boolean;
  isStreaming: boolean;
  audioLevel: number;
  transcription: string;
  interimTranscription: string;
  videoActive: boolean;
  lastResponse: Date | null;
  sessionId: string | null;
}

export interface AIUIIntegrationConfig {
  enableRealtimeIndicators: boolean;
  enableProgressTracking: boolean;
  enableErrorRecovery: boolean;
  autoReconnect: boolean;
  maxRetries: number;
  uiUpdateThrottle: number;
}

class AIUIIntegrationService {
  private static instance: AIUIIntegrationService;

  // Reactive state for UI components
  private operationState = reactive<AIOperationState>({
    isLoading: false,
    error: null,
    progress: 0,
    operation: null,
    canCancel: false,
  });

  private realTimeState = reactive<RealTimeUIState>({
    isConnected: false,
    isStreaming: false,
    audioLevel: 0,
    transcription: '',
    interimTranscription: '',
    videoActive: false,
    lastResponse: null,
    sessionId: null,
  });

  private config: AIUIIntegrationConfig = {
    enableRealtimeIndicators: true,
    enableProgressTracking: true,
    enableErrorRecovery: true,
    autoReconnect: true,
    maxRetries: 3,
    uiUpdateThrottle: 100, // ms
  };

  // Active operation management
  private activeOperations = new Map<string, AbortController>();
  private retryCount = new Map<string, number>();
  private updateTimer: NodeJS.Timeout | null = null;

  private constructor() {
    this.setupErrorRecovery();
    this.setupRealtimeUpdates();
  }

  static getInstance(): AIUIIntegrationService {
    if (!AIUIIntegrationService.instance) {
      AIUIIntegrationService.instance = new AIUIIntegrationService();
    }
    return AIUIIntegrationService.instance;
  }

  /**
   * Get reactive state for UI components
   */
  getOperationState() {
    return readonly(this.operationState);
  }

  getRealTimeState() {
    return readonly(this.realTimeState);
  }

  /**
   * Enhanced AI request with UI integration
   */
  async performAIOperation<T = any>(
    operation: string,
    request: AIRequest | (() => Promise<T>),
    options: {
      showProgress?: boolean;
      canCancel?: boolean;
      successMessage?: string;
      errorMessage?: string;
  onProgress?: (_progress: number) => void;
  onSuccess?: (_result: T) => void;
  onError?: (_error: Error) => void;
    } = {}
  ): Promise<T> {
    const operationId = `${operation}-${Date.now()}`;
    const abortController = new AbortController();

    try {
      // Setup operation state
      this.operationState.isLoading = true;
      this.operationState.error = null;
      this.operationState.progress = 0;
      this.operationState.operation = operation;
      this.operationState.canCancel = options.canCancel ?? false;

      if (options.canCancel) {
        this.activeOperations.set(operationId, abortController);
      }

      // Track progress if enabled
      if (options.showProgress && this.config.enableProgressTracking) {
        this.simulateProgress(options.onProgress);
      }

      let result: T;

      // Execute the operation
      if (typeof request === 'function') {
        result = await request();
      } else {
        // Standard AI request
        result = await aiService.chat(request) as T;
      }

      // Update UI state on success
      this.operationState.progress = 100;
      this.operationState.isLoading = false;

      if (options.successMessage) {
        this.showSuccessNotification(options.successMessage);
      }

      options.onSuccess?.(_result);
      return result;
<<<<<<< HEAD

    } catch (error) {
=======
    } catch (_error) {
>>>>>>> db031f9c
      const errorObj = error as Error;
      
      // Handle operation cancellation
      if (abortController.signal.aborted) {
        this.operationState.error = 'Operation cancelled';
        this.operationState.isLoading = false;
        throw new Error('Operation cancelled by user');
      }

      // Error recovery if enabled
      if (this.config.enableErrorRecovery) {
        const recovered = await this.attemptErrorRecovery(operationId, operation, request, options);
        if (recovered) {
          return recovered;
        }
      }

      // Update error state
      this.operationState.error = options.errorMessage || errorObj.message;
      this.operationState.isLoading = false;
      
      logger.error(`AI operation ${operation} failed:`, error);
      options.onError?.(errorObj);
      
      throw error;

    } finally {
      // Cleanup
      this.activeOperations.delete(operationId);
      this.retryCount.delete(operationId);
      
      setTimeout(() => {
        if (this.operationState.operation === operation) {
          this.operationState.operation = null;
          this.operationState.error = null;
          this.operationState.progress = 0;
        }
      }, 3000);
    }
  }

  /**
   * Cancel active AI operation
   */
  cancelOperation(operationId?: string): void {
    if (operationId) {
      const controller = this.activeOperations.get(operationId);
      controller?.abort();
    } else {
      // Cancel all active operations
      this.activeOperations.forEach(controller => controller.abort());
      this.activeOperations.clear();
    }

    this.operationState.isLoading = false;
    this.operationState.operation = null;
  }

  /**
   * Initialize real-time AI features with UI integration
   */
  async initializeRealTime(apiKey: string, options: {
    enableAudio?: boolean;
    enableVideo?: boolean;
    enableScreenshot?: boolean;
  onConnectionChange?: (_connected: boolean) => void;
  onTranscription?: (_text: string, _isFinal: boolean) => void;
  onVideoAnalysis?: (_analysis: string) => void;
  onResponse?: (_response: any) => void;
  } = {}): Promise<void> {
    try {
      this.operationState.isLoading = true;
      this.operationState.operation = 'Initializing real-time AI';

      const multimediaService = LiveMultimediaAIService.getInstance();
      
      // Setup callbacks for UI updates
      multimediaService.setCallbacks({
        onConnectionChange: (connected) => {
          this.realTimeState.isConnected = connected;
          options.onConnectionChange?.(connected);
          
          if (connected) {
            this.showSuccessNotification('Real-time AI connected');
          } else {
            this.showErrorNotification('Real-time AI disconnected');
          }
        },
        
        onAudioTranscription: (text, isFinal) => {
          if (isFinal) {
            this.realTimeState.transcription = text;
            this.realTimeState.interimTranscription = '';
          } else {
            this.realTimeState.interimTranscription = text;
          }
          options.onTranscription?.(text, isFinal);
        },
        
        onVideoAnalysis: (analysis) => {
          this.realTimeState.lastResponse = new Date();
          options.onVideoAnalysis?.(analysis);
        },
<<<<<<< HEAD
        
        onResponse: (response) => {
=======

        onResponse: (_response) => {
>>>>>>> db031f9c
          this.realTimeState.lastResponse = new Date();
          options.onResponse?.(_response);
        },
<<<<<<< HEAD
        
        onError: (error) => {
=======

        onError: (_error) => {
>>>>>>> db031f9c
          this.operationState.error = error.message;
          logger.error('Real-time AI error:', error);
          
          if (this.config.autoReconnect) {
            this.scheduleReconnect();
          }
        }
      });

      // Initialize the service
      await multimediaService.initialize({
        apiKey,
        enableAudio: options.enableAudio ?? true,
        enableVideo: options.enableVideo ?? false,
        enableScreenshot: options.enableScreenshot ?? false,
      });

      this.realTimeState.sessionId = `session-${Date.now()}`;
      this.operationState.isLoading = false;
      
      logger.info('Real-time AI initialized successfully');

<<<<<<< HEAD
    } catch (error) {
=======
      logger.info("Real-time AI initialized successfully");
    } catch (_error) {
>>>>>>> db031f9c
      this.operationState.error = `Failed to initialize real-time AI: ${(error as Error).message}`;
      this.operationState.isLoading = false;
      throw error;
    }
  }

  /**
   * Start real-time audio streaming with UI feedback
   */
  async startAudioStreaming(): Promise<void> {
    try {
      const service = LiveMultimediaAIService.getInstance();
      await service.startAudioStreaming();
      
      this.realTimeState.isStreaming = true;
      this.startAudioLevelMonitoring();
      
      this.showSuccessNotification('Audio streaming started');

<<<<<<< HEAD
    } catch (error) {
      this.showErrorNotification(`Failed to start audio: ${(error as Error).message}`);
=======
      this.showSuccessNotification("Audio streaming started");
    } catch (_error) {
      this.showErrorNotification(
        `Failed to start audio: ${(error as Error).message}`,
      );
>>>>>>> db031f9c
      throw error;
    }
  }

  /**
   * Stop audio streaming
   */
  stopAudioStreaming(): void {
    const service = LiveMultimediaAIService.getInstance();
    service.stopAudioStreaming();
    
    this.realTimeState.isStreaming = false;
    this.realTimeState.audioLevel = 0;
    
    this.showInfoNotification('Audio streaming stopped');
  }

  /**
   * Start video streaming with UI feedback
   */
  async startVideoStreaming(): Promise<void> {
    try {
      const service = LiveMultimediaAIService.getInstance();
      await service.startVideoStreaming();
      
      this.realTimeState.videoActive = true;
<<<<<<< HEAD
      this.showSuccessNotification('Video streaming started');

    } catch (error) {
      this.showErrorNotification(`Failed to start video: ${(error as Error).message}`);
=======
      this.showSuccessNotification("Video streaming started");
    } catch (_error) {
      this.showErrorNotification(
        `Failed to start video: ${(error as Error).message}`,
      );
>>>>>>> db031f9c
      throw error;
    }
  }

  /**
   * Stop video streaming
   */
  stopVideoStreaming(): void {
    const service = LiveMultimediaAIService.getInstance();
    service.stopVideoStreaming();
    
    this.realTimeState.videoActive = false;
    this.showInfoNotification('Video streaming stopped');
  }

  /**
   * Capture and analyze screen with progress feedback
   */
  async captureScreen(prompt?: string): Promise<any> {
    return this.performAIOperation(
      'screen-capture',
      async () => {
        const service = LiveMultimediaAIService.getInstance();
        return await service.captureAndAnalyzeScreen(prompt);
      },
      {
        showProgress: true,
        successMessage: 'Screenshot analyzed successfully',
        errorMessage: 'Failed to capture and analyze screen',
      }
    );
  }

  /**
   * Enhanced streaming chat with real-time UI updates
   */
  async streamingChat(
    message: string,
    options: {
      sessionId?: string;
  onChunk?: (_chunk: string) => void;
  onComplete?: (_response: string) => void;
      showTypingIndicator?: boolean;
    } = {}
  ): Promise<AIResponse> {
    return this.performAIOperation(
      'streaming-chat',
      async () => {
        let fullResponse = '';
        
        if (options.showTypingIndicator) {
          this.showTypingIndicator(true);
        }

        const response = await aiService.realtimeChat({
          message,
          sessionId: options.sessionId || this.realTimeState.sessionId || 'default',
          onChunk: (chunk: string) => {
            fullResponse += chunk;
            options.onChunk?.(_chunk);
          },
        });

        if (options.showTypingIndicator) {
          this.showTypingIndicator(false);
        }

        options.onComplete?.(fullResponse);
        return response;
      },
      {
        canCancel: true,
        showProgress: false,
      }
    );
  }

  /**
   * Batch AI operations with progress tracking
   */
  async performBatchOperations<T>(
    operations: Array<{
      name: string;
      operation: () => Promise<T>;
    }>,
    options: {
  onProgress?: (_completed: number, _total: number, _currentOperation: string) => void;
  onOperationComplete?: (_result: T, _operationName: string) => void;
    } = {}
  ): Promise<T[]> {
    this.operationState.isLoading = true;
    this.operationState.operation = 'Batch operations';
    this.operationState.progress = 0;

    const results: T[] = [];
    
    try {
      for (let i = 0; i < operations.length; i++) {
        const { name, operation } = operations[i];
        
        this.operationState.operation = `Processing: ${name}`;
        
        const result = await operation();
<<<<<<< HEAD
        results.push(result);
        
        const progress = ((i + 1) / operations.length) * 100;
        this.operationState.progress = progress;
        
        options.onProgress?.(i + 1, operations.length, name);
        options.onOperationComplete?.(result, name);
=======
        results.push(_result);

        this.operationState.progress = progress;

        options.onOperationComplete?.(_result, name);
>>>>>>> db031f9c
      }

      this.operationState.isLoading = false;
      return results;
<<<<<<< HEAD

    } catch (error) {
=======
    } catch (_error) {
>>>>>>> db031f9c
      this.operationState.isLoading = false;
      this.operationState.error = `Batch operation failed: ${(error as Error).message}`;
      throw error;
    }
  }

  /**
   * Get AI service health status with UI indicators
   */
  async getHealthStatus(): Promise<{
    aiService: boolean;
    realTimeService: boolean;
    multimodalService: boolean;
    overall: 'healthy' | 'degraded' | 'unhealthy';
    details: Record<string, any>;
  }> {
    const results: {
      aiService: boolean;
      realTimeService: boolean;
      multimodalService: boolean;
      overall: 'healthy' | 'degraded' | 'unhealthy';
      details: Record<string, any>;
    } = {
      aiService: false,
      realTimeService: false,
      multimodalService: false,
      overall: 'unhealthy',
      details: {},
    };

    try {
      // Check main AI service
      results.aiService = await aiService.healthCheck();
      
      // Check multimodal live service
      const multimodalService = MultimodalLiveService.getInstance();
      const healthCheck = await multimodalService.healthCheck();
      results.multimodalService = healthCheck.status === 'healthy';
      
      // Check multimedia service
      const multimediaService = LiveMultimediaAIService.getInstance();
      results.realTimeService = multimediaService.isServiceConnected();

      // Determine overall status
      if (results.aiService && results.realTimeService && results.multimodalService) {
        results.overall = 'healthy';
      } else if (results.aiService) {
        results.overall = 'degraded';
      } else {
        results.overall = 'unhealthy';
      }

      results.details = {
        lastCheck: new Date(),
        connectedServices: [
          results.aiService && 'AI Service',
          results.realTimeService && 'Real-time Service',
          results.multimodalService && 'Multimodal Service',
        ].filter(Boolean),
      };
<<<<<<< HEAD

    } catch (error) {
      logger.error('Health check failed:', error);
=======
    } catch (_error) {
      logger.error("Health check failed:", error);
>>>>>>> db031f9c
      results.details.error = (error as Error).message;
    }

    return results;
  }

  /**
   * Private helper methods
   */
  
  private async attemptErrorRecovery<T = any>(
    operationId: string,
    operation: string,
    request: AIRequest | (() => Promise<T>),
    _options: any
  ): Promise<T | null> {
    const currentRetries = this.retryCount.get(operationId) || 0;
    
    if (currentRetries >= this.config.maxRetries) {
      return null;
    }

    this.retryCount.set(operationId, currentRetries + 1);
    
    // Show retry notification
    this.showInfoNotification(`Retrying ${operation}... (${currentRetries + 1}/${this.config.maxRetries})`);
    
    // Wait with exponential backoff
    await new Promise(resolve => setTimeout(resolve, Math.pow(2, currentRetries) * 1000));

    try {
      // Retry the operation
      if (typeof request === 'function') {
        return await request();
      } else {
        return await aiService.chat(request) as T;
      }
    } catch {
      // If retry also fails, return null to continue with normal error handling
      return null;
    }
  }

  private simulateProgress(_onProgress?: (_progress: number) => void): void {
    let progress = 0;
    const interval = setInterval(() => {
      progress += Math.random() * 15;
      if (progress >= 90) {
        clearInterval(interval);
        return;
      }
      
      this.operationState.progress = Math.min(progress, 90);
      _onProgress?.(this.operationState.progress);
    }, 200);
  }

  private startAudioLevelMonitoring(): void {
    // Simplified audio level simulation
    const updateLevel = () => {
      if (this.realTimeState.isStreaming) {
        this.realTimeState.audioLevel = Math.random() * 100;
        setTimeout(updateLevel, 100);
      }
    };
    
    updateLevel();
  }

  private scheduleReconnect(): void {
    setTimeout(async () => {
      try {
        const service = LiveMultimediaAIService.getInstance();
        await service.cleanup();
        // Re-initialization would need to be handled by the component
<<<<<<< HEAD
        this.showInfoNotification('Attempting to reconnect...');
      } catch (error) {
        logger.error('Auto-reconnect failed:', error);
=======
        this.showInfoNotification("Attempting to reconnect...");
      } catch (_error) {
        logger.error("Auto-reconnect failed:", error);
>>>>>>> db031f9c
      }
    }, 5000);
  }

  private setupErrorRecovery(): void {
    // Global error handler for AI operations
    window.addEventListener('unhandledrejection', (event) => {
      if (event.reason?.message?.includes('AI') || event.reason?.message?.includes('Gemini')) {
        this.operationState.error = 'AI service encountered an unexpected error';
        logger.error('Unhandled AI error:', event.reason);
      }
    });
  }

  private setupRealtimeUpdates(): void {
    if (this.config.enableRealtimeIndicators) {
      // Throttled UI updates
      this.updateTimer = setInterval(() => {
        // Update connection indicators, audio levels, etc.
        // This would trigger UI reactivity updates
      }, this.config.uiUpdateThrottle);
    }
  }

  private showSuccessNotification(message: string): void {
    // Integration point for toast notifications
    console.info(`✅ ${message}`);
    // In a real app, this would show a toast notification
  }

  private showErrorNotification(message: string): void {
    console.error(`❌ ${message}`);
    // In a real app, this would show an error toast
  }

  private showInfoNotification(message: string): void {
    console.info(`ℹ️ ${message}`);
    // In a real app, this would show an info toast
  }

  private showTypingIndicator(show: boolean): void {
    // Update UI to show/hide typing indicator
    logger.debug(`Typing indicator: ${show ? 'shown' : 'hidden'}`);
  }

  /**
   * Cleanup resources
   */
  async cleanup(): Promise<void> {
    // Cancel all active operations
    this.cancelOperation();

    // Clear timers
    if (this.updateTimer) {
      clearInterval(this.updateTimer);
      this.updateTimer = null;
    }

    // Reset state
    this.operationState.isLoading = false;
    this.operationState.error = null;
    this.operationState.operation = null;
    this.operationState.progress = 0;

    this.realTimeState.isConnected = false;
    this.realTimeState.isStreaming = false;
    this.realTimeState.videoActive = false;

    // Cleanup services
    const multimediaService = LiveMultimediaAIService.getInstance();
    await multimediaService.cleanup();

    logger.info('AI-UI Integration Service cleaned up');
  }
}

// Vue composable for easy integration
export function useAIUI() {
  const service = AIUIIntegrationService.getInstance();

  return {
    // Reactive state
    operationState: service.getOperationState(),
    realTimeState: service.getRealTimeState(),

    // Operations
    performAIOperation: service.performAIOperation.bind(service),
    cancelOperation: service.cancelOperation.bind(service),
    performBatchOperations: service.performBatchOperations.bind(service),

    // Real-time features
    initializeRealTime: service.initializeRealTime.bind(service),
    startAudioStreaming: service.startAudioStreaming.bind(service),
    stopAudioStreaming: service.stopAudioStreaming.bind(service),
    startVideoStreaming: service.startVideoStreaming.bind(service),
    stopVideoStreaming: service.stopVideoStreaming.bind(service),
    captureScreen: service.captureScreen.bind(service),
    streamingChat: service.streamingChat.bind(service),

    // Health and monitoring
    getHealthStatus: service.getHealthStatus.bind(service),
    cleanup: service.cleanup.bind(service),

    // Computed helpers
    isAIReady: computed(() => !service.getOperationState().isLoading && !service.getOperationState().error),
    isRealTimeActive: computed(() => service.getRealTimeState().isConnected),
    currentOperation: computed(() => service.getOperationState().operation),
    hasError: computed(() => !!service.getOperationState().error),
  };
}

// Helper function for Vue components
function readonly<T extends object>(obj: T): Readonly<T> {
  return obj as Readonly<T>;
}

export default AIUIIntegrationService;<|MERGE_RESOLUTION|>--- conflicted
+++ resolved
@@ -155,12 +155,8 @@
 
       options.onSuccess?.(_result);
       return result;
-<<<<<<< HEAD
 
     } catch (error) {
-=======
-    } catch (_error) {
->>>>>>> db031f9c
       const errorObj = error as Error;
       
       // Handle operation cancellation
@@ -264,23 +260,13 @@
           this.realTimeState.lastResponse = new Date();
           options.onVideoAnalysis?.(analysis);
         },
-<<<<<<< HEAD
         
         onResponse: (response) => {
-=======
-
-        onResponse: (_response) => {
->>>>>>> db031f9c
           this.realTimeState.lastResponse = new Date();
           options.onResponse?.(_response);
         },
-<<<<<<< HEAD
         
         onError: (error) => {
-=======
-
-        onError: (_error) => {
->>>>>>> db031f9c
           this.operationState.error = error.message;
           logger.error('Real-time AI error:', error);
           
@@ -303,12 +289,7 @@
       
       logger.info('Real-time AI initialized successfully');
 
-<<<<<<< HEAD
     } catch (error) {
-=======
-      logger.info("Real-time AI initialized successfully");
-    } catch (_error) {
->>>>>>> db031f9c
       this.operationState.error = `Failed to initialize real-time AI: ${(error as Error).message}`;
       this.operationState.isLoading = false;
       throw error;
@@ -328,16 +309,8 @@
       
       this.showSuccessNotification('Audio streaming started');
 
-<<<<<<< HEAD
     } catch (error) {
       this.showErrorNotification(`Failed to start audio: ${(error as Error).message}`);
-=======
-      this.showSuccessNotification("Audio streaming started");
-    } catch (_error) {
-      this.showErrorNotification(
-        `Failed to start audio: ${(error as Error).message}`,
-      );
->>>>>>> db031f9c
       throw error;
     }
   }
@@ -364,18 +337,10 @@
       await service.startVideoStreaming();
       
       this.realTimeState.videoActive = true;
-<<<<<<< HEAD
       this.showSuccessNotification('Video streaming started');
 
     } catch (error) {
       this.showErrorNotification(`Failed to start video: ${(error as Error).message}`);
-=======
-      this.showSuccessNotification("Video streaming started");
-    } catch (_error) {
-      this.showErrorNotification(
-        `Failed to start video: ${(error as Error).message}`,
-      );
->>>>>>> db031f9c
       throw error;
     }
   }
@@ -479,7 +444,6 @@
         this.operationState.operation = `Processing: ${name}`;
         
         const result = await operation();
-<<<<<<< HEAD
         results.push(result);
         
         const progress = ((i + 1) / operations.length) * 100;
@@ -487,23 +451,12 @@
         
         options.onProgress?.(i + 1, operations.length, name);
         options.onOperationComplete?.(result, name);
-=======
-        results.push(_result);
-
-        this.operationState.progress = progress;
-
-        options.onOperationComplete?.(_result, name);
->>>>>>> db031f9c
       }
 
       this.operationState.isLoading = false;
       return results;
-<<<<<<< HEAD
 
     } catch (error) {
-=======
-    } catch (_error) {
->>>>>>> db031f9c
       this.operationState.isLoading = false;
       this.operationState.error = `Batch operation failed: ${(error as Error).message}`;
       throw error;
@@ -564,14 +517,9 @@
           results.multimodalService && 'Multimodal Service',
         ].filter(Boolean),
       };
-<<<<<<< HEAD
 
     } catch (error) {
       logger.error('Health check failed:', error);
-=======
-    } catch (_error) {
-      logger.error("Health check failed:", error);
->>>>>>> db031f9c
       results.details.error = (error as Error).message;
     }
 
@@ -647,15 +595,9 @@
         const service = LiveMultimediaAIService.getInstance();
         await service.cleanup();
         // Re-initialization would need to be handled by the component
-<<<<<<< HEAD
         this.showInfoNotification('Attempting to reconnect...');
       } catch (error) {
         logger.error('Auto-reconnect failed:', error);
-=======
-        this.showInfoNotification("Attempting to reconnect...");
-      } catch (_error) {
-        logger.error("Auto-reconnect failed:", error);
->>>>>>> db031f9c
       }
     }, 5000);
   }
