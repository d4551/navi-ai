--- conflicted
+++ resolved
@@ -174,15 +174,9 @@
       this.audioContext = new AudioContext();
       
       this.isInitialized = true;
-<<<<<<< HEAD
       logger.info('Real-Time Multi-Turn Service initialized');
     } catch (error) {
       logger.error('Failed to initialize Real-Time Multi-Turn Service:', error);
-=======
-      logger.info("Real-Time Multi-Turn Service initialized");
-    } catch (_error) {
-      logger.error("Failed to initialize Real-Time Multi-Turn Service:", error);
->>>>>>> db031f9c
       throw error;
     }
   }
@@ -276,14 +270,9 @@
       
       this.callbacks.onSessionEnd?.(stoppedSession);
       logger.info(`Session ${stoppedSession.id} ended`);
-<<<<<<< HEAD
       
     } catch (error) {
       logger.error('Error stopping session:', error);
-=======
-    } catch (_error) {
-      logger.error("Error stopping session:", error);
->>>>>>> db031f9c
       this.callbacks.onError?.(error as Error);
     }
   }
@@ -326,14 +315,9 @@
       if (this.config.enableAudioOutput && response) {
         await this.generateAudioResponse(_response);
       }
-<<<<<<< HEAD
 
     } catch (error) {
       logger.error('Error sending message:', error);
-=======
-    } catch (_error) {
-      logger.error("Error sending message:", error);
->>>>>>> db031f9c
       this.callbacks.onError?.(error as Error);
     }
   }
@@ -403,14 +387,9 @@
           }
         }
       }
-<<<<<<< HEAD
 
     } catch (error) {
       logger.error('Error processing audio data:', error);
-=======
-    } catch (_error) {
-      logger.error("Error processing audio data:", error);
->>>>>>> db031f9c
       this.callbacks.onError?.(error as Error);
     }
   }
@@ -454,14 +433,9 @@
           await this.generateAudioResponse(_response);
         }
       }
-<<<<<<< HEAD
 
     } catch (error) {
       logger.error('Error processing image data:', error);
-=======
-    } catch (_error) {
-      logger.error("Error processing image data:", error);
->>>>>>> db031f9c
       this.callbacks.onError?.(error as Error);
     }
   }
@@ -507,16 +481,10 @@
       });
 
       await this.setupAudioProcessing(stream);
-<<<<<<< HEAD
       logger.info('Audio session started');
 
     } catch (error) {
       logger.error('Failed to start audio session:', error);
-=======
-      logger.info("Audio session started");
-    } catch (_error) {
-      logger.error("Failed to start audio session:", error);
->>>>>>> db031f9c
       throw error;
     }
   }
@@ -535,16 +503,10 @@
 
       this.setupVideoProcessing(stream);
       this.videoStreamActive = true;
-<<<<<<< HEAD
       logger.info('Video session started');
 
     } catch (error) {
       logger.error('Failed to start video session:', error);
-=======
-      logger.info("Video session started");
-    } catch (_error) {
-      logger.error("Failed to start video session:", error);
->>>>>>> db031f9c
       throw error;
     }
   }
@@ -559,16 +521,10 @@
 
       this.setupScreenProcessing(stream);
       this.screenStreamActive = true;
-<<<<<<< HEAD
       logger.info('Screen session started');
 
     } catch (error) {
       logger.error('Failed to start screen session:', error);
-=======
-      logger.info("Screen session started");
-    } catch (_error) {
-      logger.error("Failed to start screen session:", error);
->>>>>>> db031f9c
       throw error;
     }
   }
@@ -654,16 +610,8 @@
 
         await this.sendImageData(base64Data, 'What do you see in this video frame?');
 
-<<<<<<< HEAD
       } catch (error) {
         logger.debug('Frame processing error:', error);
-=======
-        await this.sendImageData(
-          "What do you see in this video frame?",
-        );
-      } catch (_error) {
-        logger.debug("Frame processing error:", error);
->>>>>>> db031f9c
       }
     }, frameInterval);
   }
@@ -690,16 +638,8 @@
 
         await this.sendImageData(base64Data, 'Analyze what\'s on the screen and provide insights:');
 
-<<<<<<< HEAD
       } catch (error) {
         logger.debug('Screen processing error:', error);
-=======
-        await this.sendImageData(
-          "Analyze what's on the screen and provide insights:",
-        );
-      } catch (_error) {
-        logger.debug("Screen processing error:", error);
->>>>>>> db031f9c
       }
     }, 5000); // Every 5 seconds for screen analysis
   }
@@ -837,16 +777,10 @@
 
       const result = await model.generateContent(prompt);
       return result.response.text();
-<<<<<<< HEAD
 
     } catch (error) {
       logger.error('Error generating response:', error);
       return 'I apologize, but I encountered an error processing your request.';
-=======
-    } catch (_error) {
-      logger.error("Error generating response:", error);
-      return "I apologize, but I encountered an error processing your request.";
->>>>>>> db031f9c
     }
   }
 
@@ -868,14 +802,9 @@
 
         window.speechSynthesis.speak(utterance);
       }
-<<<<<<< HEAD
 
     } catch (error) {
       logger.error('Error generating audio response:', error);
-=======
-    } catch (_error) {
-      logger.error("Error generating audio response:", error);
->>>>>>> db031f9c
     }
   }
 
