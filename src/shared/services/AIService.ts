/**
 * CANONICAL AI SERVICE - SINGLE SOURCE OF TRUTH
 * =============================================
 * 
 * Consolidates ALL AI functionality into one service:
 * - AIService.ts ✓ (conversation context, multi-provider)
 * - UnifiedAIService.ts → MERGED
 * - CentralizedAIService.ts → MERGED  
 * - CanonicalAIClient.ts → INTEGRATED
 * - MultiModalAIManager.ts → INTEGRATED
 * 
 * Features:
 * - Multi-provider support (Google, OpenAI, Anthropic)
 * - Streaming responses with chunked data
 * - Real-time audio/video multimodal
 * - Conversation context persistence
 * - Gaming industry specialized prompts
 * - Secure Electron IPC integration
 * - Performance monitoring & fallback
 */

import { realTimeMultiTurnService } from './RealTimeMultiTurnService';
import { databaseService, ChatHistory, ChatMessage } from './DatabaseService';
import { canonicalAIClient } from './CanonicalAIClient';
import { jobPostingAnalysisService } from '@/services/JobPostingAnalysisService'
import { aiResumeTargetingService } from '@/services/AIResumeTargetingService'
import { enhancedSkillExtractor } from '@/shared/services/EnhancedSkillExtractor'
import { aiJobService } from '@/services/AIJobService'
import { semanticSearchService } from '@/shared/services/SemanticSearchService'
import { resolveGeminiApiKey } from '@/shared/utils/apiKeys'

// AI Service Configuration
export interface AIServiceConfig {
  primaryProvider: 'google' | 'openai' | 'anthropic';
  fallbackProviders: Array<'google' | 'openai' | 'anthropic'>;
  maxRetries: number;
  timeoutMs: number;
  enableContextPersistence: boolean;
  maxContextLength: number;
  enableRealTime: boolean;
  // Optional, accepted during initialize() to wire real client
  apiKey?: string;
  model?: string;
}

// Request Types
export interface AIRequest {
  message: string;
  context?: string;
  userId?: string;
  sessionId?: string;
  type?: 'chat' | 'completion' | 'analysis' | 'generation';
  metadata?: Record<string, any>;
}

export interface AIStreamRequest extends AIRequest {
  onChunk?: (chunk: string) => void;
  onComplete?: (fullResponse: string) => void;
  onError?: (error: Error) => void;
}

export interface RealTimeRequest extends AIRequest {
  mode: 'audio' | 'video' | 'screen' | 'multimodal';
  mediaStream?: MediaStream;
  onResponse?: (response: string) => void;
  onMediaData?: (data: any) => void;
}

// Response Types
export interface AIResponse {
  content: string;
  provider: string;
  timestamp: Date;
  tokensUsed?: number;
  confidence?: number;
  metadata?: Record<string, any>;
  conversationId?: string;
}

export interface AIStreamResponse extends AIResponse {
  isStreaming: boolean;
  chunks: string[];
}

// Button configuration for UI components
export type AIButtonType = 'chat' | 'completion' | 'analysis' | 'generation';

export interface AIButtonConfig {
  label: string;
  icon: string;
  variant: 'primary' | 'secondary' | 'outline' | 'ghost';
  size: 'xs' | 'sm' | 'md' | 'lg';
  loadingText: string;
  tooltip?: string;
  requiresAuth?: boolean;
  disabled?: boolean;
  successText?: string;
  errorText?: string;
}

// AI Service Implementation
export class AIService {
  private static instance: AIService;
  private config: AIServiceConfig;
  private realTimeService: typeof realTimeMultiTurnService;
  private initialized = false;

  // Predefined button configurations for UI components
  private readonly BUTTON_CONFIGS: Record<AIButtonType, AIButtonConfig> = {
    chat: {
      label: 'Ask AI',
      icon: 'mdi-robot',
      variant: 'primary',
      size: 'md',
      loadingText: 'Thinking...',
      requiresAuth: false
    },
    completion: {
      label: 'Complete',
      icon: 'mdi-auto-fix',
      variant: 'secondary',
      size: 'md',
      loadingText: 'Completing...',
      requiresAuth: false
    },
    analysis: {
      label: 'Analyze',
      icon: 'mdi-chart-bar',
      variant: 'outline',
      size: 'md',
      loadingText: 'Analyzing...',
      requiresAuth: false
    },
    generation: {
      label: 'Generate',
      icon: 'mdi-auto-fix',
      variant: 'primary',
      size: 'md',
      loadingText: 'Generating...',
      requiresAuth: false
    }
  };

  private constructor() {
    this.config = {
      primaryProvider: 'google',
      fallbackProviders: ['openai', 'anthropic'],
      maxRetries: 3,
      timeoutMs: 30000,
      enableContextPersistence: true,
      maxContextLength: 10000,
      enableRealTime: true
    };

    this.realTimeService = realTimeMultiTurnService;
  }

  static getInstance(): AIService {
    if (!AIService.instance) {
      AIService.instance = new AIService();
    }
    return AIService.instance;
  }

  /**
   * Initialize AI service with all providers
   */
  async initialize(config?: Partial<AIServiceConfig>): Promise<{success: boolean, message?: string, model?: any, provider?: string}> {
    if (this.initialized) {
      return {
        success: true,
        message: 'AI service already initialized',
        provider: this.config.primaryProvider
      };
    }

    if (_config) {
      this.config = { ...this.config, ...config };
    }

    try {
      // Use the centralized API key resolver for better reliability
      const resolvedKey = await resolveGeminiApiKey();
      
      // Allow config to override resolved key
      const key = (config as any)?.apiKey || resolvedKey;
      const model = (config as any)?.model || 'gemini-2.5-flash';
      
      if (!key) {
        throw new Error('No Gemini API key found. Please configure your API key in Settings.');
      }
      
      try {
        // Initialize canonical AI client with resolved API key
        await canonicalAIClient.initialize(key, model);
<<<<<<< HEAD
      } catch (e) {
        console.error('Canonical AI client initialization failed:', e);
        throw new Error(`API key validation failed: ${e instanceof Error ? e.message : 'Invalid API key'}`);
=======
      } catch (_e) {
        console.error("Canonical AI client initialization failed:", e);
        throw new Error(
          `API key validation failed: ${e instanceof Error ? e.message : "Invalid API key"}`,
        );
>>>>>>> db031f9c
      }

      this.initialized = true;
      
      return {
        success: true,
        message: 'AI services initialized successfully',
        provider: this.config.primaryProvider,
        model: {
          capabilities: {
            imageInput: true,
            audioInput: this.config.enableRealTime,
            realtimeChat: this.config.enableRealTime,
            textGeneration: true
          }
        }
      };
    } catch (_error) {
      // Log initialization failures as they are critical for service operation
      console.error('AI service initialization failed:', error);
      
      // Enhanced error handling with specific error types
      let errorMessage = 'AI service initialization failed';
      if (error instanceof Error) {
        if (error.message.includes('API key')) {
          errorMessage = 'Invalid or missing API key. Please check your configuration.';
        } else if (error.message.includes('network')) {
          errorMessage = 'Network error during AI service initialization. Please check your connection.';
        } else if (error.message.includes('rate limit')) {
          errorMessage = 'Rate limit exceeded. Please wait and try again.';
        } else {
          errorMessage = `AI service initialization failed: ${error.message}`;
        }
      }
      
      return {
        success: false,
        message: errorMessage
      };
    }
  }

  /**
   * Main chat interface - automatically selects best provider
   */
  async chat(request: AIRequest): Promise<AIResponse> {
    if (!this.initialized) {
      throw new Error('AI service not initialized. Call initialize() first.');
    }

    let lastError: Error | null = null;

    // Load conversation context if enabled
    let contextMessages: ChatMessage[] = [];
    if (this.config.enableContextPersistence && request.sessionId) {
      contextMessages = await this.loadConversationContext(request.sessionId);
    }

    // Build full context
    const fullContext = this.buildContext(contextMessages, request.context);
    const contextualRequest = {
      ...request,
      message: fullContext + '\n\nUser: ' + request.message
    };

    // Try primary provider first
    try {
      const response = await this.callProvider(this.config.primaryProvider, contextualRequest);
      
      // Save to conversation history
      if (this.config.enableContextPersistence && request.userId && request.sessionId) {
        await this.saveToHistory(request, response);
      }

      return response;
    } catch (_error) {
      lastError = error as Error;
      // Log provider failures for debugging fallback behavior
      console.warn(`Primary provider ${this.config.primaryProvider} failed:`, error);
    }

    // Try fallback providers
    for (const provider of this.config.fallbackProviders) {
      try {
        const response = await this.callProvider(provider, contextualRequest);
        
        // Save to conversation history
        if (this.config.enableContextPersistence && request.userId && request.sessionId) {
          await this.saveToHistory(request, response);
        }

        return response;
      } catch (_error) {
        lastError = error as Error;
        // Log fallback failures for debugging
        console.warn(`Fallback provider ${provider} failed:`, error);
      }
    }

    // All providers failed
    throw new Error(`All AI providers failed. Last error: ${lastError?.message || 'Unknown error'}`);
  }

  /**
   * ACTION WRAPPERS used by useAIIntegration.triggerAIAction
   * These provide stable method names expected by the UI
   */
  async generateResumeContent(context: any): Promise<AIResponse> {
<<<<<<< HEAD
    const resumeData = context?.resumeContent || context?.resume || context?.userInfo || ''
    const message = `Generate professional, concise resume content. Focus on measurable achievements and game industry relevance.`
    const ctx = typeof resumeData === 'string' ? resumeData : JSON.stringify(resumeData, null, 2)
    return this.chat({ message, context: ctx, type: 'generation' })
=======
    const resumeData =
      context?.resumeContent || context?.resume || context?.userInfo || "";
    const message = `Generate professional, concise resume content. Focus on measurable achievements and game industry relevance.`;
    const ctx =
      typeof resumeData === "string"
        ? resumeData
        : JSON.stringify(resumeData);
    return this.chat({ message, context: ctx, type: "generation" });
>>>>>>> db031f9c
  }

  async analyzeJobMatch(context: any): Promise<AIResponse> {
    // If array of jobs provided, run structured matching
    if (Array.isArray((context && (context.jobs || context.jobList)))) {
      const jobs = context.jobs || context.jobList
      const matches = await aiJobService.analyzeJobMatches(jobs)
      return {
        content: 'Job matches computed',
        provider: this.config.primaryProvider,
        timestamp: new Date(),
        metadata: { matches }
      }
    }

    // If single job object provided
    if (context?.job) {
      const matches = await aiJobService.analyzeJobMatches([context.job])
      return {
        content: 'Job match analysis completed',
        provider: this.config.primaryProvider,
        timestamp: new Date(),
        metadata: { match: matches[0] }
      }
    }

    // If description or url provided, use posting analysis
    if (context?.url) {
      const result = await jobPostingAnalysisService.analyzeFromUrl(context.url)
      return {
        content: result.analysis ? `Analysis for ${result.analysis.jobTitle} at ${result.analysis.company}` : (result.error || 'Analysis failed'),
        provider: this.config.primaryProvider,
        timestamp: new Date(),
        metadata: result as any
      }
    }
    if (context?.jobDescription || context?.jobText || context?.description) {
      const text = context.jobDescription || context.jobText || context.description
      const result = await jobPostingAnalysisService.analyzeJobPostingText(text)
      return {
        content: result.analysis ? `Analysis for ${result.analysis.jobTitle} at ${result.analysis.company}` : (result.error || 'Analysis failed'),
        provider: this.config.primaryProvider,
        timestamp: new Date(),
        metadata: result as any
      }
    }

    // Fallback to generic chat
    return this.chat({ message: 'Analyze this job match', context: JSON.stringify(context ?? {}), type: 'analysis' })
  }

  async extractSkills(context: any): Promise<AIResponse> {
    const text = context?.content || context?.text || context?.experienceText || ''
    const result = await enhancedSkillExtractor.extractSkills(String(text))
    return {
      content: `Found ${result.totalSkillsFound} skills`,
      provider: this.config.primaryProvider,
      timestamp: new Date(),
      metadata: { result }
    } as any
  }

  async conductMockInterview(context: any): Promise<AIResponse> {
    const jobDescription = context?.jobDescription || context?.description || ''
    const difficulty = context?.difficulty || 'mid'
    return this.generateInterviewQuestions(jobDescription, difficulty)
  }

  async analyzeStudioFit(context: any): Promise<AIResponse> {
    const studioName = context?.studioName || context?.studio || context?.company || 'Unknown Studio'
    const games = context?.games || []
    const role = context?.targetRole || context?.role || 'Game Developer'
    return this.analyzeGamingStudio(studioName, games, role)
  }

  async recommendStudios(context: any): Promise<AIResponse> {
    const skills = context?.skills || []
    const experience = context?.gamingExperience || {}
    const preferences = context?.preferences || {}
    return this.getGamingJobRecommendations(skills, experience, preferences)
  }

  async performSemanticJobSearch(context: any): Promise<AIResponse> {
    const query = context?.query || context?.keywords || ''
    const results = await semanticSearchService.semanticSearch(String(query || ''), { threshold: 0.05, maxResults: 20 })
    return {
      content: `Found ${results.length} relevant results`,
      provider: this.config.primaryProvider,
      timestamp: new Date(),
      metadata: { results }
    } as any
  }

  async enhanceJobMatching(context: any): Promise<AIResponse> {
    // If job and resume provided, use resume targeting service pipeline
    if (context?.jobAnalysis) {
      const tailored = await aiResumeTargetingService.tailorResumeToJob(context?.currentResume || {}, context.jobAnalysis)
      return {
        content: tailored.success ? 'Resume tailoring completed' : (tailored.error || 'Resume tailoring failed'),
        provider: this.config.primaryProvider,
        timestamp: new Date(),
        metadata: tailored as any
      }
    }

    // Otherwise respond with generic guidance
    return this.chat({
      message: 'Provide specific recommendations to enhance job matching for this user profile and preferences.',
      context: JSON.stringify(context ?? {}),
      type: 'analysis'
    })
  }

  async salaryInsights(context: any): Promise<AIResponse> {
    try {
      const job = context?.job || context?.posting || null
      if (!job) {
        return {
          content: 'No job provided for salary insights',
          provider: this.config.primaryProvider,
          timestamp: new Date(),
          metadata: {}
        }
      }
      const prediction = await aiJobService.predictSalary(job)
      const { min, max, currency } = prediction.estimatedSalary
      const content = `Estimated salary: ${currency} ${min.toLocaleString()} - ${max.toLocaleString()} (confidence ${Math.round(prediction.confidence)}%)`
      return {
        content,
        provider: this.config.primaryProvider,
        timestamp: new Date(),
        metadata: { prediction }
      }
    } catch (error: any) {
      return {
        content: 'Failed to get salary insights',
        provider: this.config.primaryProvider,
        timestamp: new Date(),
<<<<<<< HEAD
        metadata: { error: error?.message || String(error) }
      }
=======
        metadata: { error: error?.message || String(_error) },
      };
>>>>>>> db031f9c
    }
  }

  // Additional helpers to support UI actions
  async analyzeResumeQuick(context: any): Promise<AIResponse> {
<<<<<<< HEAD
    const resume = context?.resume || context?.resumeContent || context?.text || ''
    const message = 'Analyze this resume and provide strengths, gaps, and top improvements as bullet points.'
    return this.chat({ message, context: typeof resume === 'string' ? resume : JSON.stringify(resume, null, 2), type: 'analysis' })
=======
    const resume =
      context?.resume || context?.resumeContent || context?.text || "";
    const message =
      "Analyze this resume and provide strengths, gaps, and top improvements as bullet points.";
    return this.chat({
      message,
      context: JSON.stringify(context),
      type: "analysis",
    });
>>>>>>> db031f9c
  }

  async optimizePortfolio(context: any): Promise<AIResponse> {
    const portfolio = context?.portfolio || context?.items || []
    const message = 'Provide concrete suggestions to improve this game portfolio for hiring managers.'
    return this.chat({ message, context: JSON.stringify(portfolio, null, 2), type: 'analysis' })
  }

  async searchJobs(context: any): Promise<AIResponse> {
    const query = context?.query || context?.keywords || (Array.isArray(context?.skills) ? context.skills.join(' ') : '')
    const studiosFirst = await semanticSearchService.semanticSearch(String(query || ''), { threshold: 0.05, maxResults: 25 })
    return {
      content: studiosFirst.length ? `Found ${studiosFirst.length} potential matches` : 'No matches found',
      provider: this.config.primaryProvider,
      timestamp: new Date(),
      metadata: { results: studiosFirst }
    }
  }

  async mapSkills(context: any): Promise<AIResponse> {
    const text = context?.content || context?.text || ''
    const result = await enhancedSkillExtractor.extractSkills(String(text))
    return {
      content: `Identified ${result.totalSkillsFound} skills`,
      provider: this.config.primaryProvider,
      timestamp: new Date(),
      metadata: { result }
    }
  }

  /**
   * Simple realtime chat wrapper for UI integrations
   * Uses streaming when possible, falls back to non-streaming
   */
  async realtimeChat(params: { message: string; context?: string; sessionId?: string; onChunk?: (c: string) => void }): Promise<AIResponse> {
    if (!this.initialized) {
      throw new Error('AI service not initialized. Call initialize() first.');
    }
    const { message, context, sessionId, onChunk } = params || {} as any;
    if (!message || !message.trim()) {
      throw new Error('No message provided for realtimeChat');
    }
    try {
      if (onChunk) {
        // Streamed response
        let full = '';
        await this.chatStream({
          message,
          context,
          sessionId,
<<<<<<< HEAD
          type: 'chat',
          onChunk: (chunk) => { full += chunk; onChunk?.(chunk); }
=======
          type: "chat",
          onChunk: (_chunk) => {
            full += chunk;
            onChunk?.(_chunk);
          },
>>>>>>> db031f9c
        });
        return {
          content: full,
          provider: this.config.primaryProvider,
          timestamp: new Date(),
          conversationId: sessionId
        };
      }
      // Non-streaming
      const res = await this.chat({ message, context, sessionId, type: 'chat' });
      return res;
    } catch (error: any) {
      console.error('realtimeChat failed:', error);
      throw new Error(error?.message || 'realtimeChat failed');
    }
  }

  /**
   * Check if the service is initialized and ready
   */
  async isReady(): Promise<boolean> {
    return this.initialized;
  }

  /**
   * Get UI button configuration for a request type
   */
  getButtonConfig(type: AIButtonType): AIButtonConfig {
    return { ...this.BUTTON_CONFIGS[type] };
  }

  /**
   * Streaming chat interface
   */
  async chatStream(request: AIStreamRequest): Promise<AIStreamResponse> {
    if (!this.initialized) {
      throw new Error('AI service not initialized. Call initialize() first.');
    }

    // Load conversation context if enabled
    let contextMessages: ChatMessage[] = [];
    if (this.config.enableContextPersistence && request.sessionId) {
      contextMessages = await this.loadConversationContext(request.sessionId);
    }

    // Build full context
    const fullContext = this.buildContext(contextMessages, request.context);
    const contextualRequest = {
      ...request,
      message: fullContext + '\n\nUser: ' + request.message
    };

    try {
      // Use canonicalAIClient for streaming text generation
      const chunks: string[] = [];
      let fullContent = '';

      await canonicalAIClient.streamText(
        {
          prompt: contextualRequest.message,
          systemInstructions: contextualRequest.context || '',
          options: {
            temperature: 0.7,
            maxTokens: 4000
          }
        },
        {
          onChunk: (chunk: string) => {
            chunks.push(_chunk);
            fullContent += chunk;
            request.onChunk?.(_chunk);
          },
          onComplete: (complete: any) => {
            fullContent = complete;
            request.onComplete?.(complete);
          },
          onError: (error: Error) => {
<<<<<<< HEAD
            request.onError?.(error);
          }
        }
=======
            request.onError?.(_error);
          },
        },
>>>>>>> db031f9c
      );

      const streamResponse: AIStreamResponse = {
        content: fullContent,
        provider: 'google',
        timestamp: new Date(),
        isStreaming: true,
        chunks,
        conversationId: request.sessionId
      };

      // Save to conversation history
      if (this.config.enableContextPersistence && request.userId && request.sessionId) {
        await this.saveToHistory(request, streamResponse);
      }

      return streamResponse;
<<<<<<< HEAD

    } catch (error) {
=======
    } catch (_error) {
>>>>>>> db031f9c
      // Log streaming failures as they affect user experience
      console.error('Streaming failed:', error);
      throw new Error(`AI streaming failed: ${(error as Error).message}`);
    }
  }

  /**
   * Real-time multimodal interface
   */
  async startRealTimeSession(request: RealTimeRequest): Promise<string> {
    if (!this.initialized) {
      throw new Error('AI service not initialized. Call initialize() first.');
    }

    if (!this.config.enableRealTime) {
      throw new Error('Real-time features are disabled');
    }

    try {
      const session = await this.realTimeService.startSession(
        request.mode,
        {
          onMessage: (message: any) => {
            request.onResponse?.(message.content);
          },
          onError: (error: Error) => {
            // Log real-time session errors as they affect user experience
            console.error('Real-time session error:', error);
          },
          onAudioResponse: (audioData: ArrayBuffer) => {
            request.onMediaData?.(audioData);
          }
        }
      );

      const sessionId = session.id;

      // Send initial message if provided
      if (request.message) {
        await this.realTimeService.sendMessage(request.message);
      }

      return sessionId;
<<<<<<< HEAD

    } catch (error) {
=======
    } catch (_error) {
>>>>>>> db031f9c
      // Log real-time session failures as they are critical
      console.error('Real-time session failed:', error);
      throw new Error(`Real-time session failed: ${(error as Error).message}`);
    }
  }

  /**
   * Stop real-time session
   */
  async stopRealTimeSession(_sessionId: string): Promise<void> {
    try {
      await this.realTimeService.stopSession();
    } catch (_error) {
      // Log cleanup failures for debugging
      console.error('Failed to stop real-time session:', error);
    }
  }

  /**
   * Specialized AI functions for platform features
   */

  /**
   * Analyze resume content
   */
  async analyzeResume(resumeContent: string, jobDescription?: string): Promise<AIResponse> {
    const context = jobDescription 
      ? `Analyze this resume against the job description: ${jobDescription}`
      : 'Analyze this resume and provide feedback on strengths, weaknesses, and suggestions for improvement.';

    return this.chat({
      message: resumeContent,
      context,
      type: 'analysis'
    });
  }

  /**
   * Parse an uploaded or pasted resume (text) into structured data
   */
  async parseResume(resumeText: string): Promise<any> {
    if (!resumeText || typeof resumeText !== 'string') {
      throw new Error('Invalid resume text')
    }

    const prompt = `Parse the following resume text into a clean JSON object.
Only return JSON. If a field is missing, use sensible defaults or empty arrays.

Resume Text:\n${resumeText}\n
Return JSON with this structure:
{
  "personalInfo": {
    "name": "",
    "email": "",
    "phone": "",
    "location": "",
    "website": "",
    "linkedin": "",
    "github": ""
  },
  "summary": "",
  "experience": [
    { "title": "", "company": "", "startDate": "", "endDate": "", "description": "" }
  ],
  "education": [
    { "degree": "", "institution": "", "year": "", "gpa": "" }
  ],
  "skills": [ { "name": "" } ],
  "projects": [],
  "achievements": [],
  "certifications": []
}`

    const response = await this.chat({
      message: prompt,
      type: 'analysis'
    })

    const jsonMatch = response.content.match(/\{[\s\S]*\}/)
    if (!jsonMatch) {
      throw new Error('Failed to parse resume: no JSON returned')
    }
    const parsed = JSON.parse(jsonMatch[0])
    // Normalize a bit to match UI expectations
    parsed.skills = Array.isArray(parsed.skills)
      ? parsed.skills.map((s: any) => (typeof s === 'string' ? { name: s } : s))
      : []
    return parsed
  }

  /**
   * Tailor resume and (optionally) cover letter to a job description
   */
  async tailorDocuments(resumeData: any, coverLetterData: any, jobDescription: string): Promise<{ resume: any; coverLetter: any }> {
    if (!jobDescription?.trim()) {
      throw new Error('Job description is required')
    }

    // Analyze job
    const analysis = await jobPostingAnalysisService.analyzeJobPostingText(jobDescription)
    if (!analysis.success || !analysis.analysis) {
      throw new Error(analysis.error || 'Failed to analyze job description')
    }

    // Tailor resume
    const tailoring = await aiResumeTargetingService.tailorResumeToJob(
      resumeData,
      analysis.analysis,
      {
        focusAreas: ['ats_optimization', 'keyword_density', 'skill_highlighting'],
        aggressiveness: 'moderate',
        targetScore: 85
      }
    )

    const tailoredResume = tailoring.success && tailoring.tailoredResume
      ? this.applyTailoredSectionsToResume(resumeData, tailoring.tailoredResume.sections)
      : resumeData

    // Generate a fresh cover letter body from tailored resume and job
    const resumeText = JSON.stringify(tailoredResume)
    const clResp = await this.generateCoverLetter(resumeText, jobDescription)
    const updatedCover = {
      ...coverLetterData,
      content: {
        ...(coverLetterData?.content || {}),
        body: clResp.content || (coverLetterData?.content?.body ?? '')
      }
    }

    return { resume: tailoredResume, coverLetter: updatedCover }
  }

  // Helper: merge tailored sections back into our simple resumeData shape
  private applyTailoredSectionsToResume(current: any, sections: any[]): any {
    const next = { ...current }
    for (const sec of sections || []) {
      switch (sec.type) {
        case 'summary':
          next.summary = sec.tailoredContent?.text || sec.tailoredContent || next.summary
          break
        case 'skills':
          if (Array.isArray(sec.tailoredContent)) {
            next.skills = sec.tailoredContent.map((s: any) => (typeof s === 'string' ? { name: s } : s))
          }
          break
        case 'experience':
          if (Array.isArray(sec.tailoredContent)) {
            next.experience = sec.tailoredContent
          }
          break
        default:
          break
      }
    }
    return next
  }


  /**
   * Generate cover letter
   */
  async generateCoverLetter(
    resumeOrContext: any,
    maybeJobDescription?: string,
    maybeCompanyInfo?: string
  ): Promise<AIResponse> {
    let resumeContent: string
    let jobDescription: string
    let companyInfo: string | undefined

    if (typeof resumeOrContext === 'object' && resumeOrContext !== null && typeof maybeJobDescription === 'undefined') {
      resumeContent = String(resumeOrContext?.resumeContent || resumeOrContext?.resume || '')
      jobDescription = String(resumeOrContext?.jobDescription || resumeOrContext?.job || '')
      companyInfo = resumeOrContext?.companyInfo || resumeOrContext?.company
    } else {
      resumeContent = String(resumeOrContext ?? '')
      jobDescription = String(maybeJobDescription ?? '')
      companyInfo = maybeCompanyInfo
    }

    // Pull personal info snapshot if available
    let personalInfo = ''
    try {
      // dynamic import to avoid circulars in some build targets
      const { useAppStore } = await import('@/stores/app')
      const store = useAppStore()
      const pi = (store?.user?.personalInfo) || {}
      personalInfo = `\nCandidate Info: ${JSON.stringify({
        name: pi.name,
        location: pi.location,
        currentRole: pi.currentRole,
        currentCompany: pi.currentCompany,
        yearsExperience: pi.yearsExperience,
        links: { linkedIn: pi.linkedIn, github: pi.github, portfolio: pi.portfolio }
      })}`
    } catch {}

    const context = `Generate a professional cover letter based on:
Resume: ${resumeContent}
Job Description: ${jobDescription}
${companyInfo ? `Company Info: ${companyInfo}` : ''}${personalInfo}

Make it personalized, professional, and highlight relevant skills.`

    return this.chat({
      message: 'Generate a cover letter',
      context,
      type: 'generation'
    })
  }

  /**
   * Practice interview questions
   */
  async generateInterviewQuestions(
    jobDescription: string,
    difficulty: 'junior' | 'mid' | 'senior' = 'mid'
  ): Promise<AIResponse> {
    const context = `Generate ${difficulty}-level interview questions for this job:
${jobDescription}

Provide 5-10 relevant questions covering technical skills, behavioral aspects, and role-specific scenarios.`;

    return this.chat({
      message: 'Generate interview questions',
      context,
      type: 'generation'
    });
  }

  /**
   * Analyze gaming skills for job relevance
   */
  async analyzeGamingSkills(
    gameTitle: string,
    gameAchievements: string[],
    targetJobRole: string
  ): Promise<AIResponse> {
    const context = `Analyze how gaming skills from "${gameTitle}" relate to "${targetJobRole}":
Achievements: ${gameAchievements.join(', ')}

Identify transferable skills, leadership qualities, problem-solving abilities, and professional relevance.`;

    return this.chat({
      message: 'Analyze gaming skills for job relevance',
      context,
      type: 'analysis'
    });
  }

  /**
   * GAMING INDUSTRY SPECIALIZED METHODS
   * ==================================
   */

  /**
   * Gaming job matching with studio culture alignment
   */
  async getGamingJobRecommendations(
    userSkills: string[],
    gamingExperience: Record<string, any>,
    preferences: Record<string, any>
  ): Promise<AIResponse> {
    const context = `Gaming Professional Profile:
Skills: ${userSkills.join(', ')}
Gaming Experience: ${JSON.stringify(gamingExperience)}
Studio Preferences: ${JSON.stringify(preferences)}

You are NAVI, an AI career assistant for gaming professionals. Analyze this profile and recommend:
1. Ideal gaming studios that match their culture and tech stack
2. Specific roles that align with their skills (Game Designer, Developer, Artist, etc.)
3. Career growth paths in the gaming industry
4. Skills to develop for advancement

Focus on gaming industry insights, studio culture fit, and career progression.`;

    return this.chat({
      message: 'Recommend gaming career opportunities and growth paths',
      context,
      type: 'analysis'
    });
  }

  /**
   * Gaming studio analysis for career mapping
   */
  async analyzeGamingStudio(
    studioName: string,
    games: string[],
    targetRole: string
  ): Promise<AIResponse> {
    const context = `Gaming Studio Analysis:
Studio: ${studioName}
Notable Games: ${games.join(', ')}
Target Role: ${targetRole}

Analyze the gaming studio's culture, tech stack, and provide insights for someone applying to this role. Include:
1. Studio culture and working style
2. Technologies and tools they likely use
3. Skills most valued for this role
4. Interview tips specific to this studio
5. Notable projects that show relevant experience`;

    return this.chat({
      message: 'Analyze this gaming studio and provide career insights',
      context,
      type: 'analysis'
    });
  }

  /**
   * Gaming portfolio/resume analysis
   */
  async analyzeGamingResume(
    resumeContent: string,
    targetStudio?: string
  ): Promise<AIResponse> {
    const context = `Gaming Resume Analysis:
${targetStudio ? `Target Studio: ${targetStudio}` : ''}

Resume Content:
${resumeContent}

As NAVI, an AI career assistant for gaming professionals, provide:
1. Strengths that align with gaming industry needs
2. Areas to improve for gaming roles
3. Missing gaming-specific elements
4. Suggestions for gaming portfolio enhancement
5. Keywords to include for ATS systems

Focus on gaming industry standards and what gaming studios look for.`;

    return this.chat({
      message: 'Analyze this gaming resume and provide improvement recommendations',
      context,
      type: 'analysis'
    });
  }

  /**
   * Gaming interview preparation
   */
  async prepareGamingInterview(
    studioName: string,
    role: string,
    userBackground: Record<string, any>
  ): Promise<AIResponse> {
    const context = `Gaming Interview Preparation:
Studio: ${studioName}
Role: ${role}
Candidate Background: ${JSON.stringify(userBackground)}

As NAVI, prepare this gaming professional for their interview. Include:
1. Studio-specific questions they might ask
2. Technical questions for this gaming role
3. Portfolio pieces to highlight
4. Questions to ask the interviewer
5. Red flags to watch for
6. Gaming industry trends to discuss

Make it specific to gaming industry interviews and this particular studio.`;

    return this.chat({
      message: 'Help me prepare for this gaming industry interview',
      context,
      type: 'analysis'
    });
  }

  /**
   * Gaming cover letter generation
   */
  async generateGamingCoverLetter(
    jobDescription: string,
    userProfile: Record<string, any>,
    studioInfo?: Record<string, any>
  ): Promise<AIResponse> {
    const context = `Gaming Cover Letter Generation:
Job Description: ${jobDescription}
User Profile: ${JSON.stringify(userProfile)}
${studioInfo ? `Studio Info: ${JSON.stringify(studioInfo)}` : ''}

Create a compelling cover letter for this gaming industry position. Include:
1. Gaming passion and industry knowledge
2. Relevant gaming projects and experience
3. Technical skills alignment
4. Studio culture fit
5. Specific games/projects that demonstrate abilities

Keep it professional but show gaming enthusiasm and industry understanding.`;

    return this.chat({
      message: 'Generate a gaming industry cover letter',
      context,
      type: 'generation'
    });
  }

  /**
   * General job recommendations (legacy compatibility)
   */
  async getJobRecommendations(
    userSkills: string[],
    preferences: Record<string, any>
  ): Promise<AIResponse> {
    // Redirect to gaming-focused method for consistency
    return this.getGamingJobRecommendations(userSkills, {}, preferences);
  }

  /**
   * Private helper methods
   */

  private async callProvider(provider: string, request: AIRequest): Promise<AIResponse> {

    switch (provider) {
      case 'google':
        try {
          const response = await Promise.race([
            canonicalAIClient.generateText(request.message, request.context || '', {
              temperature: 0.7,
              maxTokens: 4000,
              timeout: this.config.timeoutMs
            }),
            new Promise<never>((_, reject) =>
              setTimeout(() => reject(new Error('Request timeout')), this.config.timeoutMs)
            )
          ]);

          return {
            content: response,
            provider: 'google',
            timestamp: new Date(),
            tokensUsed: this.estimateTokens(request.message + response),
            conversationId: request.sessionId
          };
        } catch (_error) {
          throw new Error(`Google AI failed: ${(error as Error).message}`);
        }

      case 'openai':
        return await this.callOpenAIProvider(request);

      case 'anthropic':
        return await this.callAnthropicProvider(request);

      default:
        throw new Error(`Unknown provider: ${provider}`);
    }
  }

  private async loadConversationContext(sessionId: string): Promise<ChatMessage[]> {
    try {
      const chatHistory = await databaseService.findChatHistoryBySession(sessionId);
      const allMessages: ChatMessage[] = [];

      chatHistory.forEach(session => {
        allMessages.push(...session.messages);
      });

      // Sort by timestamp and limit to max context length
      allMessages.sort((a, b) => a.timestamp.getTime() - b.timestamp.getTime());
      
      // Estimate token usage and trim if necessary
      let totalTokens = 0;
      const contextMessages: ChatMessage[] = [];

      for (let i = allMessages.length - 1; i >= 0; i--) {
        const messageTokens = this.estimateTokens(allMessages[i].content);
        if (totalTokens + messageTokens > this.config.maxContextLength) {
          break;
        }
        totalTokens += messageTokens;
        contextMessages.unshift(allMessages[i]);
      }

      return contextMessages;
    } catch (_error) {
      // Log context loading failures for debugging
      console.warn('Failed to load conversation context:', error);
      return [];
    }
  }

  private buildContext(messages: ChatMessage[], additionalContext?: string): string {
    let context = '';

    if (additionalContext) {
      context += `Context: ${additionalContext}\n\n`;
    }

    if (messages.length > 0) {
      context += 'Previous conversation:\n';
      messages.forEach(message => {
        context += `${message.role}: ${message.content}\n`;
      });
      context += '\n';
    }

    return context;
  }

  private async saveToHistory(request: AIRequest, response: AIResponse): Promise<void> {
    try {
      if (!request.userId || !request.sessionId) return;

      const userMessage: ChatMessage = {
        id: this.generateId(),
        role: 'user',
        content: request.message,
        timestamp: new Date(),
        metadata: request.metadata
      };

      const assistantMessage: ChatMessage = {
        id: this.generateId(),
        role: 'assistant',
        content: response.content,
        timestamp: response.timestamp,
        metadata: {
          provider: response.provider,
          tokensUsed: response.tokensUsed,
          confidence: response.confidence,
          ...response.metadata
        }
      };

      const chatHistory: ChatHistory = {
        id: this.generateId(),
        userId: request.userId,
        sessionId: request.sessionId,
        type: request.type === 'chat' ? 'text' : 'text', // Default to text for now
        messages: [userMessage, assistantMessage],
        context: request.context,
        createdAt: new Date(),
        updatedAt: new Date()
      };

      await databaseService.saveChatHistory(chatHistory);
<<<<<<< HEAD
    } catch (error) {
      // Log history saving failures for debugging  
      console.warn('Failed to save conversation history:', error);
=======
    } catch (_error) {
      // Log history saving failures for debugging
      console.warn("Failed to save conversation history:", error);
>>>>>>> db031f9c
    }
  }

  private estimateTokens(text: string): number {
    // Rough estimation: ~4 characters per token
    return Math.ceil(text.length / 4);
  }

  private generateId(): string {
    return Date.now().toString(36) + Math.random().toString(36).substring(2);
  }

  /**
   * OpenAI provider implementation
   */
  private async callOpenAIProvider(request: AIRequest): Promise<AIResponse> {
    try {
      // Check for OpenAI API key
      const apiKey = (typeof process !== 'undefined' && process.env?.OPENAI_API_KEY) || localStorage.getItem('openai_api_key');
      if (!apiKey) {
        throw new Error('OpenAI API key not configured');
      }

      const response = await fetch('https://api.openai.com/v1/chat/completions', {
        method: 'POST',
        headers: {
          'Content-Type': 'application/json',
          'Authorization': `Bearer ${apiKey}`
        },
        body: JSON.stringify({
          model: 'gpt-4o-mini',
          messages: [
            {
              role: 'user',
              content: request.message
            }
          ],
          max_tokens: 4000,
          temperature: 0.7
        })
      });

      if (!response.ok) {
        throw new Error(`OpenAI API responded with ${response.status}: ${response.statusText}`);
      }

      const data = await response.json();
      
      return {
        content: data.choices[0].message.content,
        provider: 'openai',
        timestamp: new Date(),
        tokensUsed: data.usage?.total_tokens,
        conversationId: request.sessionId,
        metadata: {
          model: 'gpt-4o-mini',
          finishReason: data.choices[0].finish_reason
        }
      };
    } catch (_error) {
      throw new Error(`OpenAI provider failed: ${(error as Error).message}`);
    }
  }

  /**
   * Anthropic provider implementation
   */
  private async callAnthropicProvider(request: AIRequest): Promise<AIResponse> {
    try {
      // Check for Anthropic API key
      const apiKey = (typeof process !== 'undefined' && process.env?.ANTHROPIC_API_KEY) || localStorage.getItem('anthropic_api_key');
      if (!apiKey) {
        throw new Error('Anthropic API key not configured');
      }

      const response = await fetch('https://api.anthropic.com/v1/messages', {
        method: 'POST',
        headers: {
          'Content-Type': 'application/json',
          'x-api-key': apiKey,
          'anthropic-version': '2023-06-01'
        },
        body: JSON.stringify({
          model: 'claude-3-5-sonnet-20241022',
          max_tokens: 4000,
          messages: [
            {
              role: 'user',
              content: request.message
            }
          ]
        })
      });

      if (!response.ok) {
        throw new Error(`Anthropic API responded with ${response.status}: ${response.statusText}`);
      }

      const data = await response.json();
      
      return {
        content: data.content[0].text,
        provider: 'anthropic',
        timestamp: new Date(),
        tokensUsed: data.usage?.input_tokens + data.usage?.output_tokens,
        conversationId: request.sessionId,
        metadata: {
          model: 'claude-3-5-sonnet-20241022',
          stopReason: data.stop_reason
        }
      };
    } catch (_error) {
      throw new Error(`Anthropic provider failed: ${(error as Error).message}`);
    }
  }

  /**
   * Health check for AI service
   */
  async healthCheck(): Promise<boolean> {
    try {
      if (!this.initialized) return false;

      // Test basic AI functionality
      const testResponse = await this.chat({
        message: 'Hello, this is a health check.',
        type: 'chat'
      });

<<<<<<< HEAD
      return testResponse.content.length > 0;
    } catch (error) {
=======
    } catch (_error) {
>>>>>>> db031f9c
      // Log health check failures for debugging
      console.error('AI service health check failed:', error);
      return false;
    }
  }

  /**
   * Get service statistics
   */
  getStats(): Record<string, any> {
    return {
      initialized: this.initialized,
      primaryProvider: this.config.primaryProvider,
      realTimeEnabled: this.config.enableRealTime,
      contextPersistenceEnabled: this.config.enableContextPersistence
    };
  }

  /**
   * Shutdown AI service
   */
  async shutdown(): Promise<void> {
    try {
      await this.realTimeService.stopSession();
      this.initialized = false;
      // AI service shut down successfully
    } catch (_error) {
      // Log shutdown errors for debugging
      console.error('Error shutting down AI service:', error);
    }
  }
}

// Export singleton instance
export const aiService = AIService.getInstance();

<<<<<<< HEAD
// Convenience functions
export async function initializeAI(config?: Partial<AIServiceConfig>): Promise<{success: boolean, message?: string, model?: any, provider?: string}> {
  return aiService.initialize(config);
=======
  config?: Partial<AIServiceConfig>,
): Promise<{
  success: boolean;
  message?: string;
  model?: any;
  provider?: string;
}> {
  return aiService.initialize(_config);
>>>>>>> db031f9c
}

export async function chatWithAI(request: AIRequest): Promise<AIResponse> {
  return aiService.chat(request);
}

export async function streamChatWithAI(request: AIStreamRequest): Promise<AIStreamResponse> {
  return aiService.chatStream(request);
}

export async function startRealTimeAI(request: RealTimeRequest): Promise<string> {
  return aiService.startRealTimeSession(request);
}

export async function stopRealTimeAI(sessionId: string): Promise<void> {
  return aiService.stopRealTimeSession(sessionId);
}

export async function realtimeChat(params: { message: string; context?: string; sessionId?: string; onChunk?: (c: string) => void }) {
  return aiService.realtimeChat(params as any);
}<|MERGE_RESOLUTION|>--- conflicted
+++ resolved
@@ -193,17 +193,9 @@
       try {
         // Initialize canonical AI client with resolved API key
         await canonicalAIClient.initialize(key, model);
-<<<<<<< HEAD
       } catch (e) {
         console.error('Canonical AI client initialization failed:', e);
         throw new Error(`API key validation failed: ${e instanceof Error ? e.message : 'Invalid API key'}`);
-=======
-      } catch (_e) {
-        console.error("Canonical AI client initialization failed:", e);
-        throw new Error(
-          `API key validation failed: ${e instanceof Error ? e.message : "Invalid API key"}`,
-        );
->>>>>>> db031f9c
       }
 
       this.initialized = true;
@@ -312,21 +304,10 @@
    * These provide stable method names expected by the UI
    */
   async generateResumeContent(context: any): Promise<AIResponse> {
-<<<<<<< HEAD
     const resumeData = context?.resumeContent || context?.resume || context?.userInfo || ''
     const message = `Generate professional, concise resume content. Focus on measurable achievements and game industry relevance.`
     const ctx = typeof resumeData === 'string' ? resumeData : JSON.stringify(resumeData, null, 2)
     return this.chat({ message, context: ctx, type: 'generation' })
-=======
-    const resumeData =
-      context?.resumeContent || context?.resume || context?.userInfo || "";
-    const message = `Generate professional, concise resume content. Focus on measurable achievements and game industry relevance.`;
-    const ctx =
-      typeof resumeData === "string"
-        ? resumeData
-        : JSON.stringify(resumeData);
-    return this.chat({ message, context: ctx, type: "generation" });
->>>>>>> db031f9c
   }
 
   async analyzeJobMatch(context: any): Promise<AIResponse> {
@@ -465,33 +446,16 @@
         content: 'Failed to get salary insights',
         provider: this.config.primaryProvider,
         timestamp: new Date(),
-<<<<<<< HEAD
         metadata: { error: error?.message || String(error) }
       }
-=======
-        metadata: { error: error?.message || String(_error) },
-      };
->>>>>>> db031f9c
     }
   }
 
   // Additional helpers to support UI actions
   async analyzeResumeQuick(context: any): Promise<AIResponse> {
-<<<<<<< HEAD
     const resume = context?.resume || context?.resumeContent || context?.text || ''
     const message = 'Analyze this resume and provide strengths, gaps, and top improvements as bullet points.'
     return this.chat({ message, context: typeof resume === 'string' ? resume : JSON.stringify(resume, null, 2), type: 'analysis' })
-=======
-    const resume =
-      context?.resume || context?.resumeContent || context?.text || "";
-    const message =
-      "Analyze this resume and provide strengths, gaps, and top improvements as bullet points.";
-    return this.chat({
-      message,
-      context: JSON.stringify(context),
-      type: "analysis",
-    });
->>>>>>> db031f9c
   }
 
   async optimizePortfolio(context: any): Promise<AIResponse> {
@@ -542,16 +506,8 @@
           message,
           context,
           sessionId,
-<<<<<<< HEAD
           type: 'chat',
           onChunk: (chunk) => { full += chunk; onChunk?.(chunk); }
-=======
-          type: "chat",
-          onChunk: (_chunk) => {
-            full += chunk;
-            onChunk?.(_chunk);
-          },
->>>>>>> db031f9c
         });
         return {
           content: full,
@@ -629,15 +585,9 @@
             request.onComplete?.(complete);
           },
           onError: (error: Error) => {
-<<<<<<< HEAD
             request.onError?.(error);
           }
         }
-=======
-            request.onError?.(_error);
-          },
-        },
->>>>>>> db031f9c
       );
 
       const streamResponse: AIStreamResponse = {
@@ -655,12 +605,8 @@
       }
 
       return streamResponse;
-<<<<<<< HEAD
 
     } catch (error) {
-=======
-    } catch (_error) {
->>>>>>> db031f9c
       // Log streaming failures as they affect user experience
       console.error('Streaming failed:', error);
       throw new Error(`AI streaming failed: ${(error as Error).message}`);
@@ -704,12 +650,8 @@
       }
 
       return sessionId;
-<<<<<<< HEAD
 
     } catch (error) {
-=======
-    } catch (_error) {
->>>>>>> db031f9c
       // Log real-time session failures as they are critical
       console.error('Real-time session failed:', error);
       throw new Error(`Real-time session failed: ${(error as Error).message}`);
@@ -1250,15 +1192,9 @@
       };
 
       await databaseService.saveChatHistory(chatHistory);
-<<<<<<< HEAD
     } catch (error) {
       // Log history saving failures for debugging  
       console.warn('Failed to save conversation history:', error);
-=======
-    } catch (_error) {
-      // Log history saving failures for debugging
-      console.warn("Failed to save conversation history:", error);
->>>>>>> db031f9c
     }
   }
 
@@ -1388,12 +1324,8 @@
         type: 'chat'
       });
 
-<<<<<<< HEAD
       return testResponse.content.length > 0;
     } catch (error) {
-=======
-    } catch (_error) {
->>>>>>> db031f9c
       // Log health check failures for debugging
       console.error('AI service health check failed:', error);
       return false;
@@ -1430,20 +1362,9 @@
 // Export singleton instance
 export const aiService = AIService.getInstance();
 
-<<<<<<< HEAD
 // Convenience functions
 export async function initializeAI(config?: Partial<AIServiceConfig>): Promise<{success: boolean, message?: string, model?: any, provider?: string}> {
   return aiService.initialize(config);
-=======
-  config?: Partial<AIServiceConfig>,
-): Promise<{
-  success: boolean;
-  message?: string;
-  model?: any;
-  provider?: string;
-}> {
-  return aiService.initialize(_config);
->>>>>>> db031f9c
 }
 
 export async function chatWithAI(request: AIRequest): Promise<AIResponse> {
