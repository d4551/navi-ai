--- conflicted
+++ resolved
@@ -187,15 +187,8 @@
       if (!initialized) {
         throw lastError || new Error('Failed to validate API key with any test model');
       }
-<<<<<<< HEAD
       logger.info('Google AI Streaming Service initialized and tested successfully');
     } catch (error) {
-=======
-      logger.info(
-        "Google AI Streaming Service initialized and tested successfully",
-      );
-    } catch (_error) {
->>>>>>> db031f9c
       this.genAI = null;
       this.apiKey = null;
       const rawMessage = error instanceof Error ? error.message : String(_error);
@@ -320,18 +313,6 @@
 
           callbacks.onResponse?.(_response);
           callbacks.onConversationUpdate?.(this.conversationHistory);
-<<<<<<< HEAD
-=======
-        } catch (_error) {
-          const errorMessage =
-            error instanceof Error
-              ? error.message
-              : "Unknown error processing frame";
-          logger.error("Error processing video frame:", {
-            error: errorMessage,
-            frame: frame.width + "x" + frame.height,
-          });
->>>>>>> db031f9c
 
         } catch (error) {
           const errorMessage = error instanceof Error ? error.message : 'Unknown error processing frame';
@@ -343,12 +324,8 @@
       }, fps);
 
       logger.info(`Video streaming started with ${model} at ${fps} FPS`);
-<<<<<<< HEAD
 
     } catch (error) {
-=======
-    } catch (_error) {
->>>>>>> db031f9c
       this.isStreaming = false;
       logger.error('Failed to start video streaming:', error);
       callbacks.onError?.(error as Error);
@@ -467,18 +444,6 @@
 
           callbacks.onResponse?.(_response);
           callbacks.onConversationUpdate?.(this.conversationHistory);
-<<<<<<< HEAD
-=======
-        } catch (_error) {
-          const errorMessage =
-            error instanceof Error
-              ? error.message
-              : "Unknown error processing screen frame";
-          logger.error("Error processing screen frame:", {
-            error: errorMessage,
-            frame: frame.width + "x" + frame.height,
-          });
->>>>>>> db031f9c
 
         } catch (error) {
           const errorMessage = error instanceof Error ? error.message : 'Unknown error processing screen frame';
@@ -490,12 +455,8 @@
       }, fps);
 
       logger.info(`Screen streaming started with ${model} at ${fps} FPS`);
-<<<<<<< HEAD
 
     } catch (error) {
-=======
-    } catch (_error) {
->>>>>>> db031f9c
       this.isStreaming = false;
       logger.error('Failed to start screen streaming:', error);
       callbacks.onError?.(error as Error);
@@ -517,13 +478,8 @@
         this.isStreaming = false;
         logger.info('Streaming session stopped');
       }
-<<<<<<< HEAD
     } catch (error) {
       logger.error('Error stopping streaming session:', error);
-=======
-    } catch (_error) {
-      logger.error("Error stopping streaming session:", error);
->>>>>>> db031f9c
       // Force cleanup even if there were errors
       this.currentSession = null;
       this.currentModel = null;
@@ -570,21 +526,9 @@
       callbacks?.onConversationUpdate?.(this.conversationHistory);
       
       return response;
-<<<<<<< HEAD
     } catch (error) {
       const errorMessage = error instanceof Error ? error.message : 'Unknown error sending message';
       logger.error('Error sending message:', { error: errorMessage, messageLength: text.length });
-=======
-    } catch (_error) {
-      const errorMessage =
-        error instanceof Error
-          ? error.message
-          : "Unknown error sending message";
-      logger.error("Error sending message:", {
-        error: errorMessage,
-        messageLength: text.length,
-      });
->>>>>>> db031f9c
       throw new Error(`Failed to send message: ${errorMessage}`);
     }
   }
@@ -698,15 +642,9 @@
       ]);
       const text = result?.response?.text?.() || '';
       return { content: text };
-<<<<<<< HEAD
     } catch (error) {
       const msg = error instanceof Error ? error.message : String(error);
       logger.error('processVideoFrame failed:', msg);
-=======
-    } catch (_error) {
-      const msg = error instanceof Error ? error.message : String(_error);
-      logger.error("processVideoFrame failed:", msg);
->>>>>>> db031f9c
       throw error;
     }
   }
