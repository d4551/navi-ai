--- conflicted
+++ resolved
@@ -69,13 +69,8 @@
       source.start();
 
       logger.debug(`Added PCM audio chunk: ${audioData.length} bytes`);
-<<<<<<< HEAD
     } catch (error) {
       logger.error('Failed to add PCM audio data:', error);
-=======
-    } catch (_error) {
-      logger.error("Failed to add PCM audio data:", error);
->>>>>>> db031f9c
     }
   }
 
@@ -98,15 +93,9 @@
       this.gainNode.connect(this.audioContext.destination);
 
       this.isStreaming = true;
-<<<<<<< HEAD
       logger.info('Audio streamer started');
     } catch (error) {
       logger.error('Failed to start audio streamer:', error);
-=======
-      logger.info("Audio streamer started");
-    } catch (_error) {
-      logger.error("Failed to start audio streamer:", error);
->>>>>>> db031f9c
       throw error;
     }
   }
@@ -162,13 +151,8 @@
       try {
         await this.audioContext.close();
         this.audioContext = null;
-<<<<<<< HEAD
       } catch (error) {
         logger.error('Failed to close audio context:', error);
-=======
-      } catch (_error) {
-        logger.error("Failed to close audio context:", error);
->>>>>>> db031f9c
       }
     }
 
