/**
 * Canonical AI Facade (Renderer Import Surface)
 * Unified interface for all AI operations in the application.
 * All renderer code should import from here going forward.
 */
import { aiService } from '@/shared/services/AIService';
import { logger } from '@/shared/utils/logger';
import type { AIProvider } from '@/shared/types/ai';

// Track active real-time sessions and configuration
let currentSessions: Map<string, string> = new Map();
let currentProvider: AIProvider = 'gemini' as AIProvider;
let isInitialized = false;

export interface AIConfiguration {
  provider?: AIProvider;
  model?: string;
  apiKey?: string;
  temperature?: number;
  maxTokens?: number;
  systemInstructions?: string;
}

export interface GenerationOptions {
  temperature?: number;
  maxTokens?: number;
  topK?: number;
  topP?: number;
  systemInstructions?: string;
  provider?: AIProvider;
  model?: string;
}

export interface StreamHandlers {
  onChunk?: (chunk: string) => void;
  onComplete?: (result: any) => void;
  onError?: (error: Error) => void;
}

export const ai = {
  async init(config: AIConfiguration = {}) {
    try {
      logger.info('Initializing canonical AI service', config);
      
      await aiService.initialize({
        provider: config.provider || currentProvider,
        model: config.model,
        apiKey: config.apiKey,
        ...config
      });
      
      if (config.provider) {
        currentProvider = config.provider;
      }
      
      isInitialized = true;
      return aiService;
<<<<<<< HEAD
    } catch (error) {
      logger.error('Failed to initialize AI service', error);
=======
    } catch (_error) {
      logger.error("Failed to initialize AI service", error);
>>>>>>> db031f9c
      throw error;
    }
  },

  async generateText(message: string, options: GenerationOptions = {}) {
    if (!isInitialized) {
      await this.init({ provider: options.provider });
    }
    
    try {
      return await aiService.chat({
        message,
        type: 'chat',
        provider: options.provider || currentProvider,
        model: options.model,
        temperature: options.temperature,
        maxTokens: options.maxTokens,
        systemInstructions: options.systemInstructions,
        ...options
      });
<<<<<<< HEAD
    } catch (error) {
      logger.error('Text generation failed', error);
=======
    } catch (_error) {
      logger.error("Text generation failed", error);
>>>>>>> db031f9c
      throw error;
    }
  },

  async stream(
    message: string,
    handlers: StreamHandlers = {},
    options: GenerationOptions = {}
  ) {
    if (!isInitialized) {
      await this.init({ provider: options.provider });
    }

    try {
      return await aiService.chatStream({
        message,
        type: 'chat',
        provider: options.provider || currentProvider,
        model: options.model,
        temperature: options.temperature,
        maxTokens: options.maxTokens,
        systemInstructions: options.systemInstructions,
        onChunk: handlers.onChunk,
        onComplete: handlers.onComplete,
        onError: handlers.onError,
        ...options
      });
<<<<<<< HEAD
    } catch (error) {
      logger.error('Streaming failed', error);
      handlers.onError?.(error);
=======
    } catch (_error) {
      logger.error("Streaming failed", error);
      handlers.onError?.(_error);
>>>>>>> db031f9c
      throw error;
    }
  },

  async analyzeImage(imageData: string | ArrayBuffer, prompt: string, options: GenerationOptions = {}) {
    if (!isInitialized) {
      await this.init({ provider: options.provider });
    }

    try {
      return await aiService.chat({
        message: prompt,
        type: 'multimodal',
        imageData,
        provider: options.provider || currentProvider,
        ...options
      });
<<<<<<< HEAD
    } catch (error) {
      logger.error('Image analysis failed', error);
=======
    } catch (_error) {
      logger.error("Image analysis failed", error);
>>>>>>> db031f9c
      throw error;
    }
  },

  async processAudio(audioData: ArrayBuffer, prompt: string, options: GenerationOptions = {}) {
    if (!isInitialized) {
      await this.init({ provider: options.provider });
    }

    try {
      return await aiService.chat({
        message: prompt,
        type: 'audio',
        audioData,
        provider: options.provider || currentProvider,
        ...options
      });
<<<<<<< HEAD
    } catch (error) {
      logger.error('Audio processing failed', error);
=======
    } catch (_error) {
      logger.error("Audio processing failed", error);
>>>>>>> db031f9c
      throw error;
    }
  },

  getStatus() {
    return {
      initialized: isInitialized,
      provider: currentProvider,
      activeSessions: currentSessions.size,
      availableProviders: ['gemini', 'openai', 'claude', 'grok']
    };
  },

  async startRealTime(options: GenerationOptions = {}) {
    if (!isInitialized) {
      await this.init({ provider: options.provider });
    }

    try {
      const sessionId = `realtime-${Date.now()}`;
      const sessionKey = await aiService.startRealTimeSession({
        sessionId,
        provider: options.provider || currentProvider,
        ...options
      });
      
      currentSessions.set(sessionId, sessionKey);
      return sessionId;
<<<<<<< HEAD
    } catch (error) {
      logger.error('Failed to start real-time session', error);
=======
    } catch (_error) {
      logger.error("Failed to start real-time session", error);
>>>>>>> db031f9c
      throw error;
    }
  },

  async stopRealTime(sessionId?: string) {
    try {
      if (sessionId && currentSessions.has(sessionId)) {
        const sessionKey = currentSessions.get(sessionId)!;
        await aiService.stopRealTimeSession(sessionKey);
        currentSessions.delete(sessionId);
        return true;
      } else if (!sessionId && currentSessions.size > 0) {
        // Stop all sessions
        for (const [id, key] of currentSessions.entries()) {
          await aiService.stopRealTimeSession(key);
          currentSessions.delete(id);
        }
        return true;
      }
      return false;
<<<<<<< HEAD
    } catch (error) {
      logger.error('Failed to stop real-time session', error);
=======
    } catch (_error) {
      logger.error("Failed to stop real-time session", error);
>>>>>>> db031f9c
      return false;
    }
  },

  async switchProvider(provider: AIProvider, config?: Partial<AIConfiguration>) {
    try {
      currentProvider = provider;
      await this.init({ provider, ...config });
      logger.info(`Switched to provider: ${provider}`);
    } catch (_error) {
      logger.error(`Failed to switch to provider: ${provider}`, error);
      throw error;
    }
  },

  async getModels(provider?: AIProvider) {
    const targetProvider = provider || currentProvider;
    try {
      return await aiService.getModels(targetProvider);
<<<<<<< HEAD
    } catch (error) {
      logger.error(`Failed to get models for provider: ${targetProvider}`, error);
=======
    } catch (_error) {
      logger.error(
        `Failed to get models for provider: ${targetProvider}`,
        error,
      );
>>>>>>> db031f9c
      throw error;
    }
  }
};

export type CanonicalAI = typeof ai;<|MERGE_RESOLUTION|>--- conflicted
+++ resolved
@@ -55,13 +55,8 @@
       
       isInitialized = true;
       return aiService;
-<<<<<<< HEAD
     } catch (error) {
       logger.error('Failed to initialize AI service', error);
-=======
-    } catch (_error) {
-      logger.error("Failed to initialize AI service", error);
->>>>>>> db031f9c
       throw error;
     }
   },
@@ -82,13 +77,8 @@
         systemInstructions: options.systemInstructions,
         ...options
       });
-<<<<<<< HEAD
     } catch (error) {
       logger.error('Text generation failed', error);
-=======
-    } catch (_error) {
-      logger.error("Text generation failed", error);
->>>>>>> db031f9c
       throw error;
     }
   },
@@ -116,15 +106,9 @@
         onError: handlers.onError,
         ...options
       });
-<<<<<<< HEAD
     } catch (error) {
       logger.error('Streaming failed', error);
       handlers.onError?.(error);
-=======
-    } catch (_error) {
-      logger.error("Streaming failed", error);
-      handlers.onError?.(_error);
->>>>>>> db031f9c
       throw error;
     }
   },
@@ -142,13 +126,8 @@
         provider: options.provider || currentProvider,
         ...options
       });
-<<<<<<< HEAD
     } catch (error) {
       logger.error('Image analysis failed', error);
-=======
-    } catch (_error) {
-      logger.error("Image analysis failed", error);
->>>>>>> db031f9c
       throw error;
     }
   },
@@ -166,13 +145,8 @@
         provider: options.provider || currentProvider,
         ...options
       });
-<<<<<<< HEAD
     } catch (error) {
       logger.error('Audio processing failed', error);
-=======
-    } catch (_error) {
-      logger.error("Audio processing failed", error);
->>>>>>> db031f9c
       throw error;
     }
   },
@@ -201,13 +175,8 @@
       
       currentSessions.set(sessionId, sessionKey);
       return sessionId;
-<<<<<<< HEAD
     } catch (error) {
       logger.error('Failed to start real-time session', error);
-=======
-    } catch (_error) {
-      logger.error("Failed to start real-time session", error);
->>>>>>> db031f9c
       throw error;
     }
   },
@@ -228,13 +197,8 @@
         return true;
       }
       return false;
-<<<<<<< HEAD
     } catch (error) {
       logger.error('Failed to stop real-time session', error);
-=======
-    } catch (_error) {
-      logger.error("Failed to stop real-time session", error);
->>>>>>> db031f9c
       return false;
     }
   },
@@ -254,16 +218,8 @@
     const targetProvider = provider || currentProvider;
     try {
       return await aiService.getModels(targetProvider);
-<<<<<<< HEAD
     } catch (error) {
       logger.error(`Failed to get models for provider: ${targetProvider}`, error);
-=======
-    } catch (_error) {
-      logger.error(
-        `Failed to get models for provider: ${targetProvider}`,
-        error,
-      );
->>>>>>> db031f9c
       throw error;
     }
   }
