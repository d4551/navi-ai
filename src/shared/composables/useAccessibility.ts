/**
 * ACCESSIBILITY COMPOSABLE - WCAG 2.2 AA COMPLIANT
 * =================================================
 * 
 * Comprehensive accessibility utilities for the gaming job platform
 * Features: Focus management, keyboard navigation, screen reader support,
 * high contrast mode, reduced motion support, and color accessibility
 */

import { ref, onMounted, computed, watch, onUnmounted } from 'vue'
import { logger } from '@/shared/utils/logger';

interface AccessibilityState {
  highContrastEnabled: boolean;
  reducedMotionEnabled: boolean;
  largeTextEnabled: boolean;
  keyboardNavigationActive: boolean;
  screenReaderActive: boolean;
  focusVisible: boolean;
  colorBlindnessMode: ColorBlindnessType;
}

type ColorBlindnessType = 'none' | 'protanopia' | 'deuteranopia' | 'tritanopia' | 'achromatopsia';

type FocusableElement = HTMLElement | null;

export function useAccessibility() {
  // Reactive state
  const state = ref<AccessibilityState>({
    highContrastEnabled: false,
    reducedMotionEnabled: false,
    largeTextEnabled: false,
    keyboardNavigationActive: false,
    screenReaderActive: false,
    focusVisible: false,
    colorBlindnessMode: 'none'
  });

  // Focus management
  const __focusStack = ref<HTMLElement[]>([]);
  const trapFocusElement = ref<HTMLElement | null>(null);
  const lastActiveElement = ref<HTMLElement | null>(null);

  // Keyboard navigation
  const keyboardListeners = new Map<string, (event: KeyboardEvent) => void>();

  /**
   * Initialize accessibility features
   */
  const initialize = () => {
    detectUserPreferences();
    setupGlobalKeyboardListeners();
    injectAccessibilityStyles();
    setupFocusManagement();
    
    logger.info('[Accessibility] Initialized with preferences', state.value);
  };

  /**
   * Detect user accessibility preferences from system/browser
   */
  const detectUserPreferences = () => {
    // High contrast mode detection
    if (window.matchMedia('(prefers-contrast: high)').matches) {
      state.value.highContrastEnabled = true;
    }

    // Reduced motion preference
    if (window.matchMedia('(prefers-reduced-motion: reduce)').matches) {
      state.value.reducedMotionEnabled = true;
    }

    // Large text preference
    if (window.matchMedia('(prefers-reduced-data: reduce)').matches) {
      state.value.largeTextEnabled = true;
    }

    // Screen reader detection (basic heuristic)
    const hasScreenReader = window.navigator.userAgent.includes('NVDA') ||
                           window.navigator.userAgent.includes('JAWS') ||
                           window.speechSynthesis?.getVoices().length > 0;
    
    if (hasScreenReader) {
      state.value.screenReaderActive = true;
    }

    // Load saved preferences
    loadUserPreferences();
  };

  /**
   * Load saved accessibility preferences
   */
  const loadUserPreferences = () => {
    try {
      const saved = localStorage.getItem('accessibility-preferences');
      if (saved) {
        const preferences = JSON.parse(saved);
        Object.assign(state.value, preferences);
      }
<<<<<<< HEAD
    } catch (error) {
      logger.error('[Accessibility] Failed to load preferences:', error);
=======
    } catch (_error) {
      logger.error("[Accessibility] Failed to load preferences:", error);
>>>>>>> db031f9c
    }
  };

  /**
   * Save accessibility preferences
   */
  const saveUserPreferences = () => {
    try {
<<<<<<< HEAD
      localStorage.setItem('accessibility-preferences', JSON.stringify(state.value));
    } catch (error) {
      logger.error('[Accessibility] Failed to save preferences:', error);
=======
      localStorage.setItem(
        "accessibility-preferences",
        JSON.stringify(state.value),
      );
    } catch (_error) {
      logger.error("[Accessibility] Failed to save preferences:", error);
>>>>>>> db031f9c
    }
  };

  /**
   * Setup global keyboard event listeners
   */
  const setupGlobalKeyboardListeners = () => {
    const handleKeyDown = (event: KeyboardEvent) => {
      // Detect keyboard navigation
      if (event.key === 'Tab') {
        state.value.keyboardNavigationActive = true;
        state.value.focusVisible = true;
      }

      // Global keyboard shortcuts
      handleGlobalKeyboardShortcuts(event);

      // Focus trap handling
      if (trapFocusElement.value) {
        handleFocusTrap(event);
      }
    };

    const handleMouseDown = () => {
      // Reset focus visibility on mouse interaction
      state.value.focusVisible = false;
    };

    document.addEventListener('keydown', handleKeyDown);
    document.addEventListener('mousedown', handleMouseDown);

    // Cleanup function will be called in onUnmounted
    return () => {
      document.removeEventListener('keydown', handleKeyDown);
      document.removeEventListener('mousedown', handleMouseDown);
    };
  };

  /**
   * Handle global keyboard shortcuts
   */
  const handleGlobalKeyboardShortcuts = (event: KeyboardEvent) => {
    // Skip links (Alt + S)
    if (event.altKey && event.key.toLowerCase() === 's') {
      event.preventDefault();
      focusSkipLink();
    }

    // Main content (Alt + M)
    if (event.altKey && event.key.toLowerCase() === 'm') {
      event.preventDefault();
      focusMainContent();
    }

    // Navigation (Alt + N)
    if (event.altKey && event.key.toLowerCase() === 'n') {
      event.preventDefault();
      focusNavigation();
    }

    // Search (Alt + F or Ctrl/Cmd + K)
    if ((event.altKey && event.key.toLowerCase() === 'f') ||
        ((event.ctrlKey || event.metaKey) && event.key.toLowerCase() === 'k')) {
      event.preventDefault();
      focusSearch();
    }

    // Toggle high contrast (Alt + Shift + H)
    if (event.altKey && event.shiftKey && event.key.toLowerCase() === 'h') {
      event.preventDefault();
      toggleHighContrast();
    }
  };

  /**
   * Focus trap implementation for modals/dialogs
   */
  const handleFocusTrap = (event: KeyboardEvent) => {
    if (!trapFocusElement.value || event.key !== 'Tab') return;

    const focusableElements = getFocusableElements(trapFocusElement.value);
    if (focusableElements.length === 0) return;

    const firstElement = focusableElements[0];
    const lastElement = focusableElements[focusableElements.length - 1];

    if (event.shiftKey) {
      // Shift + Tab (backward)
      if (document.activeElement === firstElement) {
        event.preventDefault();
        lastElement.focus();
      }
    } else {
      // Tab (forward)
      if (document.activeElement === lastElement) {
        event.preventDefault();
        firstElement.focus();
      }
    }
  };

  /**
   * Get all focusable elements within a container
   */
  const getFocusableElements = (container: HTMLElement): HTMLElement[] => {
    const focusableSelectors = [
      'button:not([disabled])',
      'input:not([disabled])',
      'select:not([disabled])',
      'textarea:not([disabled])',
      'a[href]',
      '[tabindex]:not([tabindex="-1"])',
      '[contenteditable]'
    ].join(', ');

    return Array.from(container.querySelectorAll(focusableSelectors))
      .filter(element => {
        return element instanceof HTMLElement && 
               !element.hasAttribute('inert') &&
               element.offsetWidth > 0 && 
               element.offsetHeight > 0;
      }) as HTMLElement[];
  };

  /**
   * Focus management utilities
   */
  const setupFocusManagement = () => {
    // Store the last focused element when page loads
    if (document.activeElement instanceof HTMLElement) {
      lastActiveElement.value = document.activeElement;
    }
  };

  /**
   * Focus management functions
   */
  const focusElement = (element: HTMLElement | string, options?: FocusOptions) => {
    const target = typeof element === 'string' ? 
      document.querySelector(element) as HTMLElement : element;

    if (target) {
      target.focus(_options);
      return true;
    }
    return false;
  };

  const focusSkipLink = () => {
    focusElement('#skip-to-main', { preventScroll: false });
  };

  const focusMainContent = () => {
    focusElement('main, [role="main"], #main-content');
  };

  const focusNavigation = () => {
    focusElement('nav, [role="navigation"], #main-nav');
  };

  const focusSearch = () => {
    focusElement('input[type="search"], [role="search"] input, .search-input');
  };

  /**
   * Focus trap management
   */
  const trapFocus = (element: HTMLElement) => {
    if (trapFocusElement.value) {
      releaseFocusTrap();
    }

    trapFocusElement.value = element;
    lastActiveElement.value = document.activeElement as HTMLElement;

    // Focus first focusable element
    const focusableElements = getFocusableElements(element);
    if (focusableElements.length > 0) {
      focusableElements[0].focus();
    }

    logger.debug('[Accessibility] Focus trapped in element', element);
  };

  const releaseFocusTrap = () => {
    if (!trapFocusElement.value) return;

    trapFocusElement.value = null;

    // Restore focus to last active element
    if (lastActiveElement.value) {
      lastActiveElement.value.focus();
      lastActiveElement.value = null;
    }

    logger.debug('[Accessibility] Focus trap released');
  };

  /**
   * Accessibility preference toggles
   */
  const toggleHighContrast = () => {
    state.value.highContrastEnabled = !state.value.highContrastEnabled;
    applyHighContrastMode();
    saveUserPreferences();
    announceToScreenReader(`High contrast mode ${state.value.highContrastEnabled ? 'enabled' : 'disabled'}`);
  };

  const toggleReducedMotion = () => {
    state.value.reducedMotionEnabled = !state.value.reducedMotionEnabled;
    applyReducedMotion();
    saveUserPreferences();
    announceToScreenReader(`Reduced motion ${state.value.reducedMotionEnabled ? 'enabled' : 'disabled'}`);
  };

  const toggleLargeText = () => {
    state.value.largeTextEnabled = !state.value.largeTextEnabled;
    applyLargeText();
    saveUserPreferences();
    announceToScreenReader(`Large text ${state.value.largeTextEnabled ? 'enabled' : 'disabled'}`);
  };

  const setColorBlindnessMode = (mode: ColorBlindnessType) => {
    state.value.colorBlindnessMode = mode;
    applyColorBlindnessMode();
    saveUserPreferences();
    announceToScreenReader(`Color blindness mode set to ${mode}`);
  };

  /**
   * Apply accessibility modes
   */
  const applyHighContrastMode = () => {
    document.documentElement.classList.toggle('high-contrast', state.value.highContrastEnabled);
  };

  const applyReducedMotion = () => {
    document.documentElement.classList.toggle('reduced-motion', state.value.reducedMotionEnabled);
  };

  const applyLargeText = () => {
    document.documentElement.classList.toggle('large-text', state.value.largeTextEnabled);
  };

  const applyColorBlindnessMode = () => {
    // Remove existing colorblind classes
    document.documentElement.classList.remove(
      'protanopia', 'deuteranopia', 'tritanopia', 'achromatopsia'
    );
    
    if (state.value.colorBlindnessMode !== 'none') {
      document.documentElement.classList.add(state.value.colorBlindnessMode);
    }
  };

  /**
   * Inject accessibility-specific styles
   */
  const injectAccessibilityStyles = () => {
    const styleId = 'accessibility-styles';
    if (document.getElementById(styleId)) return;

    const styles = `
      /* High Contrast Mode */
      .high-contrast {
        --color-background: 0, 0, 0;
        --color-surface: 255, 255, 255;
        --color-primary: 255, 255, 0;
        --color-on-background: 255, 255, 255;
        --color-on-surface: 0, 0, 0;
        --color-outline: 255, 255, 255;
        filter: contrast(1.5);
      }

      /* Reduced Motion */
      .reduced-motion *,
      .reduced-motion *::before,
      .reduced-motion *::after {
        animation-duration: 0.01ms !important;
        animation-iteration-count: 1 !important;
        transition-duration: 0.01ms !important;
        scroll-behavior: auto !important;
      }

      /* Large Text */
      .large-text {
        font-size: 120% !important;
        line-height: 1.6 !important;
      }

      .large-text .v-btn {
        min-height: 48px !important;
      }

      .large-text .v-text-field input {
        font-size: 1.2em !important;
      }

      /* Focus Visibility */
      .keyboard-navigation *:focus {
        outline: 3px solid rgb(var(--color-primary)) !important;
        outline-offset: 2px !important;
      }

      /* Color Blindness Filters */
      .protanopia {
        filter: url('#protanopia-filter');
      }

      .deuteranopia {
        filter: url('#deuteranopia-filter');
      }

      .tritanopia {
        filter: url('#tritanopia-filter');
      }

      .achromatopsia {
        filter: grayscale(100%);
      }

      /* Skip Links removed */

      /* Screen Reader Only */
      .sr-only {
        position: absolute;
        width: 1px;
        height: 1px;
        padding: 0;
        margin: -1px;
        overflow: hidden;
        clip: rect(0, 0, 0, 0);
        white-space: nowrap;
        border: 0;
      }
    `;

    const styleElement = document.createElement('style');
    styleElement.id = styleId;
    styleElement.textContent = styles;
    document.head.appendChild(styleElement);

    // Add SVG filters for color blindness simulation
    injectColorBlindnessFilters();
  };

  /**
   * Inject SVG filters for color blindness simulation
   */
  const injectColorBlindnessFilters = () => {
    const svg = document.createElementNS('http://www.w3.org/2000/svg', 'svg');
    svg.setAttribute('width', '0');
    svg.setAttribute('height', '0');
    svg.style.position = 'absolute';

    svg.innerHTML = `
      <defs>
        <filter id="protanopia-filter">
          <feColorMatrix type="matrix" values="0.567, 0.433, 0,     0, 0
                                               0.558, 0.442, 0,     0, 0
                                               0,     0.242, 0.758, 0, 0
                                               0,     0,     0,     1, 0"/>
        </filter>
        <filter id="deuteranopia-filter">
          <feColorMatrix type="matrix" values="0.625, 0.375, 0,   0, 0
                                               0.7,   0.3,   0,   0, 0
                                               0,     0.3,   0.7, 0, 0
                                               0,     0,     0,   1, 0"/>
        </filter>
        <filter id="tritanopia-filter">
          <feColorMatrix type="matrix" values="0.95, 0.05,  0,     0, 0
                                               0,    0.433, 0.567, 0, 0
                                               0,    0.475, 0.525, 0, 0
                                               0,    0,     0,     1, 0"/>
        </filter>
      </defs>
    `;

    document.body.appendChild(svg);
  };

  /**
   * Screen reader announcements
   */
  const announceToScreenReader = (message: string, priority: 'polite' | 'assertive' = 'polite') => {
    const announcement = document.createElement('div');
    announcement.setAttribute('aria-live', priority);
    announcement.setAttribute('aria-atomic', 'true');
    announcement.setAttribute('class', 'sr-only');
    announcement.textContent = message;

    document.body.appendChild(announcement);

    // Remove the announcement after it's been read
    setTimeout(() => {
      document.body.removeChild(announcement);
    }, 1000);
  };

  /**
   * Keyboard shortcut management
   */
  const addKeyboardShortcut = (
    key: string,
    handler: (event: KeyboardEvent) => void,
    options?: { ctrl?: boolean; alt?: boolean; shift?: boolean; meta?: boolean }
  ) => {
    const shortcutKey = `${key}-${JSON.stringify(options || {})}`;
    keyboardListeners.set(shortcutKey, handler);
  };

  const removeKeyboardShortcut = (key: string, options?: any) => {
    const shortcutKey = `${key}-${JSON.stringify(options || {})}`;
    keyboardListeners.delete(shortcutKey);
  };

  // Computed properties
  const accessibilityClasses = computed(() => ({
    'high-contrast': state.value.highContrastEnabled,
    'reduced-motion': state.value.reducedMotionEnabled,
    'large-text': state.value.largeTextEnabled,
    'keyboard-navigation': state.value.keyboardNavigationActive,
    'screen-reader-active': state.value.screenReaderActive,
    [`colorblind-${state.value.colorBlindnessMode}`]: state.value.colorBlindnessMode !== 'none'
  }));

  const isAccessibilityModeActive = computed(() => 
    state.value.highContrastEnabled ||
    state.value.reducedMotionEnabled ||
    state.value.largeTextEnabled ||
    state.value.colorBlindnessMode !== 'none'
  );

  // Watchers for applying changes
  watch(() => state.value.highContrastEnabled, applyHighContrastMode);
  watch(() => state.value.reducedMotionEnabled, applyReducedMotion);
  watch(() => state.value.largeTextEnabled, applyLargeText);
  watch(() => state.value.colorBlindnessMode, applyColorBlindnessMode);

  // Lifecycle
  onMounted(initialize);

  let keyboardCleanup: (() => void) | null = null;

  onMounted(() => {
    keyboardCleanup = setupGlobalKeyboardListeners();
  });

  onUnmounted(() => {
    if (keyboardCleanup) {
      keyboardCleanup();
    }
    releaseFocusTrap();
  });

  return {
    // State
    state: readonly(state),
    accessibilityClasses,
    isAccessibilityModeActive,

    // Focus management
    focusElement,
    focusMainContent,
    focusNavigation,
    focusSearch,
    trapFocus,
    releaseFocusTrap,

    // Accessibility toggles
    toggleHighContrast,
    toggleReducedMotion,
    toggleLargeText,
    setColorBlindnessMode,

    // Utilities
    announceToScreenReader,
    addKeyboardShortcut,
    removeKeyboardShortcut,
    getFocusableElements,
    saveUserPreferences,
    loadUserPreferences
  };
}<|MERGE_RESOLUTION|>--- conflicted
+++ resolved
@@ -98,13 +98,8 @@
         const preferences = JSON.parse(saved);
         Object.assign(state.value, preferences);
       }
-<<<<<<< HEAD
     } catch (error) {
       logger.error('[Accessibility] Failed to load preferences:', error);
-=======
-    } catch (_error) {
-      logger.error("[Accessibility] Failed to load preferences:", error);
->>>>>>> db031f9c
     }
   };
 
@@ -113,18 +108,9 @@
    */
   const saveUserPreferences = () => {
     try {
-<<<<<<< HEAD
       localStorage.setItem('accessibility-preferences', JSON.stringify(state.value));
     } catch (error) {
       logger.error('[Accessibility] Failed to save preferences:', error);
-=======
-      localStorage.setItem(
-        "accessibility-preferences",
-        JSON.stringify(state.value),
-      );
-    } catch (_error) {
-      logger.error("[Accessibility] Failed to save preferences:", error);
->>>>>>> db031f9c
     }
   };
 
