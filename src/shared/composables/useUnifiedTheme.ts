<<<<<<< HEAD
/**
 * UNIFIED THEME SYSTEM - SINGLE SOURCE OF TRUTH
 * =============================================
 * 
 * Consolidates all theme-related functionality from:
 * - useTheme.js + useTheme.ts (duplicated composables)
 * - modules/ui/theme/index.ts (theme constants)
 * 
 * Features:
 * - Dark/light mode switching with system preference detection
 * - Gaming-focused design tokens optimized for desktop
 * - Consistent color palette with accessibility compliance (WCAG 2.2 AA)
 * - Typography system using Electrolize font
 * - Component styling utilities
 * - Theme persistence across sessions
 */

import { ref, onMounted, readonly, computed, watch } from 'vue'
import { useStorage } from '@vueuse/core'
import { logger } from '@/shared/utils/logger'
import { useDynamicScaling } from './useDynamicScaling'
=======

import { refreadonly, computed, watch } from "vue";
import { useStorage } from "@vueuse/core";
import { logger } from "@/shared/utils/logger";
import { useDynamicScaling } from "./useDynamicScaling";
>>>>>>> db031f9c

// Theme Types
export type ThemeMode = 'light' | 'dark' | 'system'
export type ColorScheme = 'light' | 'dark'

export interface ThemeColors {
  // Primary brand colors (gaming-focused)
  primary: {
    50: string
    100: string
    200: string
    300: string
    400: string
    500: string
    600: string
    700: string
    800: string
    900: string
  }
  // Secondary accent colors
  secondary: {
    50: string
    100: string
    200: string
    300: string
    400: string
    500: string
    600: string
    700: string
    800: string
    900: string
  }
  // Semantic colors
  success: {
    50: string
    500: string
    600: string
    700: string
  }
  warning: {
    50: string
    500: string
    600: string
    700: string
  }
  error: {
    50: string
    500: string
    600: string
    700: string
  }
  // Neutral grays
  gray: {
    50: string
    100: string
    200: string
    300: string
    400: string
    500: string
    600: string
    700: string
    800: string
    900: string
    950: string
  }
  // Surface colors
  background: string
  surface: string
  'surface-variant': string
  'on-background': string
  'on-surface': string
  'on-surface-variant': string
}

export interface ThemeDesignTokens {
  colors: ThemeColors
  typography: {
    fontFamily: {
      ui: string
      mono: string
      display: string
      primary?: string
      secondary?: string
      gaming?: string
    }
    fontSize: {
      xs: string
      sm: string
      md: string
      lg: string
      xl: string
      '2xl': string
      '3xl': string
      '4xl': string
    }
    fontWeight: {
      normal: number
      medium: number
      semibold: number
      bold: number
    }
    lineHeight: {
      tight: number
      normal: number
      relaxed: number
    }
    letterSpacing: {
      tight: string
      normal: string
      wide: string
    }
  }
  spacing: {
    xs: string
    sm: string
    md: string
    lg: string
    xl: string
    '2xl': string
    '3xl': string
    '4xl': string
  }
  borderRadius: {
    none: string
    sm: string
    md: string
    lg: string
    xl: string
    full: string
  }
  shadows: {
    sm: string
    md: string
    lg: string
    xl: string
  }
  transitions: {
    fast: string
    normal: string
    slow: string
  }
}

// Gaming-optimized color palettes
const GAMING_COLORS: Record<ColorScheme, ThemeColors> = {
  light: {
    primary: {
      50: '#eef2ff',
      100: '#e0e7ff',
      200: '#c7d2fe',
      300: '#a5b4fc',
      400: '#818cf8',
      500: '#6366f1',
      600: '#4f46e5',
      700: '#4338ca',
      800: '#3730a3',
      900: '#312e81'
    },
    secondary: {
      50: '#f0f9ff',
      100: '#e0f2fe',
      200: '#bae6fd',
      300: '#7dd3fc',
      400: '#38bdf8',
      500: '#0ea5e9',
      600: '#0284c7',
      700: '#0369a1',
      800: '#075985',
      900: '#0c4a6e'
    },
    success: {
      50: '#f0fdf4',
      500: '#22c55e',
      600: '#16a34a',
      700: '#15803d'
    },
    warning: {
      50: '#fffbeb',
      500: '#f59e0b',
      600: '#d97706',
      700: '#b45309'
    },
    error: {
      50: '#fef2f2',
      500: '#ef4444',
      600: '#dc2626',
      700: '#b91c1c'
    },
    gray: {
      50: '#f9fafb',
      100: '#f3f4f6',
      200: '#e5e7eb',
      300: '#d1d5db',
      400: '#9ca3af',
      500: '#6b7280',
      600: '#4b5563',
      700: '#374151',
      800: '#1f2937',
      900: '#111827',
      950: '#0a0a0b'
    },
    background: '#ffffff',
    surface: '#ffffff',
    'surface-variant': 'rgba(255, 255, 255, 0.85)',
    'on-background': '#111827',
    'on-surface': '#111827',
    'on-surface-variant': '#4b5563'
  },
  dark: {
    primary: {
      50: '#1e1b4b',
      100: '#312e81',
      200: '#3730a3',
      300: '#4338ca',
      400: '#4f46e5',
      500: '#6366f1',
      600: '#818cf8',
      700: '#a5b4fc',
      800: '#c7d2fe',
      900: '#e0e7ff'
    },
    secondary: {
      50: '#0c1821',
      100: '#0c4a6e',
      200: '#075985',
      300: '#0369a1',
      400: '#0284c7',
      500: '#0ea5e9',
      600: '#38bdf8',
      700: '#7dd3fc',
      800: '#bae6fd',
      900: '#e0f2fe'
    },
    success: {
      50: '#14532d',
      500: '#22c55e',
      600: '#4ade80',
      700: '#86efac'
    },
    warning: {
      50: '#451a03',
      500: '#f59e0b',
      600: '#fbbf24',
      700: '#fcd34d'
    },
    error: {
      50: '#450a0a',
      500: '#ef4444',
      600: '#f87171',
      700: '#fca5a5'
    },
    gray: {
      50: '#0a0a0b',
      100: '#111827',
      200: '#1f2937',
      300: '#374151',
      400: '#4b5563',
      500: '#6b7280',
      600: '#9ca3af',
      700: '#d1d5db',
      800: '#e5e7eb',
      900: '#f3f4f6',
      950: '#f9fafb'
    },
    background: '#000000',
    surface: '#000000',
    'surface-variant': 'rgba(0, 0, 0, 0.85)',
    'on-background': '#f9fafb',
    'on-surface': '#f9fafb',
    'on-surface-variant': '#d1d5db'
  }
}

// Design tokens for consistent styling
const DESIGN_TOKENS: Omit<ThemeDesignTokens, 'colors'> = {
  typography: {
    fontFamily: {
      primary: "'Electrolize', 'Inter', system-ui, -apple-system, BlinkMacSystemFont, 'Segoe UI', 'Helvetica Neue', Arial, sans-serif",
      secondary: "'Inter', 'Electrolize', system-ui, -apple-system, BlinkMacSystemFont, 'Segoe UI', sans-serif",
      mono: "'JetBrains Mono', 'Fira Code', 'SF Mono', Monaco, Consolas, 'Liberation Mono', monospace",
      gaming: "'Orbitron', 'Electrolize', system-ui, sans-serif",
      display: "'Electrolize', 'Inter', system-ui, sans-serif",
      ui: "'Electrolize', 'Inter', system-ui, -apple-system, sans-serif"
    },
    fontSize: {
      xs: '0.75rem',    // 12px
      sm: '0.875rem',   // 14px
      md: '1rem',       // 16px
      lg: '1.125rem',   // 18px
      xl: '1.25rem',    // 20px
      '2xl': '1.5rem',  // 24px
      '3xl': '2rem',    // 32px
      '4xl': '2.5rem'   // 40px
    },
    fontWeight: {
      normal: 400,
      medium: 500,
      semibold: 600,
      bold: 700
    },
    lineHeight: {
      tight: 1.25,
      normal: 1.5,
      relaxed: 1.75
    },
    letterSpacing: {
      tight: '-0.025em',
      normal: '0',
      wide: '0.025em'
    }
  },
  spacing: {
    xs: '0.25rem',    // 4px
    sm: '0.5rem',     // 8px
    md: '1rem',       // 16px
    lg: '1.5rem',     // 24px
    xl: '2rem',       // 32px
    '2xl': '3rem',    // 48px
    '3xl': '4rem',    // 64px
    '4xl': '6rem'     // 96px
  },
  borderRadius: {
    none: '0',
    sm: '0.25rem',    // 4px
    md: '0.5rem',     // 8px
    lg: '0.75rem',    // 12px
    xl: '1rem',       // 16px
    full: '9999px'
  },
  shadows: {
    sm: '0 1px 2px 0 rgb(0 0 0 / 0.05)',
    md: '0 4px 6px -1px rgb(0 0 0 / 0.1), 0 2px 4px -2px rgb(0 0 0 / 0.1)',
    lg: '0 10px 15px -3px rgb(0 0 0 / 0.1), 0 4px 6px -4px rgb(0 0 0 / 0.1)',
    xl: '0 20px 25px -5px rgb(0 0 0 / 0.1), 0 8px 10px -6px rgb(0 0 0 / 0.1)'
  },
  transitions: {
    fast: 'all 0.15s cubic-bezier(0.4, 0, 0.2, 1)',
    normal: 'all 0.3s cubic-bezier(0.4, 0, 0.2, 1)',
    slow: 'all 0.5s cubic-bezier(0.4, 0, 0.2, 1)'
  }
}

// Composable state
const themeMode = useStorage<ThemeMode>('navi-theme-mode', 'system')
const systemPreference = ref<ColorScheme>('light')

// Create unified theme composable
export function useUnifiedTheme() {
  // Initialize dynamic scaling
  const scaling = useDynamicScaling({
    enableFontScaling: true,
    enablePerformanceOptimization: true
  })
  
  // Computed active color scheme
  const colorScheme = computed<ColorScheme>(() => {
    return themeMode.value === 'system' ? systemPreference.value : themeMode.value as ColorScheme
  })

  // Current theme tokens
  const _theme = computed<ThemeDesignTokens>(() => ({
    colors: GAMING_COLORS[colorScheme.value],
    ...DESIGN_TOKENS
  }))

  // Convenience computed properties
  const isDark = computed(() => colorScheme.value === 'dark')
  const isLight = computed(() => colorScheme.value === 'light')
  const isSystem = computed(() => themeMode.value === 'system')

  // System preference detection
  const updateSystemPreference = () => {
    if (typeof window !== 'undefined' && window.matchMedia) {
      systemPreference.value = window.matchMedia('(prefers-color-scheme: dark)').matches ? 'dark' : 'light'
    }
  }

  // Theme switching functions
  const setThemeMode = (mode: ThemeMode) => {
    themeMode.value = mode
    logger.info(`Theme mode changed to: ${mode}`)
  }

  const toggleTheme = () => {
    if (themeMode.value === 'light') {
      setThemeMode('dark')
    } else if (themeMode.value === 'dark') {
      setThemeMode('system')
    } else {
      setThemeMode('light')
    }
  }

  // CSS custom properties injection
  const injectCSSCustomProperties = () => {
    if (typeof document === 'undefined') return

    const root = document.documentElement
    const colors = theme.value.colors
    const tokens = theme.value

    // Inject color variables
    Object.entries(colors).forEach(([key, value]) => {
      if (typeof value === 'string') {
        root.style.setProperty(`--color-${key}`, value)
      } else if (typeof value === 'object' && value !== null) {
        Object.entries(value as Record<string, string>).forEach(([shade, color]) => {
          root.style.setProperty(`--color-${key}-${shade}`, color)
        })
      }
    })

    // Inject typography variables with scaling support
    Object.entries(tokens.typography.fontFamily).forEach(([key, value]) => {
      root.style.setProperty(`--font-family-${key}`, value)
    })

    Object.entries(tokens.typography.fontSize).forEach(([key, value]) => {
      // Apply scaling to font sizes
      const scaledValue = scaling.getScaledValue(parseFloat(value))
      root.style.setProperty(`--font-size-${key}`, `${scaledValue}rem`)
      root.style.setProperty(`--font-size-${key}-base`, value) // Keep original for reference
    })

    Object.entries(tokens.typography.fontWeight).forEach(([key, value]) => {
      root.style.setProperty(`--font-weight-${key}`, value.toString())
    })

    // Inject spacing variables with scaling support
    Object.entries(tokens.spacing).forEach(([key, value]) => {
      const scaledValue = scaling.getScaledValue(parseFloat(value))
      root.style.setProperty(`--spacing-${key}`, `${scaledValue}rem`)
      root.style.setProperty(`--spacing-${key}-base`, value) // Keep original for reference
    })

    // Inject border radius variables
    Object.entries(tokens.borderRadius).forEach(([key, value]) => {
      root.style.setProperty(`--border-radius-${key}`, value)
    })

    // Inject shadow variables
    Object.entries(tokens.shadows).forEach(([key, value]) => {
      root.style.setProperty(`--shadow-${key}`, value)
    })

    // Inject transition variables (adjust for performance)
    Object.entries(tokens.transitions).forEach(([key, value]) => {
<<<<<<< HEAD
      const adjustedTransition = scaling.shouldOptimizeAnimations.value 
        ? value.replace(/0\.3s|0\.5s/g, '0.15s') // Faster transitions for performance
        : value
      root.style.setProperty(`--transition-${key}`, adjustedTransition)
    })

    // Set glassmorphic theme variables
    root.style.setProperty('--glass-bg', colorScheme.value === 'dark' ? 'rgba(0, 0, 0, 0.25)' : 'rgba(255, 255, 255, 0.25)')
    root.style.setProperty('--glass-border', colorScheme.value === 'dark' ? 'rgba(255, 255, 255, 0.1)' : 'rgba(0, 0, 0, 0.1)')
    root.style.setProperty('--glass-shadow', colorScheme.value === 'dark' ? 'rgba(0, 0, 0, 0.5)' : 'rgba(0, 0, 0, 0.1)')
=======
      const adjustedTransition = scaling.shouldOptimizeAnimations.value
        ? "none"
        : value;
      root.style.setProperty(`--transition-${key}`, adjustedTransition);
    });
>>>>>>> db031f9c

    // Set color scheme attributes for native styling
    root.setAttribute('data-theme', colorScheme.value)
    root.setAttribute('data-color-scheme', colorScheme.value)

    // Add theme transition class for smooth theme changes
    root.classList.add('theme-transitioning')
    setTimeout(() => {
<<<<<<< HEAD
      root.classList.remove('theme-transitioning')
    }, 300)
  }
=======
      root.classList.remove("theme-transitioning");
    }, 150);
>>>>>>> db031f9c

  // Utility functions for component styling
  const getColor = (colorPath: string): string => {
    const keys = colorPath.split('.')
    let value: any = theme.value.colors

    for (const key of keys) {
      value = value?.[key]
      if (value === undefined) break
    }

    return value || '#000000'
  }

  const getContrastColor = (backgroundColor: string): string => {
    // Simple contrast calculation for text readability
    const rgb = backgroundColor.match(/\d+/g)
    if (!rgb) return isDark.value ? '#ffffff' : '#000000'

    const brightness = (parseInt(rgb[0]) * 299 + parseInt(rgb[1]) * 587 + parseInt(rgb[2]) * 114) / 1000
    return brightness > 128 ? '#000000' : '#ffffff'
  }

  // Generate component-specific theme classes
  const getThemeClasses = (componentName: string): string[] => {
    const classes = [`${componentName}--${colorScheme.value}`]
    
    if (isDark.value) {
      classes.push(`${componentName}--dark`)
    }
    
    return classes
  }

  // Initialize theme system (safe for global context)
  const initializeTheme = () => {
    updateSystemPreference()
    injectCSSCustomProperties()

    // Listen for system preference changes
    if (typeof window !== 'undefined' && window.matchMedia) {
      const mediaQuery = window.matchMedia('(prefers-color-scheme: dark)')
      mediaQuery.addEventListener('change', updateSystemPreference)
    }

    logger.info('Unified theme system initialized', {
      mode: themeMode.value,
      colorScheme: colorScheme.value,
      systemPreference: systemPreference.value
    })
  }

  // Safe initialization function for global context
  const initializeThemeGlobal = () => {
    // Initialize scaling outside of component context
    const scalingResult = useDynamicScaling({
      enableFontScaling: true,
      enablePerformanceOptimization: true
    })
    
    updateSystemPreference()
    injectCSSCustomProperties()

    // Listen for system preference changes
    if (typeof window !== 'undefined' && window.matchMedia) {
      const mediaQuery = window.matchMedia('(prefers-color-scheme: dark)')
      mediaQuery.addEventListener('change', () => {
        updateSystemPreference()
        injectCSSCustomProperties()
      })
    }

    logger.info('Unified theme system initialized globally', {
      mode: themeMode.value,
      colorScheme: colorScheme.value,
      systemPreference: systemPreference.value
    })

    return scalingResult
  }

  // UI Helper Methods
  const getThemeIcon = (): string => {
    if (isSystem.value) {
      return "mdi-theme-light-dark";
    } else if (isDark.value) {
      return "mdi-moon-waning-crescent";
    } else {
      return "mdi-white-balance-sunny";
    }
  };

  const getThemeDisplayName = (): string => {
    if (isSystem.value) {
      return "System";
    } else if (isDark.value) {
      return "Dark";
    } else {
      return "Light";
    }
  };

  const cycleTheme = (): void => {
    if (themeMode.value === 'light') {
      setThemeMode('dark');
    } else if (themeMode.value === 'dark') {
      setThemeMode('system');
    } else {
      setThemeMode('light');
    }
  };

  // Current theme for backward compatibility
  const currentTheme = computed(() => colorScheme.value);

  // Watch for changes and update CSS variables
  watch(colorScheme, injectCSSCustomProperties, { immediate: false })

  // Initialize on mount
  onMounted(initializeTheme)

  return {
    // State
    themeMode: readonly(themeMode),
    colorScheme: readonly(colorScheme),
    systemPreference: readonly(systemPreference),
    theme: readonly(theme),

    // Computed
    isDark: readonly(isDark),
    isLight: readonly(isLight),
    isSystem: readonly(isSystem),
    currentTheme: readonly(currentTheme),

    // Actions
    setThemeMode,
    toggleTheme,
    cycleTheme,
    initializeTheme,
    initializeThemeGlobal,

    // UI Helpers
    getThemeIcon,
    getThemeDisplayName,

    // Utilities
    getColor,
    getContrastColor,
    getThemeClasses,
    injectCSSCustomProperties,

    // Scaling utilities
    scaling,

    // Constants for external use
    GAMING_COLORS,
    DESIGN_TOKENS
  }
}

// Export for global use
export default useUnifiedTheme

// Safe global initialization function
export function initializeUnifiedThemeGlobal() {
  // Detect system preference without reactive refs
  let currentSystemPreference: ColorScheme = 'light'
  if (typeof window !== 'undefined' && window.matchMedia) {
    currentSystemPreference = window.matchMedia('(prefers-color-scheme: dark)').matches ? 'dark' : 'light'
  }
  
  // Apply theme variables directly
  if (typeof document !== 'undefined') {
    const root = document.documentElement
    const colors = GAMING_COLORS[currentSystemPreference]
    const tokens = DESIGN_TOKENS

    // Inject color variables
    Object.entries(colors).forEach(([key, value]) => {
      if (typeof value === 'string') {
        root.style.setProperty(`--color-${key}`, value)
      } else if (typeof value === 'object' && value !== null) {
        Object.entries(value as Record<string, string>).forEach(([shade, color]) => {
          root.style.setProperty(`--color-${key}-${shade}`, color)
        })
      }
    })

    // Inject typography variables
    Object.entries(tokens.typography.fontFamily).forEach(([key, value]) => {
      root.style.setProperty(`--font-family-${key}`, value)
    })

    Object.entries(tokens.typography.fontSize).forEach(([key, value]) => {
      root.style.setProperty(`--font-size-${key}`, value)
    })

    Object.entries(tokens.spacing).forEach(([key, value]) => {
      root.style.setProperty(`--spacing-${key}`, value)
    })

    // Set color scheme attributes
    root.setAttribute('data-theme', currentSystemPreference)
    root.setAttribute('data-color-scheme', currentSystemPreference)
  }
  
  logger.info('Unified theme system initialized globally (safe mode)', { scheme: currentSystemPreference })
}

// Utility function for non-Vue contexts
export function createThemeUtils() {
  const { theme, getColor, getContrastColor, isDark, isLight } = useUnifiedTheme()
  
  return {
    theme,
    getColor,
    getContrastColor,
    isDark,
    isLight
  }
}

// CSS-in-JS helper for styled components
export function createThemeCSS(colorScheme: ColorScheme = 'light') {
  const colors = GAMING_COLORS[colorScheme]
  
  return {
    colors,
    ...DESIGN_TOKENS,
    utils: {
      surface: (opacity = 1) => `rgba(${colorScheme === 'dark' ? '17, 24, 39' : '249, 250, 251'}, ${opacity})`,
      primary: (opacity = 1) => `rgba(99, 102, 241, ${opacity})`,
      text: (variant: 'primary' | 'secondary' | 'muted' = 'primary') => {
        const variants = {
          primary: colors['on-background'],
          secondary: colors.gray[colorScheme === 'dark' ? '300' : '600'],
          muted: colors.gray[colorScheme === 'dark' ? '400' : '500']
        }
        return variants[variant]
      }
    }
  }
}<|MERGE_RESOLUTION|>--- conflicted
+++ resolved
@@ -1,4 +1,3 @@
-<<<<<<< HEAD
 /**
  * UNIFIED THEME SYSTEM - SINGLE SOURCE OF TRUTH
  * =============================================
@@ -20,13 +19,6 @@
 import { useStorage } from '@vueuse/core'
 import { logger } from '@/shared/utils/logger'
 import { useDynamicScaling } from './useDynamicScaling'
-=======
-
-import { refreadonly, computed, watch } from "vue";
-import { useStorage } from "@vueuse/core";
-import { logger } from "@/shared/utils/logger";
-import { useDynamicScaling } from "./useDynamicScaling";
->>>>>>> db031f9c
 
 // Theme Types
 export type ThemeMode = 'light' | 'dark' | 'system'
@@ -474,7 +466,6 @@
 
     // Inject transition variables (adjust for performance)
     Object.entries(tokens.transitions).forEach(([key, value]) => {
-<<<<<<< HEAD
       const adjustedTransition = scaling.shouldOptimizeAnimations.value 
         ? value.replace(/0\.3s|0\.5s/g, '0.15s') // Faster transitions for performance
         : value
@@ -485,13 +476,6 @@
     root.style.setProperty('--glass-bg', colorScheme.value === 'dark' ? 'rgba(0, 0, 0, 0.25)' : 'rgba(255, 255, 255, 0.25)')
     root.style.setProperty('--glass-border', colorScheme.value === 'dark' ? 'rgba(255, 255, 255, 0.1)' : 'rgba(0, 0, 0, 0.1)')
     root.style.setProperty('--glass-shadow', colorScheme.value === 'dark' ? 'rgba(0, 0, 0, 0.5)' : 'rgba(0, 0, 0, 0.1)')
-=======
-      const adjustedTransition = scaling.shouldOptimizeAnimations.value
-        ? "none"
-        : value;
-      root.style.setProperty(`--transition-${key}`, adjustedTransition);
-    });
->>>>>>> db031f9c
 
     // Set color scheme attributes for native styling
     root.setAttribute('data-theme', colorScheme.value)
@@ -500,14 +484,9 @@
     // Add theme transition class for smooth theme changes
     root.classList.add('theme-transitioning')
     setTimeout(() => {
-<<<<<<< HEAD
       root.classList.remove('theme-transitioning')
     }, 300)
   }
-=======
-      root.classList.remove("theme-transitioning");
-    }, 150);
->>>>>>> db031f9c
 
   // Utility functions for component styling
   const getColor = (colorPath: string): string => {
