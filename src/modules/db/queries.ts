/**
 * Database Query Utilities
 * Basic query helper functions
 */

import type { DatabaseModel } from './models';

export interface QueryOptions {
  limit?: number;
  offset?: number;
  orderBy?: string;
  orderDirection?: 'asc' | 'desc';
}

export interface QueryResult<T> {
  data: T[];
  total: number;
  hasMore: boolean;
}

// Generic query builder functions
export function buildSelectQuery(
  table: string,
  conditions?: Record<string, any>,
  options?: QueryOptions
): string {
  let query = `SELECT * FROM ${table}`;
  
  if (conditions && Object.keys(conditions).length > 0) {
    const whereClause = Object.entries(conditions)
      .map(([key, value]) => `${key} = '${value}'`)
      .join(' AND ');
    query += ` WHERE ${whereClause}`;
  }
  
  if (options?.orderBy) {
    query += ` ORDER BY ${options.orderBy} ${options.orderDirection || 'asc'}`;
  }
  
  if (options?.limit) {
    query += ` LIMIT ${options.limit}`;
  }
  
  if (options?.offset) {
    query += ` OFFSET ${options.offset}`;
  }
  
  return query;
}

export function buildInsertQuery<T extends DatabaseModel>(
  table: string, 
  data: Partial<T>
): string {
<<<<<<< HEAD
  const columns = Object.keys(data).join(', ');
  const values = Object.values(data).map(v => `'${v}'`).join(', ');
=======
  const columns = Object.keys(_data).join(", ");
  const values = Object.values(_data)
    .map((v) => `'${v}'`)
    .join(", ");
>>>>>>> db031f9c
  return `INSERT INTO ${table} (${columns}) VALUES (${values})`;
}

export function buildUpdateQuery<T extends DatabaseModel>(
  table: string, 
  id: string, 
  data: Partial<T>
): string {
  const setClause = Object.entries(_data)
    .map(([key, value]) => `${key} = '${value}'`)
    .join(', ');
  return `UPDATE ${table} SET ${setClause} WHERE id = '${id}'`;
}

export function buildDeleteQuery(table: string, id: string): string {
  return `DELETE FROM ${table} WHERE id = '${id}'`;
}<|MERGE_RESOLUTION|>--- conflicted
+++ resolved
@@ -52,15 +52,8 @@
   table: string, 
   data: Partial<T>
 ): string {
-<<<<<<< HEAD
   const columns = Object.keys(data).join(', ');
   const values = Object.values(data).map(v => `'${v}'`).join(', ');
-=======
-  const columns = Object.keys(_data).join(", ");
-  const values = Object.values(_data)
-    .map((v) => `'${v}'`)
-    .join(", ");
->>>>>>> db031f9c
   return `INSERT INTO ${table} (${columns}) VALUES (${values})`;
 }
 
