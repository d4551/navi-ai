// API Controllers Module
// Centralized request handlers for all API endpoints

import type {
  JobSearchRequest,
  JobSearchResponse,
  ResumeExportRequest,
  ResumeExportResponse,
  PortfolioExportRequest,
  PortfolioExportResponse,
  AIModelRequest,
  AIModelResponse,
  JobMatchRequest,
  JobMatchResponse,
  ResumeScoreRequest,
  ResumeScoreResponse,
  CoverLetterRequest,
  CoverLetterResponse,
  InterviewPrepRequest,
  InterviewPrepResponse,
  ProviderHealthRequest,
  ProviderHealthResponse,
  APIResponse
} from './schemas';

import { db } from '../db';
import { aiService } from '../ai';

// Job Search Controller
export class JobSearchController {
  static async search(request: JobSearchRequest): Promise<APIResponse<JobSearchResponse>> {
    try {
      const startTime = Date.now();
      
      // Get jobs from various sources
      const jobs = await this.fetchJobsFromSources(request);
      
      // Apply filters
      const filteredJobs = this.applyFilters(jobs, request);
      
      // Apply pagination
      const limit = request.limit || 25;
      const offset = request.offset || 0;
      const paginatedJobs = filteredJobs.slice(offset, offset + limit);
      
      // Enhance with AI matching if query provided
      const enhancedJobs = request.query 
        ? await this.enhanceWithAIMatching(paginatedJobs, request.query)
        : paginatedJobs;
      
      return {
        success: true,
        data: {
          data: enhancedJobs,
          total: filteredJobs.length,
          page: Math.floor(offset / limit) + 1,
          limit,
          sources: request.sources || [],
          searchTime: Date.now() - startTime
        }
      };
    } catch (_error) {
      return {
        success: false,
        error: {
          error: 'SearchError',
          message: error instanceof Error ? error.message : 'Job search failed',
          timestamp: new Date()
        }
      };
    }
  }

  private static async fetchJobsFromSources(_request: JobSearchRequest): Promise<any[]> {
    // Implementation would fetch from actual job sources
    const jobs = await db.jobs?.getAll() || [];
    return jobs;
  }

  private static applyFilters(jobs: any[], request: JobSearchRequest): any[] {
    let filtered = [...jobs];

    if (request.query) {
      const query = request.query.toLowerCase();
      filtered = filtered.filter(job => 
        job.title?.toLowerCase().includes(query) ||
        job.company?.toLowerCase().includes(query) ||
        job.description?.toLowerCase().includes(query)
      );
    }

    if (request.location) {
      const location = request.location.toLowerCase();
      filtered = filtered.filter(job =>
        job.location?.toLowerCase().includes(location)
      );
    }

    if (request.remote !== undefined) {
      filtered = filtered.filter(job => job.remote === request.remote);
    }

    if (request.jobType) {
      filtered = filtered.filter(job => job.jobType === request.jobType);
    }

    return filtered;
  }

  private static async enhanceWithAIMatching(jobs: any[], query: string): Promise<any[]> {
    // Use AI service to calculate match scores
    for (const job of jobs) {
      try {
        const matchResult = await aiService.calculateJobMatch({
          job,
          query,
          userProfile: await db.profile?.get() || {}
        });
        job.matchScore = matchResult.score;
<<<<<<< HEAD
      } catch (error) {
        console.warn('AI matching failed for job:', job.id, error);
=======
      } catch (_error) {
        console.warn("AI matching failed for job:", job.id, error);
>>>>>>> db031f9c
        job.matchScore = 0;
      }
    }

    // Sort by match score descending
    return jobs.sort((a, b) => (b.matchScore || 0) - (a.matchScore || 0));
  }
}

// Resume Export Controller
export class ResumeController {
  static async export(request: ResumeExportRequest): Promise<APIResponse<ResumeExportResponse>> {
    try {
      const resume = await db.resume?.get();
      if (!resume) {
        throw new Error('No resume found');
      }

      const exportData = await this.generateExport(resume, request);
      
      return {
        success: true,
        data: exportData
      };
    } catch (_error) {
      return {
        success: false,
        error: {
          error: 'ExportError',
          message: error instanceof Error ? error.message : 'Resume export failed',
          timestamp: new Date()
        }
      };
    }
  }

  private static async generateExport(resume: any, request: ResumeExportRequest): Promise<ResumeExportResponse> {
    // Implementation would generate actual export formats
    return {
      format: request.format,
      data: JSON.stringify(resume),
      filename: `resume.${request.format}`,
      contentType: this.getContentType(request.format)
    };
  }

  private static getContentType(format: string): string {
    const types: Record<string, string> = {
      pdf: 'application/pdf',
      docx: 'application/vnd.openxmlformats-officedocument.wordprocessingml.document',
      html: 'text/html',
      json: 'application/json'
    };
    return types[format] || 'application/octet-stream';
  }
}

// Portfolio Controller
export class PortfolioController {
  static async export(request: PortfolioExportRequest): Promise<APIResponse<PortfolioExportResponse>> {
    try {
      const portfolio = await db.portfolio?.get();
      if (!portfolio) {
        throw new Error('No portfolio found');
      }

      const exportData = await this.generateExport(portfolio, request);
      
      return {
        success: true,
        data: exportData
      };
    } catch (_error) {
      return {
        success: false,
        error: {
          error: 'ExportError',
          message: error instanceof Error ? error.message : 'Portfolio export failed',
          timestamp: new Date()
        }
      };
    }
  }

  private static async generateExport(portfolio: any, request: PortfolioExportRequest): Promise<PortfolioExportResponse> {
    return {
      format: request.format,
      data: JSON.stringify(portfolio),
      filename: `portfolio.${request.format}`,
      contentType: request.format === 'pdf' ? 'application/pdf' : 'text/html'
    };
  }
}

// AI Model Controller  
export class AIController {
  static async query(request: AIModelRequest): Promise<APIResponse<AIModelResponse>> {
    try {
      const startTime = Date.now();
      
      const response = await aiService.query({
        provider: request.provider,
        model: request.model,
        prompt: request.prompt,
        context: request.context,
        options: request.options
      });
      
      return {
        success: true,
        data: {
          provider: request.provider,
          model: request.model,
          response: response.text,
          usage: response.usage,
          processingTime: Date.now() - startTime
        }
      };
    } catch (_error) {
      return {
        success: false,
        error: {
          error: 'AIError',
          message: error instanceof Error ? error.message : 'AI query failed',
          timestamp: new Date()
        }
      };
    }
  }

  static async matchJobs(request: JobMatchRequest): Promise<APIResponse<JobMatchResponse>> {
    try {
      const response = await aiService.calculateJobMatch(request);
      
      return {
        success: true,
        data: response
      };
    } catch (_error) {
      return {
        success: false,
        error: {
          error: 'JobMatchError',
          message: error instanceof Error ? error.message : 'Job matching failed',
          timestamp: new Date()
        }
      };
    }
  }

  static async scoreResume(request: ResumeScoreRequest): Promise<APIResponse<ResumeScoreResponse>> {
    try {
      const response = await aiService.scoreResume({
        resume: request.resume,
        jobDescription: request.jobDescription,
        jobRequirements: request.jobRequirements
      });
      
      return {
        success: true,
        data: response
      };
    } catch (_error) {
      return {
        success: false,
        error: {
          error: 'ResumeScoreError',
          message: error instanceof Error ? error.message : 'Resume scoring failed',
          timestamp: new Date()
        }
      };
    }
  }

  static async generateCoverLetter(request: CoverLetterRequest): Promise<APIResponse<CoverLetterResponse>> {
    try {
      const response = await aiService.generateCoverLetter({
        job: request.job,
        resume: request.resume,
        tone: request.tone || 'professional',
        length: request.length || 'medium',
        customPoints: request.customPoints
      });
      
      return {
        success: true,
        data: response
      };
    } catch (_error) {
      return {
        success: false,
        error: {
          error: 'CoverLetterError',
          message: error instanceof Error ? error.message : 'Cover letter generation failed',
          timestamp: new Date()
        }
      };
    }
  }

  static async prepareInterview(request: InterviewPrepRequest): Promise<APIResponse<InterviewPrepResponse>> {
    try {
      const response = await aiService.prepareInterview({
        job: request.job,
        resume: request.resume,
        interviewType: request.interviewType || 'video',
        focus: request.focus || 'mixed'
      });
      
      return {
        success: true,
        data: response
      };
    } catch (_error) {
      return {
        success: false,
        error: {
          error: 'InterviewPrepError',
          message: error instanceof Error ? error.message : 'Interview preparation failed',
          timestamp: new Date()
        }
      };
    }
  }
}

// Provider Health Controller
export class ProviderHealthController {
  static async check(request: ProviderHealthRequest = {}): Promise<APIResponse<ProviderHealthResponse>> {
    try {
      const providers = request.providers || ['gemini', 'openai', 'jobsapi', 'linkedin'];
      const timeout = request.timeout || 5000;
      
      const healthResults: ProviderHealthResponse = {};
<<<<<<< HEAD
      
      await Promise.all(providers.map(async (provider) => {
        try {
          const startTime = Date.now();
          await this.checkProvider(provider, timeout);
          healthResults[provider] = {
            healthy: true,
            responseTime: Date.now() - startTime,
            lastChecked: new Date()
          };
        } catch (error) {
          healthResults[provider] = {
            healthy: false,
            error: error instanceof Error ? error.message : 'Unknown error',
            lastChecked: new Date()
          };
        }
      }));
      
=======

      await Promise.all(
        providers.map(async (provider) => {
          try {
            const startTime = Date.now();
            await this.checkProvider(provider, timeout);
            healthResults[provider] = {
              healthy: true,
              responseTime: Date.now() - startTime,
              lastChecked: new Date(),
            };
          } catch (_error) {
            healthResults[provider] = {
              healthy: false,
              error: error instanceof Error ? error.message : "Unknown error",
              lastChecked: new Date(),
            };
          }
        }),
      );

>>>>>>> db031f9c
      return {
        success: true,
        data: healthResults
      };
    } catch (_error) {
      return {
        success: false,
        error: {
          error: 'HealthCheckError', 
          message: error instanceof Error ? error.message : 'Health check failed',
          timestamp: new Date()
        }
      };
    }
  }

  private static async checkProvider(_provider: string, _timeout: number): Promise<void> {
    // Implementation would check actual provider endpoints
    return new Promise((resolve, reject) => {
      setTimeout(() => {
        // Simulate health check
        Math.random() > 0.1 ? resolve() : reject(new Error('Provider unhealthy'));
      }, Math.random() * 1000);
    });
  }
}<|MERGE_RESOLUTION|>--- conflicted
+++ resolved
@@ -117,13 +117,8 @@
           userProfile: await db.profile?.get() || {}
         });
         job.matchScore = matchResult.score;
-<<<<<<< HEAD
       } catch (error) {
         console.warn('AI matching failed for job:', job.id, error);
-=======
-      } catch (_error) {
-        console.warn("AI matching failed for job:", job.id, error);
->>>>>>> db031f9c
         job.matchScore = 0;
       }
     }
@@ -358,7 +353,6 @@
       const timeout = request.timeout || 5000;
       
       const healthResults: ProviderHealthResponse = {};
-<<<<<<< HEAD
       
       await Promise.all(providers.map(async (provider) => {
         try {
@@ -378,29 +372,6 @@
         }
       }));
       
-=======
-
-      await Promise.all(
-        providers.map(async (provider) => {
-          try {
-            const startTime = Date.now();
-            await this.checkProvider(provider, timeout);
-            healthResults[provider] = {
-              healthy: true,
-              responseTime: Date.now() - startTime,
-              lastChecked: new Date(),
-            };
-          } catch (_error) {
-            healthResults[provider] = {
-              healthy: false,
-              error: error instanceof Error ? error.message : "Unknown error",
-              lastChecked: new Date(),
-            };
-          }
-        }),
-      );
-
->>>>>>> db031f9c
       return {
         success: true,
         data: healthResults
