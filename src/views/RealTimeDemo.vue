<template>
  <StandardPageLayout 
    page-type="gaming" 
    content-spacing="none" 
    max-width="full"
    title="NAVI Live Chat"
    subtitle="Next-generation AI conversation experience"
    :header-context="{ sessionActive: isSessionActive, mode: selectedMode, persona: selectedPersona }"
  >
    <template #header-actions>
      <button 
        class="theme-toggle" 
        :title="`Switch to ${isDark ? 'light' : 'dark'} theme`" 
        aria-label="Toggle theme"
        @click="toggleTheme"
      >
        <AppIcon :name="isDark ? 'mdi-weather-sunny' : 'mdi-weather-night'" />
      </button>
      <div class="status-indicator" :class="getStatusClass()">
        <div class="status-dot"></div>
        <span>{{ getStatusText() }}</span>
      </div>
    </template>
    <!-- API Key Setup Modal -->
    <div v-if="!hasApiKey" class="api-setup-modal">
      <div class="modal-content glass-surface">
        <div class="modal-header">
          <AppIcon name="mdi-key" class="header-icon" />
          <h2>Connect Your AI</h2>
          <p>Enter your Google AI Studio API key to unlock NAVI's full potential</p>
        </div>
        <div class="modal-body">
          <div class="api-key-input">
            <input
              v-model="tempApiKey"
              type="password"
              placeholder="Paste your Google AI API key here..."
              class="modern-input"
              @keypress.enter="setApiKey"
            />
            <UnifiedButton 
              variant="primary" 
              leading-icon="mdi-connection" 
              :disabled="!tempApiKey.trim()"
              @click="setApiKey"
            >
              Connect
            </UnifiedButton>
          </div>
          <div class="api-help">
            <a href="https://aistudio.google.com/app/apikey" target="_blank" class="help-link">
              <AppIcon name="mdi-open-in-new" />
              Get your free API key
            </a>
          </div>
        </div>
      </div>
    </div>

    <!-- Main Chat Interface -->
    <div v-if="hasApiKey" class="chat-interface">
      <!-- Mode Selection Sidebar -->
      <div class="mode-sidebar" :class="{ collapsed: sidebarCollapsed }">
        <button class="sidebar-toggle" @click="sidebarCollapsed = !sidebarCollapsed">
          <AppIcon :name="sidebarCollapsed ? 'mdi-menu' : 'mdi-close'" />
        </button>
        
        <div class="sidebar-content">
          <h3>Experience Mode</h3>
          <div class="mode-list">
            <button
              v-for="mode in demoModes"
              :key="mode.id"
              class="mode-option"
              :class="{ active: selectedMode === mode.id, disabled: !mode.supported }"
              :disabled="!mode.supported || isSessionActive"
              @click="selectMode(mode.id)"
            >
              <div class="mode-icon">
                <AppIcon :name="mode.icon" />
              </div>
              <div class="mode-info">
                <div class="mode-title">{{ mode.title }}</div>
                <div class="mode-desc">{{ mode.description }}</div>
                <div v-if="!mode.supported" class="mode-warning">
                  <AppIcon name="mdi-alert" size="small" />
                  Not supported
                </div>
              </div>
            </button>
          </div>

          <!-- AI Persona Selection -->
          <div class="persona-section">
            <h4>AI Persona</h4>
            <select v-model="selectedPersona" class="persona-select" :disabled="isSessionActive">
              <option value="navi">NAVI - Gaming Career Expert</option>
              <option value="coach">Career Coach - Professional Guide</option>
              <option value="mentor">Tech Mentor - Industry Insider</option>
              <option value="friend">Casual Friend - Relaxed Chat</option>
            </select>
          </div>
        </div>
      </div>

      <!-- Chat Area -->
      <div class="chat-area">
        <RealTimeChat
          v-if="selectedMode"
          :api-key="apiKey"
          :initial-session-type="selectedMode"
          :persona="selectedPersona"
          class="enhanced-chat"
          @session-start="handleSessionStart"
          @session-end="handleSessionEnd"
          @message="handleMessage"
          @error="handleError"
        />
        
        <!-- Welcome Screen -->
        <div v-else class="welcome-screen">
          <div class="welcome-content">
            <div class="welcome-icon">
              <AppIcon name="mdi-robot" />
            </div>
            <h2>Welcome to NAVI Live</h2>
            <p>Choose an experience mode from the sidebar to begin your AI conversation</p>
            
            <!-- Feature Highlights -->
            <div class="feature-highlights">
              <div class="feature" :class="{ supported: isAudioSupported }">
                <AppIcon name="mdi-microphone" />
                <span>Voice Chat</span>
              </div>
              <div class="feature" :class="{ supported: isVideoSupported }">
                <AppIcon name="mdi-video" />
                <span>Video Analysis</span>
              </div>
              <div class="feature" :class="{ supported: isScreenShareSupported }">
                <AppIcon name="mdi-monitor-share" />
                <span>Screen Sharing</span>
              </div>
              <div class="feature" :class="{ supported: allFeaturesSupported }">
                <AppIcon name="mdi-brain" />
                <span>Multimodal AI</span>
              </div>
            </div>
          </div>
        </div>
      </div>
    </div>

    <!-- Floating Session Stats -->
    <div v-if="sessionStats" class="floating-stats">
      <div class="stats-content">
        <div class="stat">
          <AppIcon name="mdi-clock" />
          <span>{{ sessionStats.duration }}</span>
        </div>
        <div class="stat">
          <AppIcon name="mdi-message" />
          <span>{{ sessionStats.messages }} msgs</span>
        </div>
        <div class="stat">
          <AppIcon name="mdi-brain" />
          <span>{{ sessionStats.mode }}</span>
        </div>
      </div>
    </div>

    <!-- Error Toast -->
    <div v-if="error" class="error-toast">
      <div class="toast-content">
        <AppIcon name="mdi-alert-circle" class="error-icon" />
        <div class="error-message">
          <strong>Error</strong>
          <p>{{ _error }}</p>
        </div>
        <button class="close-btn" @click="error = null">
          <AppIcon name="mdi-close" />
        </button>
      </div>
    </div>
  </StandardPageLayout>
</template>

<script setup>
<<<<<<< HEAD
import AppIcon from '@/components/ui/AppIcon.vue'
import StandardPageLayout from '@/components/layout/StandardPageLayout.vue'
import UnifiedButton from '@/components/ui/UnifiedButton.vue'

import { ref, onMounted, computed, watch } from 'vue'
import { useRealTimeSupport } from '@/composables/useRealTimeChat';
import { useUnifiedTheme } from '@/shared/composables/useUnifiedTheme';
import RealTimeChat from '@/components/RealTimeChat.vue';
=======
import { ref, computed, watch, onMounted } from 'vue';

import AppIcon from "@/components/ui/AppIcon.vue";
import StandardPageLayout from "@/components/layout/StandardPageLayout.vue";
import UnifiedButton from "@/components/ui/UnifiedButton.vue";

import { useRealTimeSupport } from "@/composables/useRealTimeChat";
import { useUnifiedTheme } from "@/shared/composables/useUnifiedTheme";
import RealTimeChat from "@/components/RealTimeChat.vue";
>>>>>>> db031f9c
// import PageHeader from '@/components/ui/PageHeader.vue' // Removed - not used in new design

// Reactive state
const tempApiKey = ref('');
const apiKey = ref('');
const selectedMode = ref(null);
<<<<<<< HEAD
const selectedPersona = ref('navi');
const error = ref(null);
=======
const selectedPersona = ref("navi");
const _error = ref(null);
>>>>>>> db031f9c
const sessionStats = ref(null);
const sidebarCollapsed = ref(false);

// Composables
const {
  isAudioSupported,
  isVideoSupported,
  isScreenShareSupported,
  isSpeechRecognitionSupported,
  isSpeechSynthesisSupported,
  allFeaturesSupported
} = useRealTimeSupport();

// Theme composable
const {
  isDark,
  isLight,
  colorScheme,
  getThemeClasses,
  toggleTheme
} = useUnifiedTheme();

// Computed
const hasApiKey = computed(() => !!apiKey.value);

const demoModes = computed(() => [
  {
    id: 'audio',
    title: 'Voice Chat',
    description: 'Natural voice conversation',
    icon: 'mdi-microphone',
    supported: isAudioSupported.value && isSpeechRecognitionSupported.value
  },
  {
    id: 'video',
    title: 'Video Chat',
    description: 'AI can see and analyze you',
    icon: 'mdi-video',
    supported: isVideoSupported.value && isAudioSupported.value
  },
  {
    id: 'screen',
    title: 'Screen Assistant',
    description: 'Help with your screen content',
    icon: 'mdi-monitor-share',
    supported: isScreenShareSupported.value
  },
  {
    id: 'multimodal',
    title: 'Full Experience',
    description: 'All capabilities combined',
    icon: 'mdi-brain',
    supported: allFeaturesSupported.value
  }
]);

const getStatusClass = () => {
  if (error.value) return 'status-error';
  if (sessionStats.value) return 'status-active';
  if (hasApiKey.value) return 'status-ready';
  return 'status-setup';
};

const getStatusText = () => {
  if (error.value) return 'Error';
  if (sessionStats.value) return 'Live Session';
  if (hasApiKey.value && selectedMode.value) return 'Ready to Chat';
  if (hasApiKey.value) return 'Select Mode';
  return 'Setup Required';
};

// Methods
function setApiKey() {
  if (tempApiKey.value.trim()) {
    apiKey.value = tempApiKey.value.trim();
    tempApiKey.value = '';
    error.value = null;
  }
}

function selectMode(modeId) {
  selectedMode.value = modeId;
  error.value = null;
}

function getModeTitle(modeId) {
  const mode = demoModes.value.find(m => m.id === modeId);
  return mode ? mode.title : modeId;
}

function handleSessionStart(session) {
  sessionStats.value = {
    mode: getModeTitle(session.type),
    messages: 0,
    duration: '00:00'
  };
  
  // Start duration timer
  const startTime = Date.now();
  const timer = setInterval(() => {
    if (!sessionStats.value) {
      clearInterval(timer);
      return;
    }
    
    const elapsed = Math.floor((Date.now() - startTime) / 1000);
    const minutes = Math.floor(elapsed / 60);
    const seconds = elapsed % 60;
    sessionStats.value.duration = `${minutes.toString().padStart(2, '0')}:${seconds.toString().padStart(2, '0')}`;
  }, 1000);
  
  // Store timer reference to clear it later
  sessionStats.value.timer = timer;
  
  // Auto-collapse sidebar on mobile after session starts
  if (window.innerWidth <= 768) {
    sidebarCollapsed.value = true;
  }
}

function handleSessionEnd() {
  if (sessionStats.value?.timer) {
    clearInterval(sessionStats.value.timer);
  }
  // Keep stats visible for a while, then clear
  setTimeout(() => {
    sessionStats.value = null;
  }, 5000);
}

function handleMessage(_message) {
  if (sessionStats.value) {
    sessionStats.value.messages++;
  }
}

function handleError(err) {
  error.value = err instanceof Error ? err.message : err.toString();
}

// Lifecycle
onMounted(() => {
  // Check for saved API key (in a real app, this would be more secure)
  const savedKey = localStorage.getItem('demo-api-key');
  if (savedKey) {
    apiKey.value = savedKey;
  }
});

// Watch for API key changes to save it
watch(apiKey, (newKey) => {
  if (newKey) {
    localStorage.setItem('demo-api-key', newKey);
  }
});
</script>

<style scoped>
/* Modern Real-Time Demo Styles - Now integrated with StandardPageLayout */

/* Header Actions Styling */
.header-actions {
  display: flex;
  align-items: center;
  gap: var(--spacing-md);
}

.theme-toggle {
  display: flex;
  align-items: center;
  justify-content: center;
  width: 40px;
  height: 40px;
  background: var(--surface-elevated);
  border: 1px solid var(--border-base);
  border-radius: var(--border-radius-full);
  color: var(--color-primary-500);
  font-size: var(--font-size-lg);
  cursor: pointer;
  transition: var(--transition-normal);
  box-shadow: var(--shadow-sm);
}

.theme-toggle:hover {
  background: var(--color-primary-50);
  border-color: var(--color-primary-300);
  transform: scale(1.05);
  box-shadow: var(--shadow-md);
}

.theme-toggle:active {
  transform: scale(0.95);
}

.status-indicator {
  display: flex;
  align-items: center;
  gap: var(--spacing-sm);
  padding: var(--spacing-sm) var(--spacing-md);
  border-radius: var(--border-radius-full);
  font-size: var(--font-size-sm);
  font-weight: var(--font-weight-semibold);
  font-family: var(--font-family-primary);
  transition: var(--transition-normal);
  backdrop-filter: var(--glass-backdrop-blur);
  border: 1px solid transparent;
}

.status-dot {
  width: 8px;
  height: 8px;
  border-radius: 50%;
  transition: var(--transition-normal);
}

.status-setup {
  background: var(--color-warning-50);
  color: var(--color-warning-600);
  border-color: var(--color-warning-500);
}

.status-setup .status-dot {
  background: var(--color-warning-500);
}

.status-ready {
  background: var(--color-success-50);
  color: var(--color-success-600);
  border-color: var(--color-success-500);
}

.status-ready .status-dot {
  background: var(--color-success-500);
}

.status-active {
  background: var(--color-primary-50);
  color: var(--color-primary-600);
  border-color: var(--color-primary-500);
  box-shadow: var(--shadow-md);
}

.status-active .status-dot {
  background: var(--color-primary-500);
  animation: pulse 2s infinite;
}

.status-error {
  background: var(--color-error-50);
  color: var(--color-error-600);
  border-color: var(--color-error-500);
}

.status-error .status-dot {
  background: var(--color-error-500);
}

@keyframes pulse {
  0%, 100% { 
    opacity: 1; 
    transform: scale(1); 
  }
  50% { 
    opacity: 0.7; 
    transform: scale(1.2); 
  }
}

/* API Setup Modal */
.api-setup-modal {
  position: fixed;
  top: 0;
  left: 0;
  right: 0;
  bottom: 0;
  z-index: 1000;
  display: flex;
  align-items: center;
  justify-content: center;
  padding: var(--spacing-2xl);
  background: var(--surface-overlay);
  backdrop-filter: blur(12px);
  -webkit-backdrop-filter: blur(12px);
}

.modal-content {
  position: relative;
  background: var(--surface-elevated);
  border: 1px solid var(--border-base);
  border-radius: var(--border-radius-xl);
  padding: var(--spacing-3xl);
  max-width: 500px;
  width: 100%;
  box-shadow: var(--shadow-2xl);
  transition: var(--transition-normal);
  overflow: hidden;
}

.modal-content::before {
  content: '';
  position: absolute;
  top: 0;
  left: 0;
  right: 0;
  height: 4px;
  background: linear-gradient(90deg, var(--color-primary-500), var(--color-secondary-500));
}

.modal-header {
  text-align: center;
  margin-bottom: var(--spacing-2xl);
}

.header-icon {
  font-size: var(--font-size-4xl);
  color: var(--color-primary-500);
  margin-bottom: var(--spacing-md);
  filter: drop-shadow(0 0 20px var(--color-primary-500));
  opacity: 0.9;
}

.modal-header h2 {
  font-size: var(--font-size-2xl);
  font-weight: var(--font-weight-bold);
  font-family: var(--font-family-gaming);
  color: var(--text-primary);
  margin: 0 0 var(--spacing-sm) 0;
  letter-spacing: var(--letter-spacing-wide);
}

.modal-header p {
  color: var(--text-secondary);
  margin: 0;
  font-family: var(--font-family-primary);
  line-height: var(--line-height-relaxed);
}

.api-key-input {
  display: flex;
  gap: var(--spacing-md);
  margin-bottom: var(--spacing-xl);
}

.modern-input {
  flex: 1;
  padding: var(--spacing-md) var(--spacing-xl);
  background: var(--surface-elevated);
  border: 1px solid var(--border-base);
  border-radius: var(--border-radius-lg);
  color: var(--text-primary);
  font-size: var(--font-size-md);
  font-family: var(--font-family-primary);
  transition: var(--transition-normal);
}

.modern-input:focus {
  outline: none;
  border-color: var(--color-primary-500);
  background: var(--surface-container);
  box-shadow: 0 0 0 3px var(--color-primary-50);
}

.modern-input::placeholder {
  color: var(--text-muted);
}

.api-help {
  text-align: center;
}

.help-link {
  display: inline-flex;
  align-items: center;
  gap: var(--spacing-sm);
  color: var(--color-primary-500);
  text-decoration: none;
  font-size: var(--font-size-sm);
  font-family: var(--font-family-primary);
  font-weight: var(--font-weight-medium);
  transition: var(--transition-fast);
}

.help-link:hover {
  color: var(--color-primary-400);
  text-decoration: underline;
  transform: translateY(-1px);
}

/* Chat Interface - Updated for StandardPageLayout */
.chat-interface {
  display: flex;
  min-height: calc(100vh - 200px);
  background: var(--surface-base);
  border-radius: var(--border-radius-lg);
  overflow: hidden;
  box-shadow: var(--shadow-sm);
  transition: var(--transition-normal);
}

/* Mode Sidebar */
.mode-sidebar {
  width: 320px;
  background: var(--surface-elevated);
  border-right: 1px solid var(--border-base);
  padding: var(--spacing-2xl);
  overflow-y: auto;
  transition: var(--transition-normal);
}

.mode-sidebar.collapsed {
  width: 60px;
  padding: var(--spacing-md);
}

.sidebar-toggle {
  background: none;
  border: none;
  color: var(--text-primary);
  font-size: var(--font-size-xl);
  cursor: pointer;
  margin-bottom: var(--spacing-2xl);
  padding: var(--spacing-sm);
  border-radius: var(--border-radius-md);
  transition: var(--transition-normal);
}

.sidebar-toggle:hover {
  background: var(--color-primary-50);
  color: var(--color-primary-500);
  transform: scale(1.05);
}

.sidebar-content {
  opacity: 1;
  transition: var(--transition-normal);
}

.collapsed .sidebar-content {
  opacity: 0;
  pointer-events: none;
}

.sidebar-content h3 {
  font-size: var(--font-size-lg);
  font-weight: var(--font-weight-semibold);
  font-family: var(--font-family-gaming);
  color: var(--text-primary);
  margin: 0 0 var(--spacing-xl) 0;
  letter-spacing: var(--letter-spacing-wide);
}

.mode-list {
  display: flex;
  flex-direction: column;
  gap: var(--spacing-md);
  margin-bottom: var(--spacing-2xl);
}

.mode-option {
  display: flex;
  align-items: center;
  gap: var(--spacing-md);
  padding: var(--spacing-lg);
  background: var(--surface-elevated);
  border: 1px solid var(--border-base);
  border-radius: var(--border-radius-lg);
  cursor: pointer;
  transition: var(--transition-normal);
  text-align: left;
  font-family: var(--font-family-primary);
  position: relative;
  overflow: hidden;
}

.mode-option::before {
  content: '';
  position: absolute;
  top: 0;
  left: -100%;
  width: 100%;
  height: 100%;
  background: linear-gradient(90deg, transparent, var(--color-primary-100), transparent);
  transition: var(--transition-normal);
}

.mode-option:hover:not(.disabled) {
  background: var(--color-primary-50);
  border-color: var(--color-primary-300);
  transform: translateX(4px);
  box-shadow: var(--shadow-md);
}

.mode-option:hover:not(.disabled)::before {
  left: 100%;
}

.mode-option.active {
  background: var(--color-primary-100);
  border-color: var(--color-primary-500);
  box-shadow: 0 4px 20px color-mix(in srgb, var(--color-primary-500) 20%, transparent);
  color: var(--color-primary-700);
  position: relative;
}

.mode-option.active::after {
  content: '';
  position: absolute;
  left: 0;
  top: 0;
  bottom: 0;
  width: 4px;
  background: var(--color-primary-500);
  border-radius: 0 var(--border-radius-sm) var(--border-radius-sm) 0;
}

.mode-option.disabled {
  opacity: 0.5;
  cursor: not-allowed;
}

.mode-icon {
  font-size: var(--font-size-xl);
  color: var(--color-primary-500);
  min-width: 32px;
}

.mode-info {
  flex: 1;
}

.mode-title {
  font-weight: var(--font-weight-semibold);
  color: var(--text-primary);
  margin-bottom: var(--spacing-xs);
  font-size: var(--font-size-md);
}

.mode-desc {
  font-size: var(--font-size-sm);
  color: var(--text-secondary);
  margin-bottom: var(--spacing-sm);
  line-height: var(--line-height-normal);
}

.mode-warning {
  display: flex;
  align-items: center;
  gap: var(--spacing-xs);
  color: var(--color-warning-600);
  font-size: var(--font-size-xs);
  font-weight: var(--font-weight-medium);
}

/* Persona Section */
.persona-section {
  border-top: 1px solid var(--border-base);
  padding-top: var(--spacing-xl);
}

.persona-section h4 {
  font-size: var(--font-size-md);
  font-weight: var(--font-weight-semibold);
  font-family: var(--font-family-gaming);
  color: var(--text-primary);
  margin: 0 0 var(--spacing-md) 0;
  letter-spacing: var(--letter-spacing-normal);
}

.persona-select {
  width: 100%;
  padding: var(--spacing-md);
  background: var(--surface-elevated);
  border: 1px solid var(--border-base);
  border-radius: var(--border-radius-md);
  color: var(--text-primary);
  font-size: var(--font-size-sm);
  font-family: var(--font-family-primary);
  transition: var(--transition-normal);
}

.persona-select:focus {
  outline: none;
  border-color: var(--color-primary-500);
  box-shadow: 0 0 0 2px var(--color-primary-50);
}

/* Chat Area */
.chat-area {
  flex: 1;
  position: relative;
  background: var(--surface-container);
  transition: var(--transition-normal);
}

.enhanced-chat {
  height: 100%;
}

/* Welcome Screen */
.welcome-screen {
  display: flex;
  align-items: center;
  justify-content: center;
  height: 100%;
  padding: var(--spacing-3xl);
  position: relative;
  background: 
    radial-gradient(circle at 30% 30%, var(--color-primary-500) 0%, transparent 50%),
    radial-gradient(circle at 70% 70%, var(--color-secondary-500) 0%, transparent 50%);
  background-size: 100% 100%;
  background-attachment: fixed;
}

.welcome-screen::before {
  content: '';
  position: absolute;
  top: 0;
  left: 0;
  right: 0;
  bottom: 0;
  background: var(--surface-container);
  opacity: 0.95;
}

.welcome-content {
  text-align: center;
  max-width: var(--page-narrow-width);
  position: relative;
  z-index: 1;
}

.welcome-icon {
  font-size: var(--font-size-4xl);
  color: var(--color-primary-500);
  margin-bottom: var(--spacing-2xl);
  filter: drop-shadow(0 0 30px var(--color-primary-500));
  opacity: 0.9;
  animation: glow 3s ease-in-out infinite alternate;
}

@keyframes glow {
  from { filter: drop-shadow(0 0 20px var(--color-primary-500)); }
  to { filter: drop-shadow(0 0 40px var(--color-primary-300)); }
}

.welcome-content h2 {
  font-size: var(--font-size-4xl);
  font-weight: var(--font-weight-bold);
  font-family: var(--font-family-gaming);
  color: var(--text-primary);
  margin: 0 0 var(--spacing-md) 0;
  background: linear-gradient(135deg, var(--color-primary-500), var(--color-secondary-500));
  -webkit-background-clip: text;
  -webkit-text-fill-color: transparent;
  background-clip: text;
  letter-spacing: var(--letter-spacing-wide);
}

.welcome-content p {
  font-size: var(--font-size-lg);
  color: var(--text-secondary);
  margin: 0 0 var(--spacing-3xl) 0;
  font-family: var(--font-family-primary);
  line-height: var(--line-height-relaxed);
}

.feature-highlights {
  display: grid;
  grid-template-columns: repeat(auto-fit, minmax(140px, 1fr));
  gap: var(--spacing-xl);
  margin-top: var(--spacing-3xl);
}

.feature {
  display: flex;
  flex-direction: column;
  align-items: center;
  gap: var(--spacing-sm);
  padding: var(--spacing-xl);
  background: var(--surface-elevated);
  border: 1px solid var(--border-base);
  border-radius: var(--border-radius-lg);
  transition: var(--transition-normal);
  position: relative;
  overflow: hidden;
}

.feature::before {
  content: '';
  position: absolute;
  top: -50%;
  left: -50%;
  width: 200%;
  height: 200%;
  background: conic-gradient(from 0deg, transparent, var(--color-primary-100), transparent);
  animation: rotate 8s linear infinite;
  opacity: 0;
  transition: var(--transition-normal);
}

@keyframes rotate {
  0% { transform: rotate(0deg); }
  100% { transform: rotate(360deg); }
}

.feature:hover {
  transform: translateY(-4px);
  box-shadow: var(--shadow-xl);
}

.feature:hover::before {
  opacity: 0.3;
}

.feature.supported {
  background: var(--color-success-50);
  border-color: var(--color-success-300);
  color: var(--color-success-700);
  box-shadow: 0 0 20px color-mix(in srgb, var(--color-success-500) 10%, transparent);
}

.feature.supported:hover {
  background: var(--color-success-100);
  border-color: var(--color-success-400);
  box-shadow: 0 0 30px color-mix(in srgb, var(--color-success-500) 20%, transparent);
}

.feature:not(.supported) {
  opacity: 0.6;
  color: var(--text-muted);
}

.feature:not(.supported):hover {
  opacity: 0.7;
}

.feature i {
  font-size: var(--font-size-xl);
}

.feature span {
  font-size: var(--font-size-sm);
  font-weight: var(--font-weight-medium);
  font-family: var(--font-family-primary);
  text-align: center;
}

/* Floating Stats */
.floating-stats {
  position: fixed;
  top: 100px;
  right: var(--spacing-2xl);
  z-index: 100;
  background: var(--surface-elevated);
  border: 1px solid var(--border-base);
  border-radius: var(--border-radius-xl);
  padding: var(--spacing-lg);
  box-shadow: var(--shadow-lg);
  transition: var(--transition-normal);
  min-width: 200px;
}

.floating-stats:hover {
  transform: translateY(-3px);
  box-shadow: var(--shadow-2xl);
  border-color: var(--color-primary-300);
}

.stats-content {
  display: flex;
  flex-direction: column;
  gap: var(--spacing-md);
}

.stat {
  display: flex;
  align-items: center;
  gap: var(--spacing-sm);
  font-size: var(--font-size-sm);
  font-family: var(--font-family-primary);
  font-weight: var(--font-weight-medium);
  color: var(--text-secondary);
}

.stat i {
  color: var(--color-primary-500);
  font-size: var(--font-size-md);
}

/* Error Toast */
.error-toast {
  position: fixed;
  bottom: var(--spacing-2xl);
  right: var(--spacing-2xl);
  z-index: 1000;
  max-width: 400px;
  animation: slideInUp 0.3s ease;
}

.toast-content {
  display: flex;
  align-items: flex-start;
  gap: var(--spacing-md);
  padding: var(--spacing-xl);
  background: var(--color-error-500);
  color: white;
  border-radius: var(--border-radius-lg);
  box-shadow: var(--shadow-xl);
  border: 1px solid var(--color-error-400);
  position: relative;
  overflow: hidden;
}

.toast-content::before {
  content: '';
  position: absolute;
  top: 0;
  left: 0;
  right: 0;
  height: 3px;
  background: var(--color-error-300);
  animation: shrink 5s linear forwards;
}

@keyframes shrink {
  0% { width: 100%; }
  100% { width: 0%; }
}

.error-icon {
  font-size: var(--font-size-xl);
  color: white;
  margin-top: var(--spacing-xs);
}

.error-message {
  flex: 1;
}

.error-message strong {
  display: block;
  font-weight: var(--font-weight-semibold);
  font-family: var(--font-family-primary);
  margin-bottom: var(--spacing-xs);
  font-size: var(--font-size-md);
}

.error-message p {
  margin: 0;
  font-size: var(--font-size-sm);
  font-family: var(--font-family-primary);
  opacity: 0.95;
  line-height: var(--line-height-normal);
}

.close-btn {
  background: none;
  border: none;
  color: white;
  cursor: pointer;
  padding: var(--spacing-xs);
  border-radius: var(--border-radius-sm);
  transition: var(--transition-fast);
}

.close-btn:hover {
  background: rgba(255, 255, 255, 0.2);
  transform: scale(1.1);
  border-radius: var(--border-radius-sm);
}

@keyframes slideInUp {
  from {
    transform: translateY(100%);
    opacity: 0;
  }
  to {
    transform: translateY(0);
    opacity: 1;
  }
}

/* High Contrast Mode Support */
@media (prefers-contrast: high) {
  .mode-option,
  .feature,
  .modal-content,
  .floating-stats {
    border-width: 2px;
  }
  
  .status-dot {
    border: 2px solid currentColor;
  }
}

/* Accessibility Enhancements */
.mode-option:focus-visible,
.theme-toggle:focus-visible,
.persona-select:focus-visible {
  outline: 2px solid var(--color-primary-500);
  outline-offset: 2px;
}

.sidebar-toggle:focus-visible {
  outline: 2px solid var(--color-primary-500);
  outline-offset: 2px;
  border-radius: var(--border-radius-sm);
}

/* Reduced Motion Support */
@media (prefers-reduced-motion: reduce) {
  .mode-option::before,
  .feature::before,
  .toast-content::before,
  .welcome-icon,
  * {
    animation: none !important;
    transition: none !important;
  }
  
  .mode-option:hover:not(.disabled),
  .feature:hover {
    transform: none !important;
  }
}

/* Enhanced Responsive Design */
@media (max-width: 1024px) {
  .mode-sidebar {
    width: 280px;
  }
  
  .chat-interface {
    border-radius: var(--border-radius-md);
  }
  
  .floating-stats {
    position: static;
    margin: var(--spacing-md) 0;
    border-radius: var(--border-radius-md);
  }
  
  .stats-content {
    flex-direction: row;
    justify-content: space-around;
  }
}

@media (max-width: 768px) {
  .chat-interface {
    flex-direction: column;
    min-height: calc(100vh - 160px);
    border-radius: var(--border-radius-sm);
  }
  
  .mode-sidebar {
    position: relative;
    width: 100%;
    order: -1;
    padding: var(--spacing-md);
    border-right: none;
    border-bottom: 1px solid var(--border-base);
    max-height: 200px;
    overflow-y: auto;
  }
  
  .mode-sidebar.collapsed {
    max-height: 60px;
    padding: var(--spacing-sm) var(--spacing-md);
  }
  
  .sidebar-content {
    display: flex;
    flex-direction: row;
    gap: var(--spacing-lg);
    align-items: center;
  }
  
  .collapsed .sidebar-content {
    opacity: 1;
    pointer-events: auto;
  }
  
  .mode-list {
    display: flex;
    flex-direction: row;
    gap: var(--spacing-sm);
    margin: 0;
    flex-wrap: wrap;
  }
  
  .mode-option {
    padding: var(--spacing-sm) var(--spacing-md);
    min-width: auto;
    flex-shrink: 0;
  }
  
  .chat-area {
    flex: 1;
    min-height: 400px;
  }
  
  .modal-content {
    padding: var(--spacing-2xl);
    margin: var(--spacing-md);
    border-radius: var(--border-radius-lg);
  }
  
  .api-key-input {
    flex-direction: column;
  }
  
  .welcome-content h2 {
    font-size: var(--font-size-3xl);
  }
  
  .feature-highlights {
    grid-template-columns: repeat(2, 1fr);
    gap: var(--spacing-md);
  }
}

@media (max-width: 480px) {
  .mode-sidebar {
    padding: var(--spacing-sm);
  }
  
  .sidebar-content {
    flex-direction: column;
    align-items: stretch;
    gap: var(--spacing-md);
  }
  
  .mode-list {
    flex-direction: column;
    gap: var(--spacing-xs);
  }
  
  .mode-option {
    padding: var(--spacing-sm);
    font-size: var(--font-size-sm);
  }
  
  .welcome-content {
    padding: var(--spacing-md);
  }
  
  .welcome-content h2 {
    font-size: var(--font-size-2xl);
  }
  
  .feature-highlights {
    grid-template-columns: 1fr;
    gap: var(--spacing-sm);
  }
  
  .floating-stats {
    right: var(--spacing-sm);
    bottom: var(--spacing-sm);
    position: fixed;
    padding: var(--spacing-sm);
  }
  
  .error-toast {
    right: var(--spacing-sm);
    bottom: var(--spacing-sm);
    max-width: calc(100vw - var(--spacing-lg));
  }
}
</style><|MERGE_RESOLUTION|>--- conflicted
+++ resolved
@@ -185,7 +185,6 @@
 </template>
 
 <script setup>
-<<<<<<< HEAD
 import AppIcon from '@/components/ui/AppIcon.vue'
 import StandardPageLayout from '@/components/layout/StandardPageLayout.vue'
 import UnifiedButton from '@/components/ui/UnifiedButton.vue'
@@ -194,30 +193,14 @@
 import { useRealTimeSupport } from '@/composables/useRealTimeChat';
 import { useUnifiedTheme } from '@/shared/composables/useUnifiedTheme';
 import RealTimeChat from '@/components/RealTimeChat.vue';
-=======
-import { ref, computed, watch, onMounted } from 'vue';
-
-import AppIcon from "@/components/ui/AppIcon.vue";
-import StandardPageLayout from "@/components/layout/StandardPageLayout.vue";
-import UnifiedButton from "@/components/ui/UnifiedButton.vue";
-
-import { useRealTimeSupport } from "@/composables/useRealTimeChat";
-import { useUnifiedTheme } from "@/shared/composables/useUnifiedTheme";
-import RealTimeChat from "@/components/RealTimeChat.vue";
->>>>>>> db031f9c
 // import PageHeader from '@/components/ui/PageHeader.vue' // Removed - not used in new design
 
 // Reactive state
 const tempApiKey = ref('');
 const apiKey = ref('');
 const selectedMode = ref(null);
-<<<<<<< HEAD
 const selectedPersona = ref('navi');
 const error = ref(null);
-=======
-const selectedPersona = ref("navi");
-const _error = ref(null);
->>>>>>> db031f9c
 const sessionStats = ref(null);
 const sidebarCollapsed = ref(false);
 
