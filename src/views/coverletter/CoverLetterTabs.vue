--- conflicted
+++ resolved
@@ -76,11 +76,7 @@
 import { ref, onMounted } from 'vue';
 
 /// <reference lib="dom" />
-<<<<<<< HEAD
 import { onMounted, onBeforeUnmount, ref } from 'vue'
-=======
-import {onBeforeUnmount, ref } from "vue";
->>>>>>> db031f9c
 
 // Props
 interface Tab {
@@ -91,7 +87,6 @@
   badge?: number
 }
 
-<<<<<<< HEAD
 const props = defineProps<{
   activeTab: string
   tabs: Tab[]
@@ -102,18 +97,6 @@
 const emit = defineEmits<{
   'update:activeTab': [tabId: string]
 }>()
-=======
-const _props = defineProps<{
-  activeTab: string;
-  tabs: Tab[];
-  completionData?: Record<string, number>;
-}>();
-
-// Emits
-const _emit = defineEmits<{
-  "update:activeTab": [tabId: string];
-}>();
->>>>>>> db031f9c
 
 // Methods
 const setActiveTab = (tabId: string) => {
