<template>
  <div
    class="action-panel glass-elevated"
    role="region"
    aria-label="Resume actions"
  >
    <!-- Action Panel Header (Mobile) -->
    <div
      class="d-lg-none action-panel-header border-bottom border-opacity-25 pb-3 mb-3"
    >
      <div class="d-flex align-items-center justify-content-between">
        <h6 class="mb-0 fw-semibold text-primary">
          <AppIcon name="mdi-wrench" size="default" aria-hidden="true" />
          AI Tools
        </h6>
        <UnifiedButton
          class="d-lg-none"
          variant="ghost"
          size="sm"
          icon-only
          icon="mdi-close-circle-outline"
          type="button"
          aria-label="Close actions panel"
          @click="$emit('close-panel')"
        />
      </div>
    </div>

    <!-- Primary Actions -->
    <div class="responsive-grid mb-4">
      <!-- AI Generate -->
      <UnifiedButton
        class="btn-elevated"
        variant="primary"
        :size="isCompact ? 'md' : 'lg'"
        :disabled="!canUseAI"
        :loading="loading.ai"
        leading-icon="mdi-auto-fix"
        :aria-label="loading.ai ? 'Generating AI content...' : 'Generate AI content'"
        @click="$emit('ai-generate')"
      >
        <span class="action-text">
          <span class="d-block fw-semibold">AI Generate</span>
          <small class="d-none d-sm-block opacity-75">Smart content</small>
        </span>
      </UnifiedButton>

      <!-- Suggest Skills -->
      <UnifiedButton
        class="btn-elevated"
        variant="success"
        :size="isCompact ? 'md' : 'lg'"
        :disabled="!canUseAI"
        :loading="loading.skillSuggestions"
        leading-icon="mdi-lightbulb"
        :aria-label="loading.skillSuggestions ? 'Suggesting skills...' : 'Get AI skill suggestions'"
        @click="$emit('suggest-skills')"
      >
        <span class="action-text">
          <span class="d-block fw-semibold">Skills AI</span>
          <small class="d-none d-sm-block opacity-75">Get suggestions</small>
        </span>
      </UnifiedButton>

      <!-- Score Resume -->
      <UnifiedButton
        class="btn-elevated"
        variant="warning"
        :size="isCompact ? 'md' : 'lg'"
        :disabled="!canUseAI || !hasContent"
        :loading="loading.scoring"
        leading-icon="mdi-chart-bar"
        :aria-label="loading.scoring ? 'Analyzing resume...' : 'Analyze resume score'"
        @click="$emit('score-resume')"
      >
        <span class="action-text">
          <span class="d-block fw-semibold">Score</span>
          <small class="d-none d-sm-block opacity-75">Rate quality</small>
        </span>
      </UnifiedButton>
    </div>

    <!-- Secondary Actions -->
    <div class="btn-group-mobile">
      <!-- Tailor to Job -->
      <UnifiedButton
        variant="outline"
        :disabled="!canUseAI"
        leading-icon="mdi-bullseye-arrow"
        aria-label="Tailor resume to specific job"
        @click="$emit('tailor-job')"
      >
        Tailor for Job
      </UnifiedButton>

      <!-- Summarize Resume -->
      <UnifiedButton
        variant="outline"
        :disabled="!canUseAI || !hasContent"
        :loading="loading.ai"
        leading-icon="mdi-text-short"
        :aria-label="loading.ai ? 'Creating summary...' : 'Create resume summary'"
        @click="$emit('summarize-resume')"
      >
        <span>Summarize</span>
      </UnifiedButton>
    </div>

    <!-- Advanced Actions -->
    <details class="collapsible-panel mt-4" :class="{ expanded: showAdvanced }">
      <summary
        class="collapsible-header"
        role="button"
        aria-expanded="showAdvanced"
        aria-controls="advanced-actions"
        @click="showAdvanced = !showAdvanced"
      >
        <div class="d-flex align-items-center">
          <AppIcon name="mdi-cog" size="default" color="primary" aria-hidden="true" />
          <span class="fw-semibold">Advanced Tools</span>
        </div>
        <AppIcon :name="showAdvanced ? 'mdi-chevron-up' : 'mdi-chevron-down'" class="transition-icon" />
      </summary>

      <div id="advanced-actions" class="collapsible-content">
        <div class="btn-group-mobile">
          <!-- Optimize Section Dropdown -->
          <div class="dropdown w-100">
            <UnifiedButton
              class="dropdown-toggle w-100"
              variant="outline"
              :disabled="!canUseAI"
              icon-only="false"
              leading-icon="mdi-tune-vertical"
              type="button"
              data-bs-toggle="dropdown"
              aria-expanded="false"
              aria-haspopup="true"
              aria-label="Optimize resume section"
            >
              Optimize Section
            </UnifiedButton>
            <ul class="dropdown-menu w-100 glass-surface">
              <li>
                <button
                  class="dropdown-item d-flex align-items-center"
                  type="button"
                  @click="$emit('optimize-section', 'summary')"
                >
                  <AppIcon name="mdi-card-text-outline" class="me-2" />
                  Summary
                </button>
              </li>
              <li>
                <button
                  class="dropdown-item d-flex align-items-center"
                  type="button"
                  @click="$emit('optimize-section', 'experience')"
                >
                  <AppIcon name="mdi-briefcase-outline" class="me-2" />
                  Professional Experience
                </button>
              </li>
              <li>
                <button
                  class="dropdown-item d-flex align-items-center"
                  type="button"
                  @click="$emit('optimize-section', 'additionalExperience')"
                >
                  <AppIcon name="mdi-account-plus-outline" class="me-2" />
                  Additional Experience
                </button>
              </li>
              <li>
                <button
                  class="dropdown-item d-flex align-items-center"
                  type="button"
                  @click="$emit('optimize-section', 'skills')"
                >
                  <AppIcon name="mdi-file-tree" class="me-2" />
                  Skills
                </button>
              </li>
              <li>
                <button
                  class="dropdown-item d-flex align-items-center"
                  type="button"
                  @click="$emit('optimize-section', 'portfolio')"
                >
                  <AppIcon name="mdi-folder-multiple-image-outline" class="me-2" />
                  Portfolio
                </button>
              </li>
            </ul>
          </div>

          <!-- Smart Template -->
          <UnifiedButton
            variant="outline"
            color="info"
            :disabled="!canUseAI"
            :loading="loading.templateGeneration"
            leading-icon="mdi-auto-fix"
            :aria-label="loading.templateGeneration ? 'Generating template...' : 'Create AI-powered template'"
            @click="$emit('smart-template')"
          >
            AI Smart Template
          </UnifiedButton>
        </div>
      </div>
    </details>

    <!-- Status/Help Footer -->
    <div class="mt-4 pt-3 border-top border-opacity-25">
      <div v-if="!canUseAI" class="alert alert-warning py-2 mb-0" role="alert">
        <div class="d-flex align-items-center">
          <AppIcon name="mdi-alert-circle-outline" class="me-2" />
          <small>
            <strong>AI Offline:</strong> Configure API key in
            <router-link to="/settings#ai-section" class="alert-link">Settings</router-link>
          </small>
        </div>
      </div>
      <div
        v-else-if="!hasContent"
        class="alert alert-info py-2 mb-0"
        role="alert"
      >
        <div class="d-flex align-items-center">
          <AppIcon name="mdi-information-outline" class="me-2" />
          <small>Add content to your resume to enable AI tools</small>
        </div>
      </div>
      <div
        v-else
        class="d-flex align-items-center justify-content-center text-success"
      >
        <AppIcon name="mdi-check-circle-outline" size="small" aria-hidden="true" context="success" />
        <small class="fw-medium">AI Tools Ready</small>
      </div>
    </div>
  </div>
</template>

<script>
<<<<<<< HEAD
import { ref, computed } from 'vue'
import AppIcon from '@/components/ui/AppIcon.vue'
import UnifiedButton from '@/components/ui/UnifiedButton.vue'
=======
import { ref, computed } from 'vue';

import {} from "vue";
import AppIcon from "@/components/ui/AppIcon.vue";
import UnifiedButton from "@/components/ui/UnifiedButton.vue";
>>>>>>> db031f9c

export default {
  name: "ActionsPanel",
  components: {
    AppIcon,
    UnifiedButton
  },
  props: {
    canUseAI: { type: Boolean, default: false },
    hasContent: { type: Boolean, default: false },
    loading: { type: Object, default: () => ({}) },
    compact: { type: Boolean, default: false },
  },
  emits: [
    "ai-generate",
    "suggest-skills",
    "score-resume",
    "summarize-resume",
    "tailor-job",
    "optimize-section",
    "smart-template",
    "close-panel",
  ],
  setup(_props) {
    const showAdvanced = ref(false);

    const isCompact = computed(() => props.compact);

    return {
      showAdvanced,
      isCompact,
    };
  },
};
</script>

<style scoped>
.action-text {
  display: flex;
  flex-direction: column;
  align-items: flex-start;
  text-align: left;
}

.transition-icon {
  transition: transform var(--transition-fast);
}

.collapsible-panel.expanded .transition-icon {
  transform: rotate(180deg);
}

/* Enhanced button styling for action panel */
.btn.btn-elevated {
  min-height: 56px;
  display: flex;
  flex-direction: column;
  align-items: center;
  padding: 0.75rem 1rem;
  text-align: center;
}

.btn.btn-elevated.btn-lg {
  min-height: 72px;
  padding: 1rem 1.25rem;
}

@media (min-width: 768px) {
  .btn.btn-elevated {
    flex-direction: row;
    text-align: left;
  }

  .action-text {
    align-items: flex-start;
  }
}

@media (max-width: 767.98px) {
  .btn.btn-elevated .icon-md {
    margin-bottom: 0.25rem;
    margin-right: 0 !important;
  }

  .action-text small {
    display: none !important;
  }
}

/* Dropdown menu glass effect */
.dropdown-menu.glass-surface {
  backdrop-filter: blur(var(--glass-backdrop-blur)) saturate(140%);
  border: 1px solid var(--glass-border-light);
  box-shadow: var(--shadow-lg);
}

[data-theme="dark"] .dropdown-menu.glass-surface,
:root:not([data-theme]) .dropdown-menu.glass-surface {
  background: var(--glass-surface-dark);
  border-color: var(--glass-border-dark);
}

.dropdown-item {
  transition: all var(--transition-fast);
}

.dropdown-item:hover,
.dropdown-item:focus {
  background: var(--glass-elevated-light);
  color: var(--color-primary);
}

[data-theme="dark"] .dropdown-item:hover,
[data-theme="dark"] .dropdown-item:focus,
:root:not([data-theme]) .dropdown-item:hover,
:root:not([data-theme]) .dropdown-item:focus {
  background: var(--glass-elevated-dark);
}
</style><|MERGE_RESOLUTION|>--- conflicted
+++ resolved
@@ -243,17 +243,9 @@
 </template>
 
 <script>
-<<<<<<< HEAD
 import { ref, computed } from 'vue'
 import AppIcon from '@/components/ui/AppIcon.vue'
 import UnifiedButton from '@/components/ui/UnifiedButton.vue'
-=======
-import { ref, computed } from 'vue';
-
-import {} from "vue";
-import AppIcon from "@/components/ui/AppIcon.vue";
-import UnifiedButton from "@/components/ui/UnifiedButton.vue";
->>>>>>> db031f9c
 
 export default {
   name: "ActionsPanel",
