--- conflicted
+++ resolved
@@ -167,13 +167,7 @@
 </template>
 
 <script>
-<<<<<<< HEAD
 import { reactive, watch } from 'vue'
-=======
-import { watch, reactive } from 'vue';
-
-import { reactive, watch } from "vue";
->>>>>>> db031f9c
 import { useDragReorderList } from "@/composables/useDragReorderList";
 import AppIcon from '@/components/ui/AppIcon.vue'
 
