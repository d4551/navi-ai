--- conflicted
+++ resolved
@@ -530,17 +530,9 @@
   </div>
 </template>
 <script>
-<<<<<<< HEAD
 import { computed, watch, nextTick, ref } from 'vue'
 import { UserRepository } from '@/modules/db/repositories/user'
 import AppIcon from '@/components/ui/AppIcon.vue'
-=======
-import { ref, computed, watch, nextTick } from 'vue';
-
-import { computed, watch, nextTick, ref } from "vue";
-import { UserRepository } from "@/modules/db/repositories/user";
-import AppIcon from "@/components/ui/AppIcon.vue";
->>>>>>> db031f9c
 import { ContentLoader } from "vue-content-loader";
 import UnifiedButton from '@/components/ui/UnifiedButton.vue'
 // Removed jsPDF (CSP concerns); using pdf-lib helper
@@ -569,19 +561,9 @@
   "ai-suggest-skills",
   "apply-quantified",
   ],
-<<<<<<< HEAD
   setup(props, { emit }) {
     let theme
     try { theme = useUnifiedTheme() } catch { theme = null }
-=======
-  setup(_props, { emit }) {
-    let theme;
-    try {
-      theme = useUnifiedTheme();
-    } catch {
-      theme = null;
-    }
->>>>>>> db031f9c
     const hasContent = computed(() => {
       const info = props.resume?.personalInfo;
       return !!(info?.firstName || info?.lastName || info?.email);
@@ -699,26 +681,11 @@
       return match ? match[0].trim() : s.trim()
     })
     const coverHighlights = computed(() => {
-<<<<<<< HEAD
       const skills = Array.isArray(props.resume?.skills?.technical) ? props.resume.skills.technical.slice(0,6) : []
       const companies = Array.isArray(props.resume?.experience) ? props.resume.experience.map((e)=> e.company).filter(Boolean).slice(0,3) : []
       const tags = [...skills, ...companies]
       return Array.from(new Set(tags)).slice(0,8)
     })
-=======
-      const skills = Array.isArray(props.resume?.skills?.technical)
-        ? props.resume.skills.technical.slice(0, 6)
-        : [];
-      const companies = Array.isArray(props.resume?.experience)
-        ? props.resume.experience
-            .map((_e) => e.company)
-            .filter(Boolean)
-            .slice(0, 3)
-        : [];
-      const tags = [...skills, ...companies];
-      return Array.from(new Set(tags)).slice(0, 8);
-    });
->>>>>>> db031f9c
 
     // AI action emitters (parent handles actual AI work)
     function emitOptimizeSummary() { emit('ai-optimize-summary') }
@@ -776,7 +743,6 @@
           height: element.offsetHeight,
           // Avoid scroll offset artifacts
           scrollX: 0,
-<<<<<<< HEAD
           scrollY: -window.scrollY
         })
         const imgData = canvas.toDataURL('image/png')
@@ -789,20 +755,6 @@
         URL.revokeObjectURL(url)
       } catch (e) {
         console.warn('Export failed', e)
-=======
-          scrollY: -window.scrollY,
-        });
-        const imgData = canvas.toDataURL("image/png");
-        const pdfBlob = await pdfFromTallImage(imgData);
-        const url = URL.createObjectURL(pdfBlob);
-        const a = document.createElement("a");
-        a.href = url;
-        a.download = `${props.resume?.personalInfo?.name || getFullName.value || "Resume"}.pdf`;
-        a.click();
-        URL.revokeObjectURL(url);
-      } catch (_e) {
-        console.warn("Export failed", e);
->>>>>>> db031f9c
       } finally {
         element.classList.remove('exporting')
       }
