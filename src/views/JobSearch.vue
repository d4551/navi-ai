<template>
  <StandardPageLayout 
    title="The Job Board"
    subtitle="Discover video game industry roles with AI‑powered matching and studio intel"
    title-icon="mdi-clipboard-text-outline"
    page-type="gaming"
    max-width="full"
    content-spacing="normal"
    :hero-stats="jobBoardStats"
  >
    <template #header-actions>
      <HeaderActions layout="horizontal" alignment="end" gap="md" priority="primary">
        <UnifiedButton
          variant="primary"
          size="md"
          leading-icon="mdi-magnify"
          @click="showAdvancedSearch = true"
        >
          Advanced Search
        </UnifiedButton>
        
        <UnifiedButton
          variant="gaming"
          size="md"
          leading-icon="mdi-gamepad-variant"
          :class="{ active: gamingFilterActive }"
          @click="toggleGamingFilter"
        >
          Gaming Jobs Only
        </UnifiedButton>

        <UnifiedButton
          variant="glass"
          size="md"
          leading-icon="mdi-bookmark-outline"
          @click="showSavedJobs = !showSavedJobs"
        >
          Saved ({{ savedJobs.length }})
        </UnifiedButton>

        <UnifiedButton
          variant="outline"
          size="md"
          leading-icon="mdi-bell-outline"
          @click="showJobAlertsModal = true"
        >
          Job Alerts
          <UiChip v-if="jobAlerts.length" classes="chip chip-warning chip-compact ms-2">{{ jobAlerts.length }}</UiChip>
        </UnifiedButton>
      </HeaderActions>

      <!-- Compact Gamification HUD -->
      <div class="mt-3">
        <CompactGamifyHUD />
      </div>
    </template>

    <!-- Quick Actions Bar -->
    <div class="content-section">
      <div class="unified-card">
        <div class="d-flex flex-wrap justify-content-between align-items-center gap-md">
          <div class="d-flex flex-wrap gap-sm">
            <UnifiedButton
              variant="primary"
              size="lg"
              leading-icon="mdi-magnify"
              @click="showSearchModal = true"
            >
              Pin New Gig Hunt
            </UnifiedButton>
            <UnifiedButton
              variant="cyber"
              size="lg"
              leading-icon="mdi-brain"
              :loading="aiLoading"
              @click="aiRecommendJobs"
            >
              AI Job Matching
            </UnifiedButton>
            
            <UnifiedButton
              variant="glass"
              size="lg"
              leading-icon="mdi-lightbulb"
              @click="showSmartSearchDialog = true"
            >
              Smart Search
            </UnifiedButton>
          </div>
          <div class="d-flex align-items-center gap-sm">
            <UiChip classes="stats-chip">
              {{ totalJobs }} jobs found
            </UiChip>
            <UnifiedButton
              variant="secondary"
              :loading="refreshing"
              :disabled="refreshing"
              leading-icon="mdi-refresh"
              @click="refreshJobs"
            >
              Refresh
            </UnifiedButton>
          </div>
        </div>
      </div>
    </div>

    <!-- Advanced Search and Filter Section -->
    <section class="search-filter-section">
      <StandardCard variant="glass" class="filter-card">
        <template #title>
          <AppIcon name="mdi-filter-variant" />
          Search & Filter Jobs
        </template>
        
        <v-form @submit.prevent="applyFilters">
          <v-row class="ga-3 align-end">
            <!-- Search Jobs -->
            <v-col cols="12" md="4">
              <v-text-field
                v-model="searchFilters.keywords"
                label="Search Jobs"
                placeholder="Job title, skills, company..."
                prepend-inner-icon="mdi-magnify"
                variant="outlined"
                color="primary"
                density="comfortable"
                clearable
              />
            </v-col>
            
            <!-- Location -->
            <v-col cols="12" sm="6" md="2">
              <v-select
                v-model="searchFilters.location"
                label="Location"
                :items="[
                  { title: 'All Locations', value: '' },
                  { title: 'Remote', value: 'remote' },
                  { title: 'United States', value: 'us' },
                  { title: 'Europe', value: 'eu' },
                  { title: 'Asia', value: 'asia' },
                  { title: 'Canada', value: 'canada' }
                ]"
                variant="outlined"
                color="primary"
                density="comfortable"
                prepend-inner-icon="mdi-map-marker"
              />
            </v-col>
              
            <!-- Job Type -->
            <v-col cols="12" sm="6" md="2">
              <v-select
                v-model="searchFilters.jobType"
                label="Job Type"
                :items="[
                  { title: 'All Types', value: '' },
                  { title: 'Full Time', value: 'full-time' },
                  { title: 'Part Time', value: 'part-time' },
                  { title: 'Contract', value: 'contract' },
                  { title: 'Internship', value: 'internship' }
                ]"
                variant="outlined"
                color="primary"
                density="comfortable"
                prepend-inner-icon="mdi-briefcase"
              />
            </v-col>
            
            <!-- Posted -->
            <v-col cols="12" sm="6" md="2">
              <v-select
                v-model="searchFilters.posted"
                label="Posted"
                :items="[
                  { title: 'All Time', value: '' },
                  { title: 'Last 24 hours', value: '24h' },
                  { title: 'Last 7 days', value: '7d' },
                  { title: 'Last 30 days', value: '30d' }
                ]"
                variant="outlined"
                color="primary"
                density="comfortable"
                prepend-inner-icon="mdi-clock-outline"
              />
            </v-col>
            
            <!-- Action Buttons -->
            <v-col cols="12" md="2">
              <v-row class="ga-2">
                <v-col cols="6">
                  <UnifiedButton
                    variant="secondary"
                    block
                    @click="clearFilters"
                  >
                    Clear
                  </UnifiedButton>
                </v-col>
                <v-col cols="6">
                  <UnifiedButton
                    variant="primary"
                    block
                    leading-icon="mdi-magnify"
                    @click="applyFilters"
                  >
                    Search
                  </UnifiedButton>
                </v-col>
              </v-row>
            </v-col>
          </v-row>
          
          <!-- Gaming-Specific Filters (show when gaming filter is active) -->
          <v-expand-transition>
            <div v-show="gamingFilterActive" class="gaming-filters mt-4 pt-4" style="border-top: 1px solid var(--border-base);">
              <h4 class="text-h6 mb-3">
                <AppIcon name="mdi-gamepad-variant" />
                Gaming Industry Filters
              </h4>
              
              <v-row>
                <!-- Game Engines -->
                <v-col cols="12" md="3">
                  <v-select
                    v-model="gamingFilters.gameEngines"
                    label="Game Engines"
                    :items="gameEngineOptions"
                    multiple
                    chips
                    variant="outlined"
                    color="primary"
                    density="comfortable"
                    prepend-inner-icon="mdi-engine"
                  />
                </v-col>
                
                <!-- Studio Types -->
                <v-col cols="12" md="3">
                  <v-select
                    v-model="gamingFilters.studioTypes"
                    label="Studio Types"
                    :items="studioTypeOptions"
                    multiple
                    chips
                    variant="outlined"
                    color="primary"
                    density="comfortable"
                    prepend-inner-icon="mdi-office-building"
                  />
                </v-col>
                
                <!-- Platforms -->
                <v-col cols="12" md="3">
                  <v-select
                    v-model="gamingFilters.platforms"
                    label="Platforms"
                    :items="platformOptions"
                    multiple
                    chips
                    variant="outlined"
                    color="primary"
                    density="comfortable"
                    prepend-inner-icon="mdi-devices"
                  />
                </v-col>
                
                <!-- Role Categories -->
                <v-col cols="12" md="3">
                  <v-select
                    v-model="gamingFilters.roleCategories"
                    label="Role Categories"
                    :items="roleCategoryOptions"
                    multiple
                    chips
                    variant="outlined"
                    color="primary"
                    density="comfortable"
                    prepend-inner-icon="mdi-account-group"
                  />
                </v-col>
              </v-row>
            </div>
          </v-expand-transition>
        </v-form>
      </StandardCard>
    </section>

    <!-- Top Matches Section (shown when AI analysis is available) -->
    <v-container v-if="topMatches.length > 0" class="mb-6">
      <v-card class="top-matches-card" elevation="0">
        <v-card-title class="d-flex align-center justify-space-between pa-4">
          <div class="d-flex align-center">
            <AppIcon name="mdi-star" color="warning" size="32" class="me-3" />
            <div>
              <h3 class="text-h5 mb-1">Top AI Matches for You</h3>
              <p class="text-body-2 text-medium-emphasis mb-0">
                {{ topMatches.length }} high-match opportunities (60%+ compatibility)
              </p>
            </div>
          </div>
          <UnifiedButton
            v-if="!aiLoading && jobResults.length > 0"
            variant="outline"
            color="primary"
            leading-icon="mdi-robot"
            :loading="aiLoading"
            @click="aiRecommendJobs"
          >
            Refresh Analysis
          </UnifiedButton>
        </v-card-title>
        <v-card-text class="pa-4">
          <v-row>
            <v-col v-for="job in topMatches.slice(0, 6)" :key="job.id" cols="12" md="6" lg="4">
              <v-card class="top-match-job-card h-100" variant="outlined" hover @click="viewJobDetails(job)">
                <v-card-text class="pa-4">
                  <div class="d-flex align-start justify-space-between mb-3">
                    <div class="flex-grow-1">
                      <h4 class="text-h6 mb-1">{{ job.title }}</h4>
                      <p class="text-body-2 text-medium-emphasis mb-0">
                        {{ job.company }} • {{ job.location }}
                      </p>
                    </div>
                    <UiChip :classes="`chip chip-${getMatchChipColor(job.matchScore)}`">
                      {{ job.matchScore }}%
                    </UiChip>
                  </div>
                  <div class="d-flex align-center justify-space-between">
                    <div class="d-flex align-center ga-2">
                      <UiChip classes="chip chip-info chip-compact">
                        {{ formatJobType(job.type) }}
                      </UiChip>
                      <UiChip v-if="job.salary" classes="chip chip-success chip-compact">
                        {{ formatSalary(job.salary) }}
                      </UiChip>
                    </div>
                    <UnifiedButton
                      variant="primary"
                      size="sm"
                      @click.stop="viewJobDetails(job)"
                    >
                      View Details
                    </UnifiedButton>
                  </div>
                </v-card-text>
              </v-card>
            </v-col>
          </v-row>
          <div v-if="topMatches.length > 6" class="text-center mt-4">
            <UnifiedButton
              variant="outline"
              color="secondary"
              @click="scrollToJobsTable"
            >
              View All {{ topMatches.length }} Top Matches
            </UnifiedButton>
          </div>
        </v-card-text>
      </v-card>
    </v-container>

    <!-- AI Analysis CTA (shown when no AI analysis has been run) -->
    <v-container v-else-if="jobResults.length > 0 && !hasRunAIAnalysis" class="mb-6">
      <v-card class="ai-cta-card text-center" elevation="0">
        <v-card-text class="pa-8">
          <AppIcon name="mdi-robot-excited" size="80" color="primary" class="mb-4" />
          <h2 class="text-h4 mb-4">Get AI-Powered Job Recommendations</h2>
          <p class="text-body-1 text-medium-emphasis mb-6 mx-auto max-w-text-600">
            Let our advanced AI analyze {{ jobResults.length }} jobs and find your best matches based on your skills, experience, and preferences.
          </p>
          <UnifiedButton
            variant="primary"
            size="xl"
            leading-icon="mdi-sparkles"
            :loading="aiLoading"
            @click="aiRecommendJobs"
          >
            Analyze Jobs with AI
          </UnifiedButton>
          <div class="mt-4">
            <UiChip classes="chip chip-success me-2">
              <AppIcon name="mdi-check-circle" class="me-1" />
              Smart Matching Algorithm
            </UiChip>
            <UiChip classes="chip chip-info">
              <AppIcon name="mdi-brain" class="me-1" />
              Personalized Results
            </UiChip>
          </div>
        </v-card-text>
      </v-card>
    </v-container>

    <!-- Jobs Results Section -->
    <v-container>
      <v-card id="jobs-table" class="jobs-results-card" elevation="0">
        <v-card-title class="d-flex align-center justify-space-between pa-4">
          <div>
            <h2 class="text-h4 mb-2">Gaming Job Opportunities</h2>
            <p class="text-body-1 text-medium-emphasis mb-0">
              Curated from multiple gaming industry sources
            </p>
          </div>
          <div class="header-actions-group">
            <UiChip classes="chip chip-primary">
              {{ filteredJobs.length }} Results
            </UiChip>
            <ViewToggle
              v-model="viewMode" :options="[
                { value: 'table', icon: 'mdi-table', label: 'Table view' },
                { value: 'cards', icon: 'mdi-view-grid', label: 'Cards view' },
              ]"
            />
          </div>
        </v-card-title>
        <!-- Table View -->
        <v-data-table
          v-if="viewMode === 'table'"
          v-model="selectedJobs"
          :headers="tableHeaders"
          :items="paginatedJobs"
          :loading="loading"
          class="jobs-data-table"
          item-value="id"
          show-select
          density="comfortable"
          hover
        >
          <!-- Empty state -->
          <template #no-data>
            <div class="empty-state text-center pa-8">
              <AppIcon name="mdi-magnify" size="64" color="primary" class="mb-4" />
              <h3 class="text-h5 mb-2">No jobs found</h3>
              <p class="text-body-2 text-medium-emphasis mb-4">
                Try adjusting your filters or 
                <router-link to="/settings#job-sources-section" class="text-primary">configure more job sources</router-link>
              </p>
            </div>
          </template>

          <!-- Job Title Column -->
          <template #item.title="{ item }">
            <div class="job-title-cell">
              <h4 class="text-subtitle-1 font-weight-semibold mb-1">{{ item.title }}</h4>
              <div class="d-flex align-center ga-1 mb-2">
                <UiChip
                  v-for="tag in (item.tags || []).slice(0, 2)"
                  :key="tag"
                  classes="chip chip-info chip-compact"
                >
                  {{ tag }}
                </UiChip>
                <UiChip
                  v-if="item.matchScore !== undefined && item.matchScore !== null"
                  :classes="`chip chip-${getMatchChipColor(item.matchScore)} chip-compact`"
                >
                  <AppIcon name="mdi-target-variant" class="me-1" />
                  {{ Math.round(item.matchScore) }}%
                </UiChip>
              </div>
            </div>
          </template>

          <!-- Company Column -->
          <template #item.company="{ item }">
            <div class="company-cell d-flex align-center ga-3">
              <v-avatar v-if="item.companyLogo" size="40">
                <v-img :src="item.companyLogo" :alt="item.company" />
              </v-avatar>
              <v-avatar v-else color="primary" size="40">
                <span class="text-white font-weight-bold">
                  {{ item.company.charAt(0).toUpperCase() }}
                </span>
              </v-avatar>
              <div>
                <div class="d-flex align-center ga-1">
                  <span class="font-weight-medium">{{ item.company }}</span>
                  <UnifiedButton
                    v-if="getMatchingStudio(item.company)"
                    icon-only
                    size="xs"
                    variant="ghost"
                    :aria-label="`View ${item.company} studio details`"
                    icon="mdi-information-outline"
                    @click.stop="openStudioModal(item)"
                  />
                </div>
                <p class="text-body-2 text-medium-emphasis mb-0">{{ item.source }}</p>
              </div>
            </div>
          </template>

          <!-- Location Column -->
          <template #item.location="{ item }">
            <div class="d-flex align-center ga-1">
              <AppIcon name="mdi-map-marker" size="16" color="primary" />
              <span>{{ item.location || 'Not specified' }}</span>
              <UiChip v-if="item.remote" classes="chip chip-success chip-compact">
                Remote
              </UiChip>
            </div>
          </template>

          <!-- Job Type Column -->
          <template #item.type="{ item }">
            <UiChip :classes="`chip chip-${getJobTypeChipColor(item.type)}`">
              {{ formatJobType(item.type) }}
            </UiChip>
          </template>

          <!-- Salary Column -->
          <template #item.salary="{ item }">
            <span v-if="item.salary" class="font-weight-medium">
              {{ formatSalary(item.salary) }}
            </span>
            <span v-else class="text-medium-emphasis">
              Not disclosed
            </span>
          </template>

          <!-- Posted Date Column -->
          <template #item.postedDate="{ item }">
            <span class="text-body-2 text-medium-emphasis">
              {{ formatDate(item.postedDate) }}
            </span>
          </template>

          <!-- Actions Column -->
          <template #item.actions="{ item }">
            <div class="d-flex ga-1">
              <UnifiedButton
                icon-only
                size="sm"
                variant="outline"
                aria-label="View job details"
                icon="mdi-eye"
                @click="viewJob(item)"
              />
              <UnifiedButton
                icon-only
                size="sm"
                :variant="isJobSaved(item.id) ? 'primary' : 'outline'"
                :aria-label="isJobSaved(item.id) ? 'Remove from saved' : 'Save job'"
                :icon="isJobSaved(item.id) ? 'mdi-bookmark' : 'mdi-bookmark-outline'"
                @click="toggleSaveJob(item)"
              />
              <UnifiedButton
                icon-only
                size="sm"
                variant="primary"
                aria-label="Apply to job"
                icon="mdi-send"
                @click="applyToJob(item)"
              />
            </div>
          </template>
        </v-data-table>

        <!-- Cards View -->
        <div v-else-if="viewMode === 'cards'" class="pa-4">
          <div v-if="filteredJobs.length === 0 && !loading" class="empty-state text-center pa-8">
            <AppIcon name="mdi-magnify" size="64" color="primary" class="mb-4" />
            <h3 class="text-h5 mb-2">No jobs found</h3>
            <p class="text-body-2 text-medium-emphasis mb-4">
              Try adjusting your filters or 
              <router-link to="/settings#job-sources-section" class="text-primary">configure more job sources</router-link>
            </p>
          </div>
                
          <v-row v-else>
            <v-col
              v-for="job in paginatedJobs"
              :key="job.id"
              cols="12"
              sm="6"
              lg="4"
              xl="3"
            >
              <v-card
                class="job-card h-100"
                variant="outlined"
                hover
                :class="{ 'selected-job-card': selectedJobs.includes(job.id) }"
                @click="viewJob(job)"
              >
                <v-card-text class="pa-4">
                  <!-- Card Header -->
                  <div class="d-flex align-start justify-space-between mb-3">
                    <v-checkbox
                      v-model="selectedJobs"
                      :value="job.id"
                      density="compact"
                      hide-details
                      @click.stop
                    />
                    <div class="d-flex ga-1">
                      <UnifiedButton
                        icon-only
                        size="sm"
                        :variant="isJobSaved(job.id) ? 'primary' : 'ghost'"
                        :icon="isJobSaved(job.id) ? 'mdi-bookmark' : 'mdi-bookmark-outline'"
                        @click.stop="toggleSaveJob(job)"
                      />
                    </div>
                  </div>

                  <!-- Job Title -->
                  <div class="mb-3">
                    <h4 class="text-h6 mb-2">{{ job.title }}</h4>
                    <div class="d-flex align-center ga-1 mb-2">
                      <UiChip
                        v-if="job.matchScore !== undefined && job.matchScore !== null"
                        :classes="`chip chip-${getMatchChipColor(job.matchScore)}`"
                      >
                        <AppIcon name="mdi-target-variant" class="me-1" />
                        {{ Math.round(job.matchScore) }}%
                      </UiChip>
                    </div>
                  </div>

                  <!-- Company Info -->
                  <div class="d-flex align-center mb-4">
                    <v-avatar v-if="job.companyLogo" size="32" class="me-3">
                      <v-img :src="job.companyLogo" :alt="job.company" />
                    </v-avatar>
                    <v-avatar v-else color="primary" size="32" class="me-3">
                      <span class="text-white text-caption font-weight-bold">
                        {{ job.company.charAt(0).toUpperCase() }}
                      </span>
                    </v-avatar>
                    <div class="flex-grow-1">
                      <div class="d-flex align-center ga-1">
                        <span class="font-weight-medium">{{ job.company }}</span>
                        <UnifiedButton
                          v-if="getMatchingStudio(job.company)"
                          icon-only
                          size="xs"
                          variant="ghost"
                          icon="mdi-information-outline"
                          @click.stop="openStudioModal(job)"
                        />
                      </div>
                      <p class="text-body-2 text-medium-emphasis mb-0">{{ job.source }}</p>
                    </div>
                  </div>

                  <!-- Job Details -->
                  <div class="mb-4">
                    <div class="d-flex align-center mb-2">
                      <AppIcon name="mdi-map-marker" size="16" color="primary" class="me-2" />
                      <span class="text-body-2">{{ job.location || 'Not specified' }}</span>
                      <UiChip v-if="job.remote" classes="chip chip-success chip-compact ml-2">Remote</UiChip>
                    </div>
                    <div class="d-flex align-center mb-2">
                      <AppIcon name="mdi-clock-outline" size="16" color="primary" class="me-2" />
                      <span class="text-body-2">{{ formatJobType(job.type) }}</span>
                    </div>
                    <div v-if="job.salary" class="d-flex align-center">
                      <AppIcon name="mdi-currency-usd" size="16" color="success" class="me-2" />
                      <span class="text-body-2 font-weight-medium">{{ formatSalary(job.salary) }}</span>
                    </div>
                  </div>

                  <!-- Job Tags -->
                  <div class="mb-4">
                    <UiChip
                      v-for="tag in (job.tags || []).slice(0, 3)"
                      :key="tag"
                      classes="chip chip-info chip-compact me-1 mb-1"
                    >
                      {{ tag }}
                    </UiChip>
                  </div>

                  <!-- Action Buttons -->
                  <div class="d-flex ga-2 flex-column">
                    <div class="d-flex ga-2">
                      <UnifiedButton
                        variant="outline"
                        color="primary"
                        size="sm"
                        class="flex-grow-1"
                        @click.stop="viewJob(job)"
                      >
                        View Details
                      </UnifiedButton>
                      <UnifiedButton
                        variant="primary"
                        size="sm"
                        @click.stop="applyToJob(job)"
                      >
                        Apply
                      </UnifiedButton>
                    </div>
                    <div class="d-flex ga-1">
                      <UnifiedButton
                        icon-only
                        variant="outline"
                        color="secondary"
                        size="sm"
                        icon="mdi-brain"
                        :tooltip="'AI Analysis'"
                        class="flex-grow-0"
                        @click.stop="analyzeJobWithAI(job, 'match')"
                      />
                      <v-menu>
                        <template #activator="{ props }">
                          <UnifiedButton
                            icon-only
                            icon="mdi-chevron-down"
                            size="sm"
                            variant="outline"
                            v-bind="props"
                            @click.stop
                          />
                        </template>
                        <v-list density="compact">
                          <v-list-item @click="analyzeJobWithAI(job, 'match')">
                            <v-list-item-title>
                              <AppIcon name="mdi-target" class="me-2" />
                              Match Analysis
                            </v-list-item-title>
                          </v-list-item>
                          <v-list-item @click="analyzeJobWithAI(job, 'salary')">
                            <v-list-item-title>
                              <AppIcon name="mdi-currency-usd" class="me-2" />
                              Salary Prediction
                            </v-list-item-title>
                          </v-list-item>
                          <v-list-item @click="analyzeJobWithAI(job, 'insights')">
                            <v-list-item-title>
                              <AppIcon name="mdi-lightbulb" class="me-2" />
                              Career Insights
                            </v-list-item-title>
                          </v-list-item>
                        </v-list>
                      </v-menu>
                    </div>
                  </div>
                </v-card-text>
              </v-card>
            </v-col>
          </v-row>
        </div>

        <!-- Pagination -->
        <v-card-actions v-if="totalPages > 1" class="pa-4 border-t">
          <div class="d-flex justify-space-between align-center w-100">
            <div class="pagination-info text-medium-emphasis">
              Showing {{ (currentPage - 1) * itemsPerPage + 1 }}-{{ Math.min(currentPage * itemsPerPage, totalJobs) }} of {{ totalJobs }} jobs
            </div>
            <v-pagination
              v-model="currentPage"
              :length="totalPages"
              :total-visible="7"
              color="primary"
              variant="elevated"
              density="comfortable"
            />
          </div>
        </v-card-actions>
      </v-card>
    </v-container>


    <!-- Advanced Search Modal -->
    <v-dialog v-model="showSearchModal" max-width="900" persistent>
      <v-card>
        <v-card-title class="d-flex align-center pa-6">
          <AppIcon name="mdi-robot" color="primary" class="me-3" size="32" />
          <div>
            <h2 class="text-h5">AI-Powered Job Search</h2>
            <p class="text-body-2 text-medium-emphasis mb-0">Let AI find the perfect gaming jobs for you</p>
          </div>
          <v-spacer />
          <UnifiedButton
            icon-only
            variant="ghost"
            icon="mdi-close"
            aria-label="Close"
            @click="showSearchModal = false"
          />
        </v-card-title>
        <v-card-text class="pa-6">
          <JobSearchPreferences
            :preferences="searchPreferences"
            @update:preferences="updateSearchPreferences"
          />
          <v-divider class="my-6" />
          <AIJobSearchInterface
            :search-form="searchForm"
            :loading="searching"
            @search="performSearch"
            @save-search="saveSearch"
          />
        </v-card-text>
        <v-card-actions class="pa-6 pt-0">
          <v-spacer />
          <UnifiedButton variant="outline" color="secondary" @click="showSearchModal = false">Close</UnifiedButton>
          <UnifiedButton
            variant="primary"
            :loading="searching"
            leading-icon="mdi-robot"
            @click="performAdvancedSearch"
          >
            {{ searching ? 'Searching...' : 'Start AI Search' }}
          </UnifiedButton>
        </v-card-actions>
      </v-card>
    </v-dialog>

    <!-- Job Details Modal -->
    <v-dialog v-model="showJobDetails" max-width="1200" scrollable>
      <v-card v-if="selectedJob">
        <v-card-title class="d-flex align-center pa-6">
          <div class="flex-grow-1">
            <h2 class="text-h5 mb-1">{{ selectedJob.title }}</h2>
            <p class="text-body-1 text-medium-emphasis mb-0">
              {{ selectedJob.company }} • {{ selectedJob.location }}
            </p>
          </div>
          <UnifiedButton icon-only variant="ghost" icon="mdi-close" aria-label="Close" @click="showJobDetails = false" />
        </v-card-title>
        <v-card-text class="pa-0">
          <JobDetailsView
            :job="selectedJob"
            :is-saved="isJobSaved(selectedJob.id)"
            @save="toggleSaveJob"
            @apply="applyToJob"
          />
        </v-card-text>
      </v-card>
    </v-dialog>


    <!-- Studio Details Modal -->
    <v-dialog v-model="selectedStudioForModal" max-width="900" scrollable>
      <v-card v-if="selectedStudioForModal">
        <v-card-title class="d-flex align-center pa-6">
          <div class="d-flex align-center ga-4 flex-grow-1">
            <v-avatar v-if="selectedStudioForModal.logo" size="64" class="studio-logo">
              <v-img
                :src="selectedStudioForModal.logo"
                :alt="`${selectedStudioForModal.name} logo`"
                @error="onLogoError"
              />
            </v-avatar>
            <v-avatar v-else size="64" color="primary" class="studio-logo">
              <AppIcon name="mdi-domain" size="32" color="white" />
            </v-avatar>
            <div>
              <h2 class="text-h4 mb-1">{{ selectedStudioForModal.name }}</h2>
              <p class="text-body-1 text-medium-emphasis mb-0">Gaming Studio Details</p>
            </div>
          </div>
          <UnifiedButton icon-only variant="ghost" icon="mdi-close" aria-label="Close" @click="closeStudioModal" />
        </v-card-title>

        <v-card-text class="pa-6">
          <!-- Quick Overview -->
          <div class="studio-overview mb-6">
            <v-row>
              <v-col cols="12" sm="6" md="3">
                <v-card variant="outlined" class="pa-4">
                  <div class="d-flex align-center ga-3">
                    <AppIcon name="mdi-map-marker" color="primary" size="24" />
                    <div>
                      <p class="text-caption text-medium-emphasis mb-1">Location</p>
                      <p class="font-weight-semibold mb-0">{{ selectedStudioForModal.headquarters }}</p>
                    </div>
                  </div>
                </v-card>
              </v-col>
              <v-col cols="12" sm="6" md="3">
                <v-card variant="outlined" class="pa-4">
                  <div class="d-flex align-center ga-3">
                    <AppIcon name="mdi-account-group" color="primary" size="24" />
                    <div>
                      <p class="text-caption text-medium-emphasis mb-1">Size</p>
                      <p class="font-weight-semibold mb-0">{{ selectedStudioForModal.size }}</p>
                    </div>
                  </div>
                </v-card>
              </v-col>
              <v-col cols="12" sm="6" md="3">
                <v-card variant="outlined" class="pa-4">
                  <div class="d-flex align-center ga-3">
                    <AppIcon name="mdi-calendar" size="24" color="primary" />
                    <div>
                      <p class="text-caption text-medium-emphasis mb-1">Founded</p>
                      <p class="font-weight-semibold mb-0">{{ selectedStudioForModal.founded }}</p>
                    </div>
                  </div>
                </v-card>
              </v-col>
              <v-col cols="12" sm="6" md="3">
                <v-card variant="outlined" class="pa-4">
                  <div class="d-flex align-center ga-3">
                    <AppIcon name="mdi-chart-bar" color="primary" size="24" />
                    <div>
                      <p class="text-caption text-medium-emphasis mb-1">Type</p>
                      <p class="font-weight-semibold mb-0">{{ selectedStudioForModal.publiclyTraded ? 'Public' : 'Private' }}</p>
                    </div>
                  </div>
                </v-card>
              </v-col>
            </v-row>
          </div>

          <!-- Studio Description -->
          <div v-if="selectedStudioForModal.description" class="mb-6">
            <div class="d-flex align-center mb-4">
              <AppIcon name="mdi-information-outline" color="primary" class="me-2" />
              <h3 class="text-h6">About</h3>
            </div>
            <p class="text-body-1">{{ selectedStudioForModal.description }}</p>
          </div>

          <!-- Culture & Values -->
          <div v-if="selectedStudioForModal.culture" class="mb-6">
            <div class="d-flex align-center mb-4">
              <AppIcon name="mdi-heart" color="primary" class="me-2" />
              <h3 class="text-h6">Culture & Values</h3>
            </div>
            <v-row>
              <v-col cols="12" md="4">
                <h4 class="text-subtitle-1 mb-3">Values</h4>
                <div class="d-flex flex-wrap ga-2">
                  <UiChip
                    v-for="value in selectedStudioForModal.culture.values"
                    :key="value"
                    classes="chip chip-primary chip-compact"
                  >
                    {{ value }}
                  </UiChip>
                </div>
              </v-col>
              <v-col cols="12" md="4">
                <h4 class="text-subtitle-1 mb-3">Work Style</h4>
                <p class="text-body-2 text-medium-emphasis">{{ selectedStudioForModal.culture.workStyle }}</p>
              </v-col>
              <v-col cols="12" md="4">
                <h4 class="text-subtitle-1 mb-3">Environment</h4>
                <p class="text-body-2 text-medium-emphasis">{{ selectedStudioForModal.culture.environment }}</p>
              </v-col>
            </v-row>
          </div>

          <!-- Games & Technologies -->
          <div class="mb-6">
            <div class="d-flex align-center mb-4">
              <AppIcon name="mdi-gamepad-variant" color="primary" class="me-2" />
              <h3 class="text-h6">Games & Technologies</h3>
            </div>
            <v-row>
              <v-col cols="12" md="6">
                <h4 class="text-subtitle-1 mb-3">Popular Games</h4>
                <div class="d-flex flex-wrap ga-2">
                  <UiChip
                    v-for="game in selectedStudioForModal.games"
                    :key="game"
                    classes="chip chip-success chip-compact"
                  >
                    {{ game }}
                  </UiChip>
                </div>
              </v-col>
              <v-col cols="12" md="6">
                <h4 class="text-subtitle-1 mb-3">Technologies</h4>
                <div class="d-flex flex-wrap ga-2">
                  <UiChip
                    v-for="tech in selectedStudioForModal.technologies"
                    :key="tech"
                    classes="chip chip-info chip-compact"
                  >
                    {{ tech }}
                  </UiChip>
                </div>
              </v-col>
            </v-row>
          </div>

          <!-- Common Roles -->
          <div v-if="selectedStudioForModal.commonRoles" class="mb-6">
            <div class="d-flex align-center mb-4">
              <AppIcon name="mdi-account-tie" color="primary" class="me-2" />
              <h3 class="text-h6">Common Roles</h3>
            </div>
            <div class="d-flex flex-wrap ga-2">
              <UiChip
                v-for="role in selectedStudioForModal.commonRoles"
                :key="role"
                classes="chip chip-warning chip-compact"
              >
                {{ role }}
              </UiChip>
            </div>
          </div>

          <!-- Interview Style -->
          <div v-if="selectedStudioForModal.interviewStyle" class="mb-6">
            <div class="d-flex align-center mb-4">
              <AppIcon name="mdi-forum" color="primary" class="me-2" />
              <h3 class="text-h6">Interview Style</h3>
            </div>
            <p class="text-body-1 text-medium-emphasis">{{ selectedStudioForModal.interviewStyle }}</p>
          </div>
        </v-card-text>

        <v-card-actions class="pa-6 pt-0">
          <v-spacer />
          <UnifiedButton variant="outline" color="secondary" @click="closeStudioModal">Close</UnifiedButton>
        </v-card-actions>
      </v-card>
    </v-dialog>

    <!-- Smart Search Dialog -->
    <v-dialog v-model="showSmartSearchDialog" max-width="600" persistent>
      <v-card>
        <v-card-title class="d-flex align-items-center">
          <AppIcon name="mdi-lightbulb" class="me-3 text-primary" />
          <span>Smart Job Search</span>
        </v-card-title>
        <v-card-text>
          <p class="text-body-2 mb-4">
            Tell me what you're looking for in natural language, and I'll find the perfect jobs for you!
          </p>
          
          <v-textarea
            v-model="smartSearchQuery"
            label="Describe your ideal job"
            placeholder="e.g., 'I want a senior Unity developer position, remote work, salary around $90k, at a gaming startup'"
            rows="4"
            variant="outlined"
            auto-grow
            @keydown.ctrl.enter="executeSmartSearch"
          />

          <div class="mt-4">
            <h6 class="text-subtitle-2 mb-2">Example queries:</h6>
            <div class="d-flex flex-wrap gap-2">
              <UiChip
                classes="chip chip-primary chip-compact"
                @click="smartSearchQuery = 'Remote frontend developer position with React, $80k+'"
              >
                Remote React developer $80k+
              </UiChip>
              <UiChip
                classes="chip chip-primary chip-compact"
                @click="smartSearchQuery = 'Senior game developer at AAA studio, Unity experience'"
              >
                Senior Unity at AAA studio
              </UiChip>
              <UiChip
                classes="chip chip-primary chip-compact"
                @click="smartSearchQuery = 'Entry level programming job, willing to learn, full-time'"
              >
                Entry level programming
              </UiChip>
            </div>
          </div>
        </v-card-text>
        <v-card-actions>
          <v-spacer />
          <UnifiedButton variant="ghost" @click="showSmartSearchDialog = false">Cancel</UnifiedButton>
          <UnifiedButton 
            variant="primary"
            :disabled="!smartSearchQuery.trim()"
            :loading="searching"
            leading-icon="mdi-magnify"
            @click="executeSmartSearch"
          >
            Smart Search
          </UnifiedButton>
        </v-card-actions>
      </v-card>
    </v-dialog>

    <!-- AI Job Analysis Modal -->
    <AIJobAnalysisModal
      v-model:show="showAIModal"
      :job="selectedJobForAI"
      :match-data="aiMatches.find(m => m.job.id === selectedJobForAI?.id)"
      :salary-data="salaryPrediction"
      :insights-data="aiJobInsights"
      :mode="aiAnalysisMode"
      @analyze="analyzeJobWithAI"
      @close="closeAIModal"
    />
  </StandardPageLayout>
</template>

<script setup lang="ts">
<<<<<<< HEAD
import { ref, computed, onMounted, watch } from 'vue'
import { useAppStore } from '@/stores/app'
import { useToast } from '@/composables/useToast'
import { useRouter } from 'vue-router'
=======
import type { NormalizedStudio } from '@/types/studio';
import { JobRepository } from '@/services/JobRepository';
import { GAMING_STUDIOS } from '@/data/gaming-studios';
import { normalizeStudio } from '@/utils/studio-utils';
import { fuzzyMatchStudios } from '@/utils/search-utils';
import { buildNormalizedStudios } from '@/utils/studio-utils';
import { buildTokenIndex } from '@/utils/search-utils';
import { seedStudiosIfEmpty } from '@/utils/studio-utils';
// currentJobs should be defined as reactive data
import { ref, computed, watch, onMounted } from 'vue';
import { useRouter } from 'vue-router';

import { ref, computed, watch } from "vue";
import { useAppStore } from "@/stores/app";
import { formatRelativeDate } from "@/utils/date";
import { useToast } from "@/composables/useToast";
import { useRouter } from "vue-router";
>>>>>>> db031f9c
// Theme handled globally by unified theme system

// UI Components
import StandardPageLayout from '@/components/layout/StandardPageLayout.vue'
import StandardCard from '@/components/ui/StandardCard.vue'
import UnifiedButton from '@/components/ui/UnifiedButton.vue'
import HeaderActions from '@/components/ui/HeaderActions.vue'
import JobDetailsView from '@/components/jobs/JobDetailsView.vue'
import AppIcon from '@/components/ui/AppIcon.vue'
import AIJobAnalysisModal from '@/components/jobs/AIJobAnalysisModal.vue'
import CompactGamifyHUD from '@/components/CompactGamifyHUD.vue'
import GamificationService from '@/utils/gamification'
import UiChip from '@/components/ui/UiChip.vue'
import ViewToggle from '@/components/ui/ViewToggle.vue'

// Services
import { canonicalJobService as refactoredJobAPIService } from '@/services/jobs'
import type { GamingJobFilters } from '@/services/GamingJobsService'
import { JobRepository } from '@/services/JobRepository'
import { buildNormalizedStudios, buildTokenIndex, fuzzyMatchStudios, normalizeStudio, type NormalizedStudio } from '@/shared/utils/studioNormalization'
import { seedStudiosIfEmpty } from '@/shared/services/StudioPersistenceService'
import { GAMING_STUDIOS } from '@/shared/constants/gaming-studios'
import { aiJobService, type AIJobMatch } from '@/services/AIJobService'

// Types
import type { Job, JobFilters, JobType, ExperienceLevel, SalaryRange } from '@/shared/types/jobs'

// Reactive state
<<<<<<< HEAD
const router = useRouter()
const store = useAppStore()
const gService = new (GamificationService as any)(store)
const { toast } = useToast()
=======
const _router = useRouter();
const store = useAppStore();
const gService = new (GamificationService as any)(store);
const { toast } = useToast();
>>>>>>> db031f9c
// const theme = useUnifiedTheme() // not needed locally

// Easter-egg content removed in canonical implementation

// UI State
const viewMode = ref<'table' | 'cards'>('table')
const showSearchModal = ref<boolean>(false)
const showJobDetails = ref<boolean>(false)
const selectedJob = ref<Job | null>(null)
const loading = ref<boolean>(false)
const searching = ref<boolean>(false)
const selectedStudioForModal = ref<NormalizedStudio | null>(null)
const refreshing = ref<boolean>(false)
const aiLoading = ref<boolean>(false)


// Studio fuzzy index
const studioTokenIndex = ref<Record<string, Set<string>> | null>(null)
const normalizedStudioList = ref<NormalizedStudio[]>([])

// Lightweight Levenshtein distance for tie-breakers
function levenshtein(a: string, b: string) {
  a = (a||'').toLowerCase(); b = (b||'').toLowerCase();
  const m = a.length, n = b.length;
  if (m === 0) return n; if (n === 0) return m;
  const dp: number[][] = Array.from({ length: m + 1 }, () => Array(n + 1).fill(0));
  for (let i = 0; i <= m; i++) dp[i][0] = i;
  for (let j = 0; j <= n; j++) dp[0][j] = j;
  for (let i = 1; i <= m; i++) {
    for (let j = 1; j <= n; j++) {
      const cost = a[i - 1] === b[j - 1] ? 0 : 1;
      dp[i][j] = Math.min(
        dp[i - 1][j] + 1,
        dp[i][j - 1] + 1,
        dp[i - 1][j - 1] + cost
      );
    }
  }
  return dp[m][n];
}

// Search and Filter State
const searchKeywords = ref<string>('')
const selectedLocation = ref<string>('')
const selectedJobType = ref<string>('')
const selectedExperience = ref<string>('')
const selectedJobs = ref<string[]>([])

// Jobs Data
const jobResults = ref<Job[]>([])
const savedJobIds = ref<Set<string>>(new Set())
const savedJobs = ref<Job[]>([])
const applications = ref<any[]>([])
const jobBoardSources = ref<any[]>([])
const selectedSources = ref<string[]>([])
const activeFilters = ref<Partial<JobFilters>>({})

// Gaming-specific filters
const gamingFilters = ref<GamingJobFilters>({
  gameEngines: [],
  studioTypes: [],
  platforms: [],
  roleCategories: [],
  workStyle: 'any'
})

// Gaming filter options
const gameEngineOptions = ref([
  'Unity', 'Unreal Engine', 'Godot', 'CryEngine', 'Frostbite',
  'Source Engine', 'id Tech', 'Custom Engine'
])

const studioTypeOptions = ref([
  'AAA Studio', 'Indie Studio', 'Mobile Studio', 'VR/AR Studio',
  'Publisher', 'Platform Holder', 'Middleware', 'Tools & Engine'
])

const platformOptions = ref([
  'PC', 'PlayStation', 'Xbox', 'Nintendo Switch', 'Mobile',
  'VR/AR', 'Web', 'Console', 'Cross-platform'
])

const roleCategoryOptions = ref([
  'Programming', 'Design', 'Art & Animation', 'Audio', 'Production',
  'QA Testing', 'Marketing', 'Business', 'Community', 'Operations'
])

// Additional missing state
const gamingJobsCount = ref(0)
const averageSalary = ref(75000)
const topMatches = computed(() => jobResults.value.filter(j => (Number(j.matchScore) || 0) >= 60))

// Hero stats for StandardPageLayout
const jobBoardStats = computed(() => [
  { label: `${totalJobs.value.toLocaleString()} Live Jobs` },
  { label: `${gamingJobsCount.value} Gaming` },
  { label: `${topMatches.value.length} Top Matches` },
  { label: `$${Math.round(averageSalary.value / 1000)}K Avg Salary` }
])
const showAdvancedSearch = ref(false)
const showSavedJobs = ref(false)
const showJobAlertsModal = ref(false)
const jobAlerts = ref<any[]>([])
const searchFilters = ref({
  keywords: '',
  location: '',
  jobType: '',
  posted: ''
})

// AI-powered features
const aiMatches = ref<AIJobMatch[]>([])
const showAIRecommendations = ref(false)
const aiAnalysisMode = ref<'match' | 'salary' | 'insights'>('match')
const selectedJobForAI = ref<Job | null>(null)
const aiJobInsights = ref<any>(null)
const salaryPrediction = ref<any>(null)
const showAIModal = ref(false)
const showSmartSearchDialog = ref(false)
const smartSearchQuery = ref('')

// Pagination
const currentPage = ref(1)
const itemsPerPage = ref(25)

// Gaming filter functionality
const gamingFilterActive = computed(() => {
  return gamingFilters.value.gameEngines?.length > 0 ||
         gamingFilters.value.studioTypes?.length > 0 ||
         gamingFilters.value.platforms?.length > 0 ||
         gamingFilters.value.roleCategories?.length > 0
})

const toggleGamingFilter = () => {
  if (gamingFilterActive.value) {
    // Clear all gaming filters
    gamingFilters.value = {
      gameEngines: [],
      studioTypes: [],
      platforms: [],
      roleCategories: [],
      workStyle: 'any'
    }
  } else {
    // Set some default gaming filters to activate gaming mode
    gamingFilters.value.studioTypes = ['AAA Studio', 'Indie Studio']
  }
}

// Computed Properties
const totalJobs = computed(() => filteredJobs.value.length)
const totalPages = computed(() => Math.ceil(totalJobs.value / itemsPerPage.value))
// Bulk selection currently not exposed; keep derived guard minimal to avoid ESLint noise
const _allSelected = computed(() => selectedJobs.value.length === paginatedJobs.value.length && paginatedJobs.value.length > 0)

const filteredJobs = computed(() => {
  let jobs = jobResults.value

  if (searchKeywords.value) {
    const keywords = searchKeywords.value.toLowerCase()
    jobs = jobs.filter(job =>
      job.title.toLowerCase().includes(keywords) ||
      job.company.toLowerCase().includes(keywords) ||
      job.tags?.some(tag => tag.toLowerCase().includes(keywords))
    )
  }

  if (selectedLocation.value) {
    jobs = jobs.filter(job => {
      if (selectedLocation.value === 'remote') {return job.remote}
      // Add more location filtering logic here
      return true
    })
  }

  if (selectedJobType.value) {
    jobs = jobs.filter(job => job.type === selectedJobType.value)
  }

  if (selectedExperience.value) {
    jobs = jobs.filter(job => {
      const title = job.title.toLowerCase()
      switch (selectedExperience.value) {
        case 'entry':
          return title.includes('junior') || title.includes('entry') || title.includes('associate')
        case 'mid':
          return !title.includes('senior') && !title.includes('lead') && !title.includes('principal')
        case 'senior':
          return title.includes('senior')
        case 'lead':
          return title.includes('lead') || title.includes('principal')
        default:
          return true
      }
    })
  }

  return jobs
})

const paginatedJobs = computed(() => {
  const start = (currentPage.value - 1) * itemsPerPage.value
  const end = start + itemsPerPage.value
  return filteredJobs.value.slice(start, end)
})

// visiblePages no longer needed with v-pagination

// Compute badge class for match score thresholds
// Deprecated badge class helper (chip colors used instead)

// Get Vuetify chip color for match score
function getMatchChipColor(score: number | string | undefined): string {
  const s = Number(score) || 0
  if (s >= 90) return 'success'
  if (s >= 80) return 'info'
  if (s >= 70) return 'primary'
  if (s >= 60) return 'warning'
  return 'error'
}

// Get Vuetify chip color for job type
function getJobTypeChipColor(type: JobType): string {
  switch (type) {
    case 'full-time':
      return 'primary'
    case 'part-time':
      return 'info'
    case 'contract':
      return 'warning'
    case 'internship':
      return 'success'
    default:
      return 'secondary'
  }
}

// Table headers for Vuetify data table
const tableHeaders = computed(() => [
  {
    title: 'Job Title',
    key: 'title',
    align: 'start' as const,
    sortable: true,
    width: '25%'
  },
  {
    title: 'Company',
    key: 'company',
    align: 'start' as const,
    sortable: true,
    width: '20%'
  },
  {
    title: 'Location',
    key: 'location',
    align: 'start' as const,
    sortable: true,
    width: '15%'
  },
  {
    title: 'Type',
    key: 'type',
    align: 'center' as const,
    sortable: true,
    width: '10%'
  },
  {
    title: 'Salary',
    key: 'salary',
    align: 'start' as const,
    sortable: false,
    width: '15%'
  },
  {
    title: 'Posted',
    key: 'postedDate',
    align: 'start' as const,
    sortable: true,
    width: '10%'
  },
  {
    title: 'Actions',
    key: 'actions',
    align: 'center' as const,
    sortable: false,
    width: '10%'
  }
])

// headerActions removed; actions are in-page

// Function to check if a job's company matches a studio in our database (normalized first)
const getMatchingStudio = (companyName: string): NormalizedStudio | null => {
  if (!companyName) {return null}
  try {
    const map = store.normalizedStudios || {}
    const list = Object.values(map) as NormalizedStudio[]
    const lc = String(companyName).toLowerCase()
    let match = list.find(s => s?.name?.toLowerCase?.() === lc)
    if (match) return match
    match = list.find(s => lc.includes(s?.name?.toLowerCase?.()))
    if (match) return match
  } catch {}
  // Fuzzy match via token index
  try {
    if (studioTokenIndex.value && normalizedStudioList.value?.length) {
      const studiosById = (store.normalizedStudios || {});
      const results = fuzzyMatchStudios(String(companyName), studioTokenIndex.value, studiosById) || [];
      const top = results[0];
      if (top && top.score >= 70) {
        return studiosById[top.id] || null
      }
    }
  } catch {}
  // Levenshtein tie-breaker across normalized names
  try {
    const list = Object.values(store.normalizedStudios || {}) as any[]
    if (list.length) {
      let best: any = null, bestDist = Infinity
      for (const s of list) {
        const d = levenshtein(String(companyName), String(s?.name || ''))
        if (d < bestDist) { bestDist = d; best = s }
      }
      if (best && (bestDist <= 2 || bestDist <= Math.ceil(String(companyName).length * 0.2))) {
        return best
      }
    }
  } catch {}
  // Fallback to static constants
  const studioEntry = Object.values(GAMING_STUDIOS).find(studio =>
    studio.name.toLowerCase() === companyName.toLowerCase()
  )
  return studioEntry ? normalizeStudio(studioEntry) : null
}

// Function to open studio modal
const openStudioModal = (job: Job): void => {
  const studio = getMatchingStudio(job.company)
  if (studio) {
    selectedStudioForModal.value = studio
  }
}

// Function to close studio modal
const closeStudioModal = () => {
  selectedStudioForModal.value = null
}

// Function to handle logo errors
const onLogoError = (event: Event): void => {
  // Hide broken image and show placeholder
  const target = event.target as HTMLImageElement | null
  if (target instanceof HTMLImageElement) {
    target.style.display = 'none'
    target.nextElementSibling?.classList.remove('d-none')
  }
}

// Search preferences
const searchPreferences = ref({
  keywords: '',
  location: '',
  remote: false,
  salaryMin: null,
  salaryMax: null,
  experience: '',
  jobType: '',
  skills: []
})

const searchForm = ref({
  query: '',
  filters: {},
  aiEnhanced: true
})

// Methods
// Toggle-select removed; bulk selection is not exposed in UI

const isJobSaved = (jobId: string): boolean => {
  return savedJobIds.value.has(jobId)
}

const toggleSaveJob = async (job: Job): Promise<void> => {
  if (savedJobIds.value.has(job.id)) {
    savedJobIds.value.delete(job.id)
    toast.info(`Removed "${job.title}" from saved jobs`)
    // Remove from local saved jobs array
    savedJobs.value = savedJobs.value.filter(j => j.id !== job.id)
    
    // Remove from database
    try {
<<<<<<< HEAD
      await JobRepository.unsaveJob(job.id)
    } catch (error) {
      console.warn('Failed to unsave job in database:', error)
=======
      await JobRepository.unsaveJob(job.id);
    } catch (_error) {
      console.warn("Failed to unsave job in database:", error);
>>>>>>> db031f9c
    }
  } else {
    savedJobIds.value.add(job.id)
    toast.success(`Saved "${job.title}" to your saved jobs`)
    
    // Save to both store and database
    store.saveJob(job)
    try {
      await JobRepository.saveJob(job.id)
      // Also ensure the job exists in the repository
<<<<<<< HEAD
      await JobRepository.create(job)
    } catch (error) {
      console.warn('Failed to save job in database:', error)
=======
      await JobRepository.create(job);
    } catch (_error) {
      console.warn("Failed to save job in database:", error);
>>>>>>> db031f9c
    }
  }
}

const viewJob = (job: Job): void => {
  selectedJob.value = job
  showJobDetails.value = true
}

const applyToJob = async (job: Job): Promise<void> => {
  try {
    // Track application
    store.saveJobApplication({
      jobId: job.id,
      title: job.title,
      company: job.company,
      appliedAt: new Date(),
      status: 'applied',
      matchScore: job.matchScore,
      resumeId: store.resumeData?.id || null
    })

    // Enhanced job application with smart document generation
    try { gService.completeDailyChallenge('job_apply'); gService.updateStreak() } catch {}
    const shouldUseSmartApply = (job.matchScore || 0) > 60 ||
                                !store.resumeData?.personalInfo?.firstName ||
                                !store.resumeData?.experience?.length

    if (shouldUseSmartApply) {
      const result = await showSmartApplicationDialog(job)

      if (result?.action === 'optimize-both') {
        // Open resume builder and then cover letter builder with job prepopulation
        await router.push({
          path: '/resume',
          query: {
            jobId: job.id,
            company: encodeURIComponent(job.company),
            position: encodeURIComponent(job.title),
            description: encodeURIComponent(job.description || ''),
            requirements: encodeURIComponent(JSON.stringify(job.tags || [])),
            autoGenerate: 'true'
          }
        })
        toast.success('Resume builder opened with job prepopulation')
        return
      } else if (result?.action === 'optimize-resume') {
        await router.push({
          path: '/resume',
          query: {
            jobId: job.id,
            company: encodeURIComponent(job.company),
            position: encodeURIComponent(job.title),
            autoTailor: 'true'
          }
        })
        toast.success('Resume tailoring initiated')
        return
      } else if (result?.action === 'optimize-cover-letter') {
        // Ensure basic resume info exists before opening cover letter
        if (!store.resumeData?.personalInfo?.firstName) {
          toast.warning('Please complete your resume personal information first')
          await router.push({
            path: '/resume',
            query: { returnTo: `/cover-letter?jobId=${job.id}` }
          })
          return
        }

        await router.push({
          path: '/cover-letter',
          query: {
            jobId: job.id,
            company: encodeURIComponent(job.company),
            position: encodeURIComponent(job.title),
            description: encodeURIComponent(job.description || ''),
            autoGenerate: 'true'
          }
        })
        toast.success('Cover letter builder opened with job context')
        return
      } else if (result?.action === 'skip') {
        // Continue to standard application
      } else {
        // Cancelled by user
        return
      }
    }

    // Standard application flow
    performStandardApplication(job)
  } catch {
    toast.error('Failed to process application')
  }
}

// Smart application dialog with multiple options
const showSmartApplicationDialog = async (job: Job) => {
  return new Promise<{ action: string } | null>((resolve) => {
    try {
      if (store.setModal) {
        store.setModal({
          type: 'smart-application',
          job: job,
          onOptimizeBoth: () => resolve({ action: 'optimize-both' }),
          onOptimizeResume: () => resolve({ action: 'optimize-resume' }),
          onOptimizeCoverLetter: () => resolve({ action: 'optimize-cover-letter' }),
          onSkip: () => resolve({ action: 'skip' }),
          onCancel: () => resolve(null)
        })
      } else {
        // Fallback to simple confirmation
        const confirmed = confirm(`Would you like to optimize your application for "${job.title}"?\n\nWe can tailor your resume and cover letter to increase your chances!`)
        resolve(confirmed ? { action: 'optimize-both' } : { action: 'skip' })
      }
    } catch {
      resolve({ action: 'skip' })
    }
  })
}

// Standard application handler
const performStandardApplication = (job: Job) => {
  if (job.applicationUrl) {
    window.open(job.applicationUrl, '_blank')
    toast.success(`Application opened for "${job.title}"`)
  } else {
    toast.success(`Application submitted for "${job.title}"`)
  }
}

// Confirmation dialog helper
// confirmation dialog helper not used; removed

// badge class helper not used; removed

const formatJobType = (type: JobType): string => {
  return type?.split('-').map((word: string) => word.charAt(0).toUpperCase() + word.slice(1)).join(' ') || 'Not specified'
}

const formatSalary = (salary: string | SalaryRange | undefined): string => {
  if (!salary) return 'Not disclosed'
  if (typeof salary === 'string') return salary
  return `${salary.currency || '$'}${salary.min} - ${salary.currency || '$'}${salary.max} ${salary.frequency || 'yearly'}`
}

const formatDate = (date: Date | string | undefined): string => {
  if (!date) {return 'Unknown'}
  const now = new Date()
  const dateObj = typeof date === 'string' ? new Date(date) : date
  const diffTime = Math.abs(now.getTime() - dateObj.getTime())
  const diffDays = Math.ceil(diffTime / (1000 * 60 * 60 * 24))

  if (diffDays === 1) {return '1 day ago'}
  if (diffDays < 7) {return `${diffDays} days ago`}
  if (diffDays < 30) {return `${Math.floor(diffDays / 7)} weeks ago`}
  return dateObj.toLocaleDateString()
}

const aiRecommendJobs = async () => {
  aiLoading.value = true
  try {
    // Get current jobs or fetch new ones if needed
    let jobs = jobResults.value
    if (!jobs.length) {
      const searchResult = await refactoredJobAPIService.searchJobs({
        title: 'developer',
        location: 'remote'
      })
      jobs = searchResult.jobs
      jobResults.value = jobs
    }

    // Use AI service to analyze and match jobs
    const matches = await aiJobService.analyzeJobMatches(jobs)
    aiMatches.value = matches

    // Update job results with AI scores
    jobResults.value = matches.map(match => ({
      ...match.job,
      matchScore: match.matchScore,
      matchReasons: match.matchReasons,
      aiEnhanced: true
    }))

    // Get personalized recommendations
    const recommendations = await aiJobService.generateRecommendations(jobs, 10)
    
    toast({
      title: 'AI Analysis Complete',
      description: `Analyzed ${jobs.length} jobs and found ${recommendations.length} top recommendations`,
      type: 'success'
    })

<<<<<<< HEAD
    showAIRecommendations.value = true
  } catch (error) {
    console.error('AI recommendation failed:', error)
=======
    showAIRecommendations.value = true;
  } catch (_error) {
    console.error("AI recommendation failed:", error);
>>>>>>> db031f9c
    toast({
      title: 'AI Recommendation Failed',
      description: 'Unable to generate recommendations at this time',
      type: 'error'
    })
  } finally {
    aiLoading.value = false
  }
}

// AI-powered job analysis for individual jobs
const analyzeJobWithAI = async (job: Job, mode: 'match' | 'salary' | 'insights' = 'match') => {
  try {
    aiAnalysisMode.value = mode
    selectedJobForAI.value = job

    switch (mode) {
      case 'match': {
        const matches = await aiJobService.analyzeJobMatches([job])
        aiMatches.value = matches
        break
      }
      case 'salary': {
        const prediction = await aiJobService.predictSalary(job)
        salaryPrediction.value = prediction
        break
      }
      case 'insights': {
        const insights = await aiJobService.analyzeJobInsights(job)
        aiJobInsights.value = insights
        break
      }
    }

<<<<<<< HEAD
    showAIModal.value = true
  } catch (error) {
    console.error('AI analysis failed:', error)
=======
    showAIModal.value = true;
  } catch (_error) {
    console.error("AI analysis failed:", error);
>>>>>>> db031f9c
    toast({
      title: 'AI Analysis Failed',
      description: 'Unable to analyze this job at the moment',
      type: 'error'
    })
  }
}

// Smart job search with AI enhancement
const performSmartSearch = async (query: string) => {
  searching.value = true
  try {
    // Enhanced search filters based on natural language query
    const enhancedFilters = await parseNaturalLanguageQuery(query)
    
    const result = await refactoredJobAPIService.searchJobs(enhancedFilters)
    
    // Apply AI analysis to results
    const aiAnalyzedJobs = await aiJobService.analyzeJobMatches(result.jobs)
    
    // Update results with AI scores
    jobResults.value = aiAnalyzedJobs.map(match => ({
      ...match.job,
      matchScore: match.matchScore,
      matchReasons: match.matchReasons,
      aiEnhanced: true
    }))

    toast({
      title: 'Smart Search Complete',
      description: `Found ${result.jobs.length} jobs with AI-powered matching`,
<<<<<<< HEAD
      type: 'success'
    })
  } catch (error) {
    console.error('Smart search failed:', error)
=======
      type: "success",
    });
  } catch (_error) {
    console.error("Smart search failed:", error);
>>>>>>> db031f9c
    toast({
      title: 'Smart Search Failed',
      description: 'Falling back to regular search',
      type: 'warning'
    })
    
    // Fallback to regular search
    const result = await refactoredJobAPIService.searchJobs({ title: query })
    jobResults.value = result.jobs
  } finally {
    searching.value = false
  }
}

// Natural language query parser
const parseNaturalLanguageQuery = async (query: string): Promise<JobFilters> => {
  const queryLower = query.toLowerCase()
  const filters: JobFilters = { title: query }

  // Extract location preferences
  if (queryLower.includes('remote')) {
    filters.remote = true
    filters.location = 'remote'
  }

  // Extract experience level
<<<<<<< HEAD
  if (queryLower.includes('senior')) {
    filters.experienceLevel = 'senior'
  } else if (queryLower.includes('junior') || queryLower.includes('entry')) {
    filters.experienceLevel = 'entry'
  } else if (queryLower.includes('lead') || queryLower.includes('principal')) {
    filters.experienceLevel = 'lead'
=======
  if (queryLower.includes("senior")) {
    filters.experience = "senior";
  } else if (queryLower.includes("junior") || queryLower.includes("entry")) {
    filters.experience = "entry";
  } else if (queryLower.includes("lead") || queryLower.includes("principal")) {
    filters.experience = "lead";
>>>>>>> db031f9c
  }

  // Extract job type
  if (queryLower.includes('part-time') || queryLower.includes('part time')) {
    filters.jobType = 'part-time'
  } else if (queryLower.includes('contract') || queryLower.includes('freelance')) {
    filters.jobType = 'contract'
  } else if (queryLower.includes('internship')) {
    filters.jobType = 'internship'
  } else {
    filters.jobType = 'full-time'
  }

  // Extract salary expectations
  const salaryMatch = query.match(/\$?(\d{1,3}),?(\d{3})/g)
  if (salaryMatch) {
    const salary = parseInt(salaryMatch[0].replace(/[$,]/g, ''))
    if (salary > 1000) { // Assuming yearly salary
      filters.salaryMin = Math.floor(salary * 0.9) // 10% below mentioned
      filters.salaryMax = Math.floor(salary * 1.3) // 30% above mentioned
    }
  }

  return filters
}

// AI Modal Management
const closeAIModal = () => {
  showAIModal.value = false
  selectedJobForAI.value = null
  aiJobInsights.value = null
  salaryPrediction.value = null
}

// Smart Search execution
const executeSmartSearch = async () => {
  if (!smartSearchQuery.value.trim()) return
  
  showSmartSearchDialog.value = false
  await performSmartSearch(smartSearchQuery.value)
  smartSearchQuery.value = ''
}

const applyFilters = () => {
  currentPage.value = 1 // Reset to first page when filtering
}

const clearFilters = () => {
  searchKeywords.value = ''
  selectedLocation.value = ''
  selectedJobType.value = ''
  selectedExperience.value = ''
  currentPage.value = 1
}

const refreshJobs = async () => {
  refreshing.value = true
  try {
    const filters: JobFilters = {
      title: searchKeywords.value,
      location: selectedLocation.value,
      jobType: selectedJobType.value as JobType,
      experienceLevel: selectedExperience.value as ExperienceLevel,
<<<<<<< HEAD
      remote: selectedLocation.value === 'remote'
    }
    const result = await refactoredJobAPIService.searchJobs(filters)
    jobResults.value = result.jobs
    toast.success(`Found ${result.totalFound} jobs`)
  } catch (error) {
    console.error('Failed to refresh jobs:', error)
    toast.error('Failed to refresh jobs')
=======
      remote: selectedLocation.value === "remote",
    };
    const result = await refactoredJobAPIService.searchJobs(filters);
    jobResults.value = result.jobs;
    toast.success(`Found ${result.totalFound} jobs`);
  } catch (_error) {
    console.error("Failed to refresh jobs:", error);
    toast.error("Failed to refresh jobs");
>>>>>>> db031f9c
  } finally {
    refreshing.value = false
  }
}

// Direct job source search implementation using unified API (unused legacy helper)
/* const searchJobsFromSources = async (filters: any) => {
  try {
    const enabledSources = store.settings?.enabledJobSources || ['arbeitnow', 'remoteok', 'github', 'wellfound']
    if (enabledSources.length === 0) {
      return { success: false, data: [], error: 'No job sources enabled. Configure sources in Settings.' }
    }
    
    // Convert filters to JobFilters format
    const jobFilters: JobFilters = {
      query: filters.keywords || filters.query || '',
      location: filters.location || '',
      remote: filters.remote,
      jobType: filters.type || filters.jobType,
      experienceLevel: filters.experience || filters.experience,
      salaryRange: filters.salaryMin || filters.salaryMax ? {
        min: filters.salaryMin,
        max: filters.salaryMax
      } : undefined,
      sources: enabledSources,
      limit: filters.limit || 50
    }
    
    // Use unified job API service with refactored providers
    const result = await refactoredJobAPIService.searchJobs(jobFilters)
    
    // Store results in database for persistence
    if (result.jobs && result.jobs.length > 0) {
      for (const job of result.jobs) {
        try {
          // Create a simple storage mechanism since JobRepository isn't available
          localStorage.setItem(`job_${job.id}`, JSON.stringify({
            ...job,
            cached: true,
            cachedAt: new Date().toISOString()
          }))
        } catch (_error) {
          console.debug('Job storage failed:', job.id, error)
        }
      }
    }
    
    return { 
      success: (result.jobs || []).length > 0, 
      data: result.jobs,
      totalResults: result.totalFound,
      sources: result.sources,
      errors: result.errors,
      processingTime: result.processingTime
    }
  } catch (_error) {
    console.error('Job search failed:', error)
    // Fallback to mock results if API fails
    return await getMockJobResults(filters)
  }
} */

// Generate mock job results for demo/fallback
/* const getMockJobResults = async (filters: any) => {
  const mockJobs = [
    {
      id: 'mock-1',
      title: `${filters.query || 'Game'} Developer`,
      company: 'Epic Games',
      location: filters.location === 'remote' ? 'Remote' : 'Cary, NC',
      type: filters.roleType || 'full-time',
<<<<<<< HEAD
      experience: filters.experienceLevel || 'mid',
      salary: { min: 80000, max: 120000, currency: 'USD' },
=======
      experience: filters.experience || 'mid',
>>>>>>> db031f9c
      description: 'Join our team building the next generation of gaming experiences.',
      requirements: ['Unity/Unreal Engine', '3+ years experience', 'C#/C++ proficiency'],
      posted: new Date().toISOString(),
      url: '#',
      source: 'mock'
    },
    {
      id: 'mock-2', 
      title: `Senior ${filters.query || 'UI/UX'} Designer`,
      company: 'Riot Games',
      location: filters.location === 'remote' ? 'Remote' : 'Los Angeles, CA',
      type: filters.roleType || 'full-time',
      experience: 'senior',
      salary: { min: 90000, max: 140000, currency: 'USD' },
      description: 'Design engaging user interfaces for our gaming platforms.',
      requirements: ['Figma/Sketch expertise', '5+ years UI/UX', 'Gaming industry experience'],
      posted: new Date().toISOString(),
      url: '#',
      source: 'mock'
    },
    {
      id: 'mock-3',
      title: `${filters.query || 'Technical'} Artist`,
      company: 'Blizzard Entertainment', 
      location: filters.location === 'remote' ? 'Remote' : 'Irvine, CA',
      type: filters.roleType || 'full-time',
<<<<<<< HEAD
      experience: filters.experienceLevel || 'mid',
      salary: { min: 75000, max: 110000, currency: 'USD' },
=======
      experience: filters.experience || 'mid',
>>>>>>> db031f9c
      description: 'Bridge the gap between art and technology in game development.',
      requirements: ['Maya/3ds Max', 'Scripting (Python/MEL)', 'Game engine experience'],
      posted: new Date().toISOString(),
      url: '#',
      source: 'mock'
    }
  ]
  
  // Filter jobs based on search criteria
  const filteredJobs = mockJobs.filter(job => {
    if (filters.query && !job.title.toLowerCase().includes(filters.query.toLowerCase())) {
      return false
    }
    if (filters.experience && job.experience !== filters.experience) {
      return false
    }
    if (filters.roleType && job.type !== filters.roleType) {
      return false
    }
    return true
  })
  
  return { success: true, data: filteredJobs }
} */


// Local job matching algorithm 
const performLocalJobMatching = async (jobs: any[], profile: any) => {
  return jobs.map(job => {
    let score = 0
    const weights = { skills: 40, title: 30, description: 20, location: 10 }
    
    // Skill matching
    const jobSkills = [...(job.requirements || []), ...(job.title?.toLowerCase().split(' ') || [])]
    const userSkills: string[] = Array.isArray(profile.skills) ? profile.skills.map((s: string) => s.toLowerCase()) : []
    const skillMatches = jobSkills.filter((req: string) => 
      userSkills.some((skill: string) => req.toLowerCase().includes(skill) || skill.includes(req.toLowerCase()))
    ).length
    score += Math.min(skillMatches * 15, weights.skills)
    
    // Title relevance
    const titleWords: string[] = job.title?.toLowerCase().split(' ') || []
    const interestWords: string[] = Array.isArray(profile.interests) ? profile.interests.map((i: string) => i.toLowerCase()) : []
    const titleMatches = titleWords.filter((word: string) => 
      interestWords.some((interest: string) => word.includes(interest) || interest.includes(word))
    ).length
    score += Math.min(titleMatches * 10, weights.title)
    
    // Description matching
    const description = job.description?.toLowerCase() || ''
    const descriptionMatches = userSkills.filter((skill: string) => 
      description.includes(skill)
    ).length
    score += Math.min(descriptionMatches * 5, weights.description)
    
    // Location preference
    if (profile.location && job.location) {
      if (job.location.toLowerCase().includes(profile.location.toLowerCase()) ||
          profile.location.toLowerCase() === 'remote' && job.location.toLowerCase().includes('remote')) {
        score += weights.location
      }
    }
    
    return { ...job, matchScore: Math.min(Math.round(score), 100) }
  })
}

const performSearch = async (searchData: { query: string; filters: any; aiEnhanced: boolean }) => {
  searching.value = true
  try {
    const filters: JobFilters = {
      title: searchData.query,
      ...searchData.filters
    }

    // Fetch jobs from canonical service based on incoming filters
    const searchRes = await refactoredJobAPIService.searchJobs(filters)
    const currentJobs = Array.isArray(searchRes?.jobs) ? searchRes.jobs : []
    jobResults.value = currentJobs
    
    // Build user profile for matching
    const profile = {
      skills: store.user?.skills || (Array.isArray(store.mappedSkills) ? store.mappedSkills.map((s: any) => s.name) : []) || [],
      experience: store.user?.experience || 0,
      interests: store.user?.interests || [],
      location: store.user?.location,
      workStyle: store.user?.workStyle,
      salaryExpectation: store.user?.salaryExpectation,
      technologies: store.user?.technologies || []
    }
    
    let scoredJobs;
    
    // Try window.api first if available
    if (window.api?.jobs?.recommend && currentJobs.length) {
      try {
        const resp = await window.api.jobs.recommend({ profile, jobs: currentJobs, limit: 25 })
        const recs = Array.isArray(resp?.data) ? resp.data : resp || []
        const scoreMap = new Map(recs.map((r: any) => [r.jobId, r.matchScore]))
        scoredJobs = currentJobs.map(j => ({...j, matchScore: Number(scoreMap.get(j.id) || j.matchScore || 0) }))
      } catch (apiError) {
        console.warn('Window API recommendation failed, using local matching:', apiError)
      }
    }
    
    // Fallback to local AI-like matching algorithm
    if (!scoredJobs) {
      scoredJobs = await performLocalJobMatching(currentJobs, profile)
    }
    
    // Sort by match score and update results
<<<<<<< HEAD
    const sortedJobs = scoredJobs.sort((a, b) => (Number(b.matchScore) || 0) - (Number(a.matchScore) || 0))
    jobResults.value = sortedJobs
    
    const topMatchesCount = sortedJobs.filter(j => (j.matchScore || 0) > 60).length
    toast.success(`AI analysis complete! Found ${topMatchesCount} high-match opportunities`)
    
  } catch (error) {
    console.error('AI recommendation failed:', error)
    toast.error('AI recommendation temporarily unavailable')
=======
    const sortedJobs = scoredJobs.sort(
    );
    jobResults.value = sortedJobs;

    const topMatchesCount = sortedJobs.filter(
    ).length;
    toast.success(
      `AI analysis complete! Found ${topMatchesCount} high-match opportunities`,
    );
  } catch (_error) {
    console.error("AI recommendation failed:", error);
    toast.error("AI recommendation temporarily unavailable");
>>>>>>> db031f9c
  } finally {
    aiLoading.value = false
  }
}


const performAdvancedSearch = () => {
  performSearch(searchForm.value)
}

// Removed unused enhanced AI button handlers

const saveSearch = (searchData: { query: string; filters: any; aiEnhanced: boolean }) => {
  try {
<<<<<<< HEAD
    const saved = JSON.parse(localStorage.getItem(LS_KEYS.savedSearches) || '[]')
    saved.push({ id: Date.now(), ...searchData, savedAt: new Date().toISOString() })
    localStorage.setItem(LS_KEYS.savedSearches, JSON.stringify(saved))
    toast.success('Search saved')
  } catch (e) {
    console.warn('Failed saving search', e)
=======
    const saved = JSON.parse(
      localStorage.getItem(LS_KEYS.savedSearches) || "[]",
    );
    saved.push({
      id: Date.now(),
      ...searchData,
      savedAt: new Date().toISOString(),
    });
    localStorage.setItem(LS_KEYS.savedSearches, JSON.stringify(saved));
    toast.success("Search saved");
  } catch (_e) {
    console.warn("Failed saving search", e);
>>>>>>> db031f9c
  }
}

const updateSearchPreferences = (preferences: Partial<typeof searchPreferences.value>) => {
  searchPreferences.value = { ...searchPreferences.value, ...preferences }
}

// --- AI Match helper computed/methods added to satisfy template references ---
// High quality matches (>=60%) used in the Top Matches section

// Flag indicating whether any AI analysis (match scores) has been applied
const hasRunAIAnalysis = computed(() => jobResults.value.some(j => j.matchScore !== undefined && j.matchScore !== null))

// Wrapper used by the Top Matches card button (alias to existing viewJob logic)
function viewJobDetails(job: Job) {
  viewJob(job)
}

// Smooth scroll helper for "View All Top Matches" button
function scrollToJobsTable() {
  const el = document.getElementById('jobs-table')
  if (el) {
    el.scrollIntoView({ behavior: 'smooth', block: 'start' })
  }
}

// Removed unused local handlers to satisfy lint; actions are handled inline or via other components

// Load job sources and initialize
const getFilteredJobSources = (userPreferences: any) => {
  // Default job sources - in a real implementation this would come from a configuration
  const defaultSources = [
    {
      id: 'arbeitnow',
      name: 'Arbeitnow',
      description: 'Global job listings',
      enabled: true,
      deprecated: false,
      requiresAuth: false,
      rateLimit: '100/hour',
      icon: 'mdi-web',
      color: 'var(--color-info-500)',
      categories: ['global', 'remote'],
      features: ['api', 'scraping'],
      regions: ['Global']
    },
    {
      id: 'github',
      name: 'GitHub Jobs',
      description: 'Developer job listings',
      enabled: true,
      deprecated: false,
      requiresAuth: false,
      rateLimit: '500/hour',
      icon: 'mdi-github',
      color: 'var(--text-primary)',
      categories: ['tech', 'developer'],
      features: ['api'],
      regions: ['Global']
    },
    {
      id: 'linkedin',
      name: 'LinkedIn',
      description: 'Professional networking jobs',
      enabled: true,
      deprecated: false,
      requiresAuth: true,
      rateLimit: '100/hour',
      icon: 'mdi-linkedin',
      color: 'var(--color-info-600)',
      categories: ['professional', 'networking'],
      features: ['api', 'auth'],
      regions: ['Global']
    },
    {
      id: 'indeed',
      name: 'Indeed',
      description: 'Job search engine',
      enabled: true,
      deprecated: false,
      requiresAuth: false,
      rateLimit: '1000/hour',
      icon: 'mdi-magnify',
      color: 'var(--color-primary-600)',
      categories: ['search', 'aggregator'],
      features: ['scraping'],
      regions: ['Global']
    }
  ]

  // Filter based on user preferences
  return defaultSources.filter(source => {
    if (userPreferences.enabledSources && userPreferences.enabledSources.length > 0) {
      return userPreferences.enabledSources.includes(source.id)
    }
    return source.enabled && !source.deprecated
  })
}

const initializeJobSources = async () => {
  try {
    // Get user preferences from store
    const userPreferences = {
      enabledSources: store.settings.enabledJobSources || [],
      regions: store.settings.preferredRegions || [],
      categories: store.settings.preferredCategories || []
    }

    // Load filtered job sources based on user preferences
    const sources = getFilteredJobSources(userPreferences)

    // Map to UI format with additional metadata
    jobBoardSources.value = sources.map((source: any) => ({
      id: source.id,
      name: source.name,
      description: source.description || `${source.regions?.join(', ') || 'Global'} job listings`,
      enabled: source.enabled && !source.deprecated,
      apiKey: source.requiresAuth ? (store.settings.jobSourcesConfig?.[source.id]?.apiKey || '') : 'Not required',
      rateLimit: source.rateLimit || 'Unknown',
      status: source.deprecated ? 'deprecated' : 'operational',
      icon: source.icon || getSourceIcon(source.id),
      color: source.color || getSourceColor(source.id),
      categories: source.categories || source.features || [],
      features: source.features || []
    }))

    // Update selected sources based on user preferences
    if (userPreferences.enabledSources.length > 0) {
      selectedSources.value = userPreferences.enabledSources.filter((sourceId: string) =>
        jobBoardSources.value.some(source => source.id === sourceId && source.enabled)
      )
    } else {
      // Default to enabled sources if no preferences set
      selectedSources.value = jobBoardSources.value
        .filter(source => source.enabled && !source.requiresAuth)
        .map(source => source.id)
    }

    console.log(`📡 Loaded ${jobBoardSources.value.length} job sources:`, {
      total: jobBoardSources.value.length,
      enabled: jobBoardSources.value.filter(s => s.enabled).length,
      selected: selectedSources.value.length,
<<<<<<< HEAD
      sources: jobBoardSources.value.map(s => `${s.name} (${s.enabled ? 'enabled' : 'disabled'})`)
    })
  } catch (error) {
    console.error('Failed to load job sources:', error)
=======
      sources: jobBoardSources.value.map(
        (s) => `${s.name} (${s.enabled ? "enabled" : "disabled"})`,
      ),
    });
  } catch (_error) {
    console.error("Failed to load job sources:", error);
>>>>>>> db031f9c
  }
}

function getSourceIcon(sourceId: string): string {
  const icons: Record<string, string> = {
    arbeitnow: 'mdi mdi-briefcase-search',
    github: 'mdi mdi-github',
    linkedin: 'mdi mdi-linkedin',
    indeed: 'mdi mdi-briefcase'
  }
  return icons[sourceId] || 'mdi mdi-web'
}

function getSourceColor(sourceId: string): string {
  // Get computed CSS variables from document
  const root = document.documentElement
  const primaryColor = getComputedStyle(root).getPropertyValue('--color-primary')
  const textPrimary = getComputedStyle(root).getPropertyValue('--text-primary')
  const infoColor = getComputedStyle(root).getPropertyValue('--color-info')
  const primaryAlt = getComputedStyle(root).getPropertyValue('--color-primary-alt')
  const textMuted = getComputedStyle(root).getPropertyValue('--text-muted')
  
  const colors: Record<string, string> = {
    arbeitnow: primaryColor?.trim() || 'var(--color-primary)',
    github: textPrimary?.trim() || 'var(--text-primary)',
    linkedin: infoColor?.trim() || 'var(--color-info)',
    indeed: primaryAlt?.trim() || 'var(--color-primary-alt)'
  }
  return colors[sourceId] || textMuted?.trim() || 'var(--text-muted)'
}

// Job search caching and rate limiting
// Lightweight cache + throttling (used by searchJobsFromSources)
// const CACHE_TTL = 5 * 60 * 1000 // 5 minutes
// const RATE_LIMIT_MS = 2000 // 2 seconds between searches
// const jobCache = new Map()
// const lastSearchTime = ref(0)

// Cache cleanup - remove expired entries
/* setInterval(() => {
  const now = Date.now()
  for (const [key, value] of jobCache.entries()) {
    if (now - value.timestamp > value.ttl) {
      jobCache.delete(key)
    }
  }
}, 60000) */ // Cleanup every minute (disabled)

// --- Persistence (localStorage) ---
const LS_KEYS = {
  sources: 'jobSearch.selectedSources',
  preferences: 'jobSearch.preferences',
  applications: 'jobSearch.applications',
  filters: 'jobSearch.filters',
  savedSearches: 'jobSearch.savedSearches',
  resultsCache: 'jobSearch.resultsCache',
  savedJobs: 'jobSearch.savedJobs'
}

function loadPersisted() {
  try {
<<<<<<< HEAD
    const s = localStorage.getItem(LS_KEYS.sources)
    if (s) {selectedSources.value = JSON.parse(s)}
    const p = localStorage.getItem(LS_KEYS.preferences)
    if (p) {searchPreferences.value = { ...searchPreferences.value, ...JSON.parse(p) }}
    const a = localStorage.getItem(LS_KEYS.applications)
    if (a) {applications.value = JSON.parse(a)}
  const f = localStorage.getItem(LS_KEYS.filters)
  if (f) {activeFilters.value = { ...activeFilters.value, ...JSON.parse(f) }}
  const cached = localStorage.getItem(LS_KEYS.resultsCache)
  if (cached) {jobResults.value = JSON.parse(cached)}
  const saved = localStorage.getItem(LS_KEYS.savedJobs)
  if (saved) {savedJobs.value = JSON.parse(saved)}
  } catch (e) { console.warn('Failed to load persisted job search data', e) }
}

function persist(key: string, value: any) {
  try { localStorage.setItem(key, JSON.stringify(value)) } catch (e) {
    console.debug('Persist failed for', key, e)
=======
    const s = localStorage.getItem(LS_KEYS.sources);
    if (s) {
      selectedSources.value = JSON.parse(s);
    }
    const p = localStorage.getItem(LS_KEYS.preferences);
    if (p) {
      searchPreferences.value = {
        ...searchPreferences.value,
        ...JSON.parse(p),
      };
    }
    const a = localStorage.getItem(LS_KEYS.applications);
    if (a) {
      applications.value = JSON.parse(a);
    }
    const f = localStorage.getItem(LS_KEYS.filters);
    if (f) {
      activeFilters.value = { ...activeFilters.value, ...JSON.parse(f) };
    }
    const cached = localStorage.getItem(LS_KEYS.resultsCache);
    if (cached) {
      jobResults.value = JSON.parse(cached);
    }
    const saved = localStorage.getItem(LS_KEYS.savedJobs);
    if (saved) {
      savedJobs.value = JSON.parse(saved);
    }
  } catch (_e) {
    console.warn("Failed to load persisted job search data", e);
  }
}

  try {
    localStorage.setItem(key, JSON.stringify(value));
  } catch (_e) {
    console.debug("Persist failed for", key, e);
>>>>>>> db031f9c
  }
}

// Load saved jobs from store
const loadSavedJobs = () => {
  const saved = store.jobSearchData?.savedJobs || []
  saved.forEach((job: Job) => savedJobIds.value.add(job.id))
}

// Load saved jobs from database repository
const loadSavedJobsFromDB = async () => {
  try {
    // Load saved job IDs from repository
    const savedJobIds_db = await JobRepository.getSavedJobs()
    savedJobIds_db.forEach(jobId => savedJobIds.value.add(jobId))
    
    // Load recent jobs from repository to populate jobResults
    const recentJobs = await JobRepository.getAll()
    if (recentJobs.length > 0) {
      jobResults.value = recentJobs.slice(0, 50) // Limit to last 50 jobs
    }
<<<<<<< HEAD
  } catch (error) {
    console.warn('Failed to load jobs from database:', error)
=======
  } catch (_error) {
    console.warn("Failed to load jobs from database:", error);
>>>>>>> db031f9c
    // Fallback to localStorage-based loading
    loadSavedJobs()
  }
}

// Watch for changes and persist
watch(selectedSources, v => persist(LS_KEYS.sources, v), { deep: true })
watch(searchPreferences, v => persist(LS_KEYS.preferences, v), { deep: true })
watch(applications, v => persist(LS_KEYS.applications, v), { deep: true })
watch(savedJobs, v => persist(LS_KEYS.savedJobs, v), { deep: true })

// Initialize
onMounted(async () => {
  loadPersisted()
  await loadSavedJobsFromDB()
  await initializeJobSources()
  // Seed and import studios for cross-matching
  try { await seedStudiosIfEmpty() } catch {}
  try {
    const normalized = buildNormalizedStudios()
    // Persist normalized list to Electron main (idempotent)
    // @ts-ignore
    if ((window.electronAPI as any)?.studios?.importNormalized) {
      try { await (window.electronAPI as any).studios.importNormalized(normalized) } catch {}
    }
    // Update Pinia store cache for UI lookups
    try { store.upsertNormalizedStudios(normalized) } catch {}
    // Build fuzzy token index locally for quick lookups
    try {
      studioTokenIndex.value = buildTokenIndex(normalized)
      normalizedStudioList.value = normalized
    } catch {}
<<<<<<< HEAD
  } catch (e) {
    console.warn('Studio normalization/import failed', e)
=======
  } catch (_e) {
    console.warn("Studio normalization/import failed", e);
>>>>>>> db031f9c
  }
})

</script>

<style scoped>
/* Vuetify Material UI Enhancements */
.job-search-container {
  background: linear-gradient(135deg, 
    rgba(var(--v-theme-surface), 0.8) 0%, 
    rgba(var(--v-theme-background), 0.95) 100%);
  min-height: 100vh;
}

.hero-header {
  background: linear-gradient(135deg, 
    rgba(var(--v-theme-primary), 0.1) 0%, 
    rgba(var(--v-theme-secondary), 0.05) 100%);
  border-radius: 24px;
  padding: 3rem 2rem;
  backdrop-filter: blur(10px);
  border: 1px solid rgba(var(--v-theme-outline), 0.12);
}

.hero-icon {
  animation: pulse 2s infinite;
}

.action-bar-card {
  background: linear-gradient(135deg, 
    rgba(var(--v-theme-surface), 0.9) 0%, 
    rgba(var(--v-theme-surface-variant), 0.7) 100%);
}

.filter-card {
  background: linear-gradient(135deg, 
    rgba(var(--v-theme-surface), 0.95) 0%, 
    rgba(var(--v-theme-surface-bright), 0.8) 100%);
}

.top-matches-card {
  background: linear-gradient(135deg, 
    rgba(var(--v-theme-surface), 0.9) 0%, 
    rgba(var(--v-theme-warning), 0.05) 100%);
  border: 1px solid rgba(var(--v-theme-warning), 0.2);
}

.top-match-job-card {
  transition: var(--transition-normal);
  cursor: pointer;
}

.top-match-job-card:hover {
  transform: translateY(-4px);
  box-shadow: 0 12px 40px rgba(var(--v-theme-primary), 0.15);
}

.ai-cta-card {
  background: linear-gradient(135deg, 
    rgba(var(--v-theme-primary), 0.05) 0%, 
    rgba(var(--v-theme-secondary), 0.08) 50%,
    rgba(var(--v-theme-info), 0.05) 100%);
  border: 2px solid rgba(var(--v-theme-primary), 0.2);
}

.jobs-results-card {
  background: linear-gradient(135deg, 
    rgba(var(--v-theme-surface), 0.95) 0%, 
    rgba(var(--v-theme-surface-container), 0.8) 100%);
}

/* Unified chip for toolbar stats */
.ui-chip.stats-chip {
  display: inline-flex;
  align-items: center;
  gap: var(--spacing-2);
  padding: var(--spacing-1-5) var(--spacing-3);
  border-radius: var(--radius-full);
  border: 1px solid color-mix(in srgb, var(--color-success) 60%, transparent);
  color: var(--color-success);
  background: transparent;
  font-weight: var(--font-weight-semibold);
  font-size: var(--font-size-sm);
}

/* Generic chips to replace Vuetify v-chip */
.ui-chip.chip {
  display: inline-flex;
  align-items: center;
  gap: var(--spacing-1-5);
  padding: var(--spacing-1-5) var(--spacing-3);
  border-radius: var(--radius-full);
  border: 1px solid var(--glass-border);
  background: var(--glass-elevated);
  color: var(--text-primary);
  font-size: var(--font-size-sm);
  font-weight: var(--font-weight-medium);
}

.ui-chip.chip-compact {
  padding: var(--spacing-1) var(--spacing-2);
  font-size: 0.8rem;
}

.ui-chip.chip-primary { border-color: color-mix(in srgb, var(--color-primary-500) 50%, transparent); color: var(--color-primary-500); }
.ui-chip.chip-success { border-color: color-mix(in srgb, var(--color-success) 60%, transparent); color: var(--color-success); }
.ui-chip.chip-info { border-color: color-mix(in srgb, var(--color-info) 60%, transparent); color: var(--color-info); }
.ui-chip.chip-warning { border-color: color-mix(in srgb, var(--color-warning) 60%, transparent); color: var(--color-warning); }
.ui-chip.chip-danger { border-color: color-mix(in srgb, var(--color-error) 60%, transparent); color: var(--color-error); }

/* Map match color names to classes if function returns strings like 'success', 'warning', etc. */
.ui-chip.chip-green { border-color: color-mix(in srgb, var(--color-success) 60%, transparent); color: var(--color-success); }
.ui-chip.chip-orange { border-color: color-mix(in srgb, var(--color-warning) 60%, transparent); color: var(--color-warning); }
.ui-chip.chip-red { border-color: color-mix(in srgb, var(--color-error) 60%, transparent); color: var(--color-error); }

.jobs-data-table {
  background: transparent;
}

.job-card {
  transition: var(--transition-normal);
  background: rgba(var(--v-theme-surface), 0.8);
  backdrop-filter: blur(15px);
  border: 1px solid rgba(var(--v-theme-outline), 0.1);
}

.job-card:hover {
  transform: translateY(-6px);
  box-shadow: 0 16px 48px rgba(var(--v-theme-primary), 0.12);
  border-color: rgba(var(--v-theme-primary), 0.3);
}

.selected-job-card {
  border-color: rgb(var(--v-theme-primary));
  background: linear-gradient(135deg, 
    rgba(var(--v-theme-primary), 0.08) 0%, 
    rgba(var(--v-theme-surface), 0.9) 100%);
}

.studio-logo {
  background: linear-gradient(135deg, 
    rgba(var(--v-theme-primary), 0.1) 0%, 
    rgba(var(--v-theme-secondary), 0.1) 100%);
  border: 2px solid rgba(var(--v-theme-primary), 0.2);
}

.empty-state {
  padding: 4rem 2rem;
  opacity: 0.7;
}

/* Animations */
@keyframes pulse {
  0%, 100% {
    transform: scale(1);
    opacity: 1;
  }
  50% {
    transform: scale(1.05);
    opacity: 0.8;
  }
}

@keyframes fadeInUp {
  from {
    opacity: 0;
    transform: translateY(20px);
  }
  to {
    opacity: 1;
    transform: translateY(0);
  }
}

/* Dark theme adjustments */
.v-theme--dark .section-card {
  background: rgba(var(--v-theme-surface), 0.7) !important;
  border-color: rgba(var(--v-theme-outline), 0.2) !important;
}

.v-theme--dark .hero-header {
  background: linear-gradient(135deg, 
    rgba(var(--v-theme-primary), 0.15) 0%, 
    rgba(var(--v-theme-secondary), 0.1) 100%);
}

/* Responsive adjustments */
@media (max-width: 960px) {
  .hero-header {
    padding: 2rem 1rem;
  }
  
  .hero-title {
    font-size: 2rem;
  }
  
  .hero-subtitle {
    font-size: 1rem;
  }
}

@media (max-width: 600px) {
  .job-search-container {
    padding: 1rem !important;
  }
  
  .hero-header {
    padding: 1.5rem 1rem;
  }
  
  .hero-title {
    font-size: 1.5rem;
  }
}

/* WCAG 2.2 Accessibility */
.v-btn:focus-visible {
  outline: 2px solid rgb(var(--v-theme-primary));
  outline-offset: 2px;
}

.v-card:focus-within {
  box-shadow: 0 0 0 2px rgba(var(--v-theme-primary), 0.5) !important;
}

/* Ensure minimum target sizes (44x44px) */
.v-btn {
  min-width: 44px;
  min-height: 44px;
}

/* High contrast support */
@media (prefers-contrast: high) {
  .section-card {
    background: rgb(var(--v-theme-surface)) !important;
    border-width: 2px !important;
  }
  
  .job-card {
    border-width: 2px !important;
  }
}

/* Reduced motion support */
@media (prefers-reduced-motion: reduce) {
  * {
    animation-duration: 0.01ms !important;
    animation-iteration-count: 1 !important;
    transition-duration: 0.01ms !important;
  }
  
  .hero-icon {
    animation: none;
  }
  
  .job-card:hover,
  .top-match-job-card:hover {
    transform: none;
  }
}

/* Legacy styles preserved for backwards compatibility */
.job-search-redesign {
  padding: 2rem 1rem;
  max-width: min(var(--page-container-max-width), calc(100vw - 2rem));
  margin: 0 auto;
  padding-bottom: 2rem;
}

.tab-content-wrapper {
  min-height: max(600px, 50vh);
}

/* Mobile responsive improvements */
@media (max-width: 480px) {
  .job-search-redesign {
    padding: 1rem 0.75rem;
  }
  
  .tab-content-wrapper {
    min-height: 40vh;
  }
  
  .section-card {
    border-radius: var(--border-radius-md);
    margin-bottom: 1rem;
  }
}

.tab-pane {
  animation: fadeInUp 0.4s ease-out;
}

@keyframes fadeInUp {
  from {
    opacity: 0;
    transform: translateY(20px);
  }
  to {
    opacity: 1;
    transform: translateY(0);
  }
}

/* Simple spinner animation for health check */
@keyframes spin { from { transform: rotate(0deg); } to { transform: rotate(360deg); } }
.spin { animation: spin 1s linear infinite; }

.step-number {
  width: 48px;
  height: 48px;
  background: var(--primary-gradient);
  color: var(--text-on-primary);
  border-radius: 50%;
  display: flex;
  align-items: center;
  justify-content: center;
  font-weight: 700;
  font-size: 1.2rem;
  margin-right: 1rem;
  flex-shrink: 0;
  box-shadow: 0 4px 12px var(--gaming-glow);
}

.card-header {
  background: var(--glass-header);
  border-bottom: 1px solid var(--glass-border);
  padding: 1.5rem;
}

.card-body {
  padding: 2rem;
}

.results-count-badge .badge {
  font-size: 0.875rem;
  padding: 0.5rem 1rem;
  border-radius: 20px;
}

.company-logo {
  width: 40px;
  height: 40px;
  object-fit: contain;
  border-radius: 8px;
  border: 1px solid var(--glass-border);
  background: var(--glass-surface);
  backdrop-filter: blur(8px);
  padding: var(--spacing-1);
  box-shadow: var(--glass-shadow);
  transition: var(--transition-fast);
}

.job-row {
  cursor: pointer;
}

.job-row:hover {
  background-color: rgba(var(--bs-primary-rgb), 0.05);
}

.job-card {
  transition: var(--transition-fast);
  border: 2px solid transparent;
}

.job-card:hover {
  transform: translateY(-2px);
  box-shadow: var(--glass-shadow);
}

.job-card.selected {
  border-color: var(--bs-primary);
}

.empty-state {
  padding: 3rem 1rem;
}

.empty-state i {
  opacity: 0.5;
}

.job-cards-grid {
  min-height: 400px;
  display: grid;
  grid-template-columns: repeat(auto-fill, minmax(var(--grid-card-min-lg), 1fr));
  gap: 2rem;
  padding: 1rem 0;
}

/* Enhanced grid for larger screens */
@media (min-width: var(--breakpoint-2xl)) {
  .job-cards-grid {
    grid-template-columns: repeat(auto-fill, minmax(450px, 1fr));
    gap: 2.5rem;
  }
}

@media (min-width: var(--breakpoint-xl)) {
  .job-cards-grid {
    grid-template-columns: repeat(3, 1fr);
  }
}

@media (max-width: calc(var(--breakpoint-xl) - 1px)) {
  .job-cards-grid {
    grid-template-columns: repeat(2, 1fr);
  }
}

@media (max-width: var(--breakpoint-md)) {
  .job-cards-grid {
    grid-template-columns: 1fr;
    gap: 1.5rem;
  }
}

.action-buttons .btn {
  transition: var(--transition-fast);
}

.action-buttons .btn:hover {
  transform: scale(1.05);
}

.view-toggle .btn {
  border-radius: 0.375rem;
}

.pagination .page-link {
  border: none;
  color: var(--bs-body-color);
}

.pagination .page-item.active .page-link {
  background-color: var(--bs-primary);
  border-color: var(--bs-primary);
}

.modal.show {
  background-color: var(--modal-backdrop-bg);
  backdrop-filter: blur(4px);
}

/* Responsive adjustments */
@media (max-width: 768px) {
  .job-search-redesign {
    padding: 1rem 0.5rem;
  }

  .card-header {
    padding: 1rem;
  }

  .card-body {
    padding: 1rem;
  }

  .step-number {
    width: 40px;
    height: 40px;
    font-size: 1rem;
    margin-right: 0.75rem;
  }

  .job-cards-grid {
    grid-template-columns: 1fr;
  }

  .table-responsive {
    font-size: 0.875rem;
  }

  .action-buttons .btn {
    padding: 0.25rem 0.5rem;
  }
}

/* Dark theme support */
[data-theme="dark"] .step-number {
  box-shadow: 0 4px 12px var(--gaming-glow);
}

/* Animation preferences */
@media (prefers-reduced-motion: reduce) {
  .tab-pane {
    animation: none;
  }
}

/* Studio Modal Styles */
.modal-backdrop {
  position: fixed;
  top: 0;
  left: 0;
  width: 100%;
  height: 100%;
  background: var(--modal-backdrop-bg);
  backdrop-filter: blur(4px);
  z-index: 1050;
  display: flex;
  align-items: center;
  justify-content: center;
  animation: fadeIn 0.2s ease-out;
}

.studio-modal {
  max-width: var(--page-content-max-width);
  width: 90%;
  max-height: 90vh;
  overflow-y: auto;
  border-radius: 12px;
  box-shadow: 0 20px 60px var(--modal-shadow);
}

.studio-modal-heading {
  display: flex;
  align-items: center;
  gap: 1rem;
  flex: 1;
}

.studio-modal-logo {
  width: 64px;
  height: 64px;
  border-radius: 12px;
  overflow: hidden;
  background: var(--glass-surface);
  border: 1px solid var(--glass-border);
  display: flex;
  align-items: center;
  justify-content: center;
  flex-shrink: 0;
}

.studio-logo-img {
  width: 100%;
  height: 100%;
  object-fit: contain;
}

.studio-logo-fallback {
  font-size: 2rem;
  color: var(--color-primary);
}

.overview-grid {
  display: grid;
  grid-template-columns: repeat(auto-fit, minmax(var(--grid-card-min-xs), 1fr));
  gap: 1rem;
  margin-bottom: 2rem;
}

.overview-item {
  display: flex;
  align-items: center;
  gap: 0.75rem;
  padding: 1rem;
  background: var(--glass-surface);
  border-radius: 8px;
  border: 1px solid var(--glass-border);
}

.item-label {
  font-size: 0.875rem;
  color: var(--text-muted);
  margin-bottom: 0.25rem;
}

.item-value {
  font-weight: 600;
  color: var(--text-primary);
}

.info-section {
  margin-bottom: 2rem;
}

.info-section h4 {
  color: var(--color-primary);
  margin-bottom: 1rem;
  font-size: 1.1rem;
}

.culture-grid {
  display: grid;
  grid-template-columns: repeat(auto-fit, minmax(var(--grid-card-min-sm), 1fr));
  gap: 1rem;
}

.culture-item h5 {
  font-size: 1rem;
  margin-bottom: 0.5rem;
  color: var(--text-primary);
}

.values-list, .games-list, .tech-list, .roles-list {
  display: flex;
  flex-wrap: wrap;
  gap: 0.5rem;
}

.value-tag, .game-tag, .tech-tag, .role-tag {
  padding: 0.25rem 0.75rem;
  border-radius: 20px;
  font-size: 0.875rem;
  font-weight: 500;
}

.value-tag {
  background: linear-gradient(135deg, var(--color-primary), var(--color-secondary));
  color: var(--text-on-primary);
}

.game-tag {
  background: var(--glass-surface);
  border: 1px solid var(--glass-border);
  color: var(--text-primary);
}

.tech-tag {
  background: linear-gradient(135deg, var(--color-primary-500), var(--color-secondary-500));
  color: var(--text-on-primary);
}

.role-tag {
  background: linear-gradient(135deg, var(--color-success-500), var(--color-success-600));
  color: var(--text-on-primary);
}

.games-tech-grid {
  display: grid;
  grid-template-columns: 1fr 1fr;
  gap: 2rem;
}

.games-section, .tech-section {
  flex: 1;
}

.games-section h5, .tech-section h5 {
  margin-bottom: 0.75rem;
  color: var(--text-primary);
}

@keyframes fadeIn {
  from {
    opacity: 0;
  }
  to {
    opacity: 1;
  }
}

/* Responsive adjustments */
@media (max-width: 768px) {
  .studio-modal {
    width: 95%;
    margin: 1rem;
  }

  .games-tech-grid {
    grid-template-columns: 1fr;
    gap: 1rem;
  }

  .culture-grid {
    grid-template-columns: 1fr;
  }

  .overview-grid {
    grid-template-columns: 1fr;
  }
}

/* ========================================== */
/* SAM & MAX STYLE EASTER EGGS & THE BOARD   */
/* ========================================== */

/* Board-style visual elements */
.board-pins {
  @apply position-absolute;
  top: -10px;
  right: -10px;
  pointer-events: none;
}

.pin {
  @apply position-absolute;
  font-size: 1.2rem;
  animation: pinBounce 2s ease-in-out infinite;
}

.pin-1 {
  top: 0;
  right: 0;
  animation-delay: 0s;
}

.pin-2 {
  top: 5px;
  right: 15px;
  animation-delay: 0.5s;
}

.pin-3 {
  top: -5px;
  right: 30px;
  animation-delay: 1s;
}

@keyframes pinBounce {
  0%, 100% { transform: scale(1) rotate(0deg); }
  50% { transform: scale(1.1) rotate(5deg); }
}

/* Sam & Max Quote Styling */
.sam-max-quote {
  background: rgba(var(--v-theme-surface), 0.8);
  backdrop-filter: blur(10px);
  border: 1px solid rgba(var(--v-theme-outline), 0.12);
  border-radius: 20px;
  padding: 1.5rem;
  margin: 1.5rem auto;
  max-width: var(--page-narrow-width);
  position: relative;
  overflow: hidden;
}

.sam-max-quote::before {
  content: '💬';
  @apply position-absolute;
  top: -5px;
  left: 15px;
  font-size: 2rem;
  opacity: 0.7;
}

.quote-text {
  font-style: italic;
  color: rgba(var(--v-theme-primary));
  font-size: 1.1rem;
  margin-bottom: 0.5rem;
  padding-left: 2rem;
}

.quote-author {
  text-align: right;
  color: rgba(var(--v-theme-on-surface), 0.7);
  font-size: 0.9rem;
  font-weight: 600;
  margin: 0;
  opacity: 0.8;
}

/* Easter Egg Hover Effects */
.easter-egg {
  cursor: pointer;
  transition: var(--transition-normal);
  position: relative;
}

.easter-egg:hover {
  animation: bounce 0.6s ease-in-out;
  transform: scale(1.05);
}

.easter-egg:active {
  animation: wiggle 0.5s ease-in-out;
}

/* The Board Container */
.the-board-container {
  background: rgba(var(--v-theme-background));
  min-height: 100vh;
  position: relative;
}

.the-board-container::before {
  content: '';
  position: fixed;
  top: 0;
  left: 0;
  right: 0;
  bottom: 0;
  background: 
    radial-gradient(circle at 20% 30%, rgba(var(--v-theme-primary), 0.1) 0%, transparent 50%),
    radial-gradient(circle at 80% 70%, rgba(var(--v-theme-secondary), 0.1) 0%, transparent 50%),
    radial-gradient(circle at 40% 80%, rgba(var(--v-theme-info), 0.1) 0%, transparent 50%);
  opacity: 0.03;
  pointer-events: none;
  z-index: -1;
}

/* Konami Code Easter Egg */
.konami-activated {
  animation: konami-rainbow 2s linear infinite !important;
}

.konami-activated .board-pins .pin {
  animation: pinCrazy 0.5s ease-in-out infinite !important;
}

@keyframes pinCrazy {
  0% { transform: scale(1) rotate(0deg); }
  25% { transform: scale(1.3) rotate(90deg); }
  50% { transform: scale(0.8) rotate(180deg); }
  75% { transform: scale(1.2) rotate(270deg); }
  100% { transform: scale(1) rotate(360deg); }
}

/* Hidden Sam & Max References */
.secret-reference {
  opacity: 0;
  @apply position-absolute;
  font-size: 0.8rem;
  color: rgba(var(--v-theme-primary));
  transition: opacity var(--duration-normal) var(--easing-ease);
  pointer-events: none;
}

.easter-egg:hover .secret-reference {
  opacity: 1;
}

/* Special Button Styles for The Board */
.btn-board-style {
  background: rgba(var(--v-theme-surface), 0.8);
  border: 2px solid rgba(var(--v-theme-primary));
  color: rgb(var(--v-theme-primary));
  font-family: inherit;
  font-weight: 600;
  text-transform: uppercase;
  letter-spacing: 0.05em;
  border-radius: 12px;
  padding: 0.75rem 1.5rem;
  transition: var(--transition-normal);
  position: relative;
  overflow: hidden;
}

.btn-board-style::before {
  content: '';
  @apply position-absolute;
  top: 0;
  left: -100%;
  width: 100%;
  height: 100%;
  background: linear-gradient(90deg, transparent, rgba(255, 255, 255, 0.2), transparent);
  transition: left var(--duration-slow) var(--easing-ease);
}

.btn-board-style:hover::before {
  left: 100%;
}

.btn-board-style:hover {
  background: rgb(var(--v-theme-primary));
  color: rgb(var(--v-theme-on-primary));
  box-shadow: 0 4px 20px rgba(var(--v-theme-primary), 0.3);
  transform: translateY(-2px) scale(1.02);
}

/* Max's Comments as Tooltips */
.max-tooltip {
  @apply position-absolute;
  background: rgba(var(--v-theme-surface), 0.8);
  border: 1px solid rgba(var(--v-theme-primary));
  border-radius: 15px;
  padding: 0.5rem 1rem;
  font-size: 0.8rem;
  color: rgb(var(--v-theme-primary));
  white-space: nowrap;
  z-index: 1000;
  opacity: 0;
  transform: translateY(-10px);
  transition: var(--transition-normal);
  pointer-events: none;
}

.max-tooltip.show {
  opacity: 1;
  transform: translateY(-20px);
}

.max-tooltip::after {
  content: '';
  @apply position-absolute;
  bottom: -8px;
  left: 50%;
  transform: translateX(-50%);
  width: 0;
  height: 0;
  border-left: 8px solid transparent;
  border-right: 8px solid transparent;
  border-top: 8px solid rgba(var(--v-theme-primary));
}

/* Responsive Adjustments for The Board */
@media (max-width: 768px) {
  .sam-max-quote {
    margin: 1rem;
    padding: 1rem;
  }
  
  .quote-text {
    font-size: 1rem;
    padding-left: 1.5rem;
  }
  
  .board-pins {
    display: none; /* Hide pins on mobile to reduce clutter */
  }
  
  .btn-board-style {
    padding: 0.5rem 1rem;
    font-size: 0.9rem;
  }
}

/* Accessibility Improvements */
@media (prefers-reduced-motion: reduce) {
  .pin, .easter-egg:hover, .konami-activated {
    animation: none !important;
  }
  
  .easter-egg:hover {
    transform: none;
  }
}

/* High Contrast Mode */
@media (prefers-contrast: high) {
  .sam-max-quote {
    background: rgb(var(--v-theme-surface));
    border: 2px solid rgb(var(--v-theme-primary));
  }
  
  .quote-text {
    color: rgb(var(--v-theme-primary));
  }
}
</style><|MERGE_RESOLUTION|>--- conflicted
+++ resolved
@@ -1093,30 +1093,10 @@
 </template>
 
 <script setup lang="ts">
-<<<<<<< HEAD
 import { ref, computed, onMounted, watch } from 'vue'
 import { useAppStore } from '@/stores/app'
 import { useToast } from '@/composables/useToast'
 import { useRouter } from 'vue-router'
-=======
-import type { NormalizedStudio } from '@/types/studio';
-import { JobRepository } from '@/services/JobRepository';
-import { GAMING_STUDIOS } from '@/data/gaming-studios';
-import { normalizeStudio } from '@/utils/studio-utils';
-import { fuzzyMatchStudios } from '@/utils/search-utils';
-import { buildNormalizedStudios } from '@/utils/studio-utils';
-import { buildTokenIndex } from '@/utils/search-utils';
-import { seedStudiosIfEmpty } from '@/utils/studio-utils';
-// currentJobs should be defined as reactive data
-import { ref, computed, watch, onMounted } from 'vue';
-import { useRouter } from 'vue-router';
-
-import { ref, computed, watch } from "vue";
-import { useAppStore } from "@/stores/app";
-import { formatRelativeDate } from "@/utils/date";
-import { useToast } from "@/composables/useToast";
-import { useRouter } from "vue-router";
->>>>>>> db031f9c
 // Theme handled globally by unified theme system
 
 // UI Components
@@ -1145,17 +1125,10 @@
 import type { Job, JobFilters, JobType, ExperienceLevel, SalaryRange } from '@/shared/types/jobs'
 
 // Reactive state
-<<<<<<< HEAD
 const router = useRouter()
 const store = useAppStore()
 const gService = new (GamificationService as any)(store)
 const { toast } = useToast()
-=======
-const _router = useRouter();
-const store = useAppStore();
-const gService = new (GamificationService as any)(store);
-const { toast } = useToast();
->>>>>>> db031f9c
 // const theme = useUnifiedTheme() // not needed locally
 
 // Easter-egg content removed in canonical implementation
@@ -1549,15 +1522,9 @@
     
     // Remove from database
     try {
-<<<<<<< HEAD
       await JobRepository.unsaveJob(job.id)
     } catch (error) {
       console.warn('Failed to unsave job in database:', error)
-=======
-      await JobRepository.unsaveJob(job.id);
-    } catch (_error) {
-      console.warn("Failed to unsave job in database:", error);
->>>>>>> db031f9c
     }
   } else {
     savedJobIds.value.add(job.id)
@@ -1568,15 +1535,9 @@
     try {
       await JobRepository.saveJob(job.id)
       // Also ensure the job exists in the repository
-<<<<<<< HEAD
       await JobRepository.create(job)
     } catch (error) {
       console.warn('Failed to save job in database:', error)
-=======
-      await JobRepository.create(job);
-    } catch (_error) {
-      console.warn("Failed to save job in database:", error);
->>>>>>> db031f9c
     }
   }
 }
@@ -1771,15 +1732,9 @@
       type: 'success'
     })
 
-<<<<<<< HEAD
     showAIRecommendations.value = true
   } catch (error) {
     console.error('AI recommendation failed:', error)
-=======
-    showAIRecommendations.value = true;
-  } catch (_error) {
-    console.error("AI recommendation failed:", error);
->>>>>>> db031f9c
     toast({
       title: 'AI Recommendation Failed',
       description: 'Unable to generate recommendations at this time',
@@ -1814,15 +1769,9 @@
       }
     }
 
-<<<<<<< HEAD
     showAIModal.value = true
   } catch (error) {
     console.error('AI analysis failed:', error)
-=======
-    showAIModal.value = true;
-  } catch (_error) {
-    console.error("AI analysis failed:", error);
->>>>>>> db031f9c
     toast({
       title: 'AI Analysis Failed',
       description: 'Unable to analyze this job at the moment',
@@ -1854,17 +1803,10 @@
     toast({
       title: 'Smart Search Complete',
       description: `Found ${result.jobs.length} jobs with AI-powered matching`,
-<<<<<<< HEAD
       type: 'success'
     })
   } catch (error) {
     console.error('Smart search failed:', error)
-=======
-      type: "success",
-    });
-  } catch (_error) {
-    console.error("Smart search failed:", error);
->>>>>>> db031f9c
     toast({
       title: 'Smart Search Failed',
       description: 'Falling back to regular search',
@@ -1891,21 +1833,12 @@
   }
 
   // Extract experience level
-<<<<<<< HEAD
   if (queryLower.includes('senior')) {
     filters.experienceLevel = 'senior'
   } else if (queryLower.includes('junior') || queryLower.includes('entry')) {
     filters.experienceLevel = 'entry'
   } else if (queryLower.includes('lead') || queryLower.includes('principal')) {
     filters.experienceLevel = 'lead'
-=======
-  if (queryLower.includes("senior")) {
-    filters.experience = "senior";
-  } else if (queryLower.includes("junior") || queryLower.includes("entry")) {
-    filters.experience = "entry";
-  } else if (queryLower.includes("lead") || queryLower.includes("principal")) {
-    filters.experience = "lead";
->>>>>>> db031f9c
   }
 
   // Extract job type
@@ -1969,7 +1902,6 @@
       location: selectedLocation.value,
       jobType: selectedJobType.value as JobType,
       experienceLevel: selectedExperience.value as ExperienceLevel,
-<<<<<<< HEAD
       remote: selectedLocation.value === 'remote'
     }
     const result = await refactoredJobAPIService.searchJobs(filters)
@@ -1978,16 +1910,6 @@
   } catch (error) {
     console.error('Failed to refresh jobs:', error)
     toast.error('Failed to refresh jobs')
-=======
-      remote: selectedLocation.value === "remote",
-    };
-    const result = await refactoredJobAPIService.searchJobs(filters);
-    jobResults.value = result.jobs;
-    toast.success(`Found ${result.totalFound} jobs`);
-  } catch (_error) {
-    console.error("Failed to refresh jobs:", error);
-    toast.error("Failed to refresh jobs");
->>>>>>> db031f9c
   } finally {
     refreshing.value = false
   }
@@ -2059,12 +1981,8 @@
       company: 'Epic Games',
       location: filters.location === 'remote' ? 'Remote' : 'Cary, NC',
       type: filters.roleType || 'full-time',
-<<<<<<< HEAD
       experience: filters.experienceLevel || 'mid',
       salary: { min: 80000, max: 120000, currency: 'USD' },
-=======
-      experience: filters.experience || 'mid',
->>>>>>> db031f9c
       description: 'Join our team building the next generation of gaming experiences.',
       requirements: ['Unity/Unreal Engine', '3+ years experience', 'C#/C++ proficiency'],
       posted: new Date().toISOString(),
@@ -2091,12 +2009,8 @@
       company: 'Blizzard Entertainment', 
       location: filters.location === 'remote' ? 'Remote' : 'Irvine, CA',
       type: filters.roleType || 'full-time',
-<<<<<<< HEAD
       experience: filters.experienceLevel || 'mid',
       salary: { min: 75000, max: 110000, currency: 'USD' },
-=======
-      experience: filters.experience || 'mid',
->>>>>>> db031f9c
       description: 'Bridge the gap between art and technology in game development.',
       requirements: ['Maya/3ds Max', 'Scripting (Python/MEL)', 'Game engine experience'],
       posted: new Date().toISOString(),
@@ -2208,7 +2122,6 @@
     }
     
     // Sort by match score and update results
-<<<<<<< HEAD
     const sortedJobs = scoredJobs.sort((a, b) => (Number(b.matchScore) || 0) - (Number(a.matchScore) || 0))
     jobResults.value = sortedJobs
     
@@ -2218,20 +2131,6 @@
   } catch (error) {
     console.error('AI recommendation failed:', error)
     toast.error('AI recommendation temporarily unavailable')
-=======
-    const sortedJobs = scoredJobs.sort(
-    );
-    jobResults.value = sortedJobs;
-
-    const topMatchesCount = sortedJobs.filter(
-    ).length;
-    toast.success(
-      `AI analysis complete! Found ${topMatchesCount} high-match opportunities`,
-    );
-  } catch (_error) {
-    console.error("AI recommendation failed:", error);
-    toast.error("AI recommendation temporarily unavailable");
->>>>>>> db031f9c
   } finally {
     aiLoading.value = false
   }
@@ -2246,27 +2145,12 @@
 
 const saveSearch = (searchData: { query: string; filters: any; aiEnhanced: boolean }) => {
   try {
-<<<<<<< HEAD
     const saved = JSON.parse(localStorage.getItem(LS_KEYS.savedSearches) || '[]')
     saved.push({ id: Date.now(), ...searchData, savedAt: new Date().toISOString() })
     localStorage.setItem(LS_KEYS.savedSearches, JSON.stringify(saved))
     toast.success('Search saved')
   } catch (e) {
     console.warn('Failed saving search', e)
-=======
-    const saved = JSON.parse(
-      localStorage.getItem(LS_KEYS.savedSearches) || "[]",
-    );
-    saved.push({
-      id: Date.now(),
-      ...searchData,
-      savedAt: new Date().toISOString(),
-    });
-    localStorage.setItem(LS_KEYS.savedSearches, JSON.stringify(saved));
-    toast.success("Search saved");
-  } catch (_e) {
-    console.warn("Failed saving search", e);
->>>>>>> db031f9c
   }
 }
 
@@ -2409,19 +2293,10 @@
       total: jobBoardSources.value.length,
       enabled: jobBoardSources.value.filter(s => s.enabled).length,
       selected: selectedSources.value.length,
-<<<<<<< HEAD
       sources: jobBoardSources.value.map(s => `${s.name} (${s.enabled ? 'enabled' : 'disabled'})`)
     })
   } catch (error) {
     console.error('Failed to load job sources:', error)
-=======
-      sources: jobBoardSources.value.map(
-        (s) => `${s.name} (${s.enabled ? "enabled" : "disabled"})`,
-      ),
-    });
-  } catch (_error) {
-    console.error("Failed to load job sources:", error);
->>>>>>> db031f9c
   }
 }
 
@@ -2483,7 +2358,6 @@
 
 function loadPersisted() {
   try {
-<<<<<<< HEAD
     const s = localStorage.getItem(LS_KEYS.sources)
     if (s) {selectedSources.value = JSON.parse(s)}
     const p = localStorage.getItem(LS_KEYS.preferences)
@@ -2502,44 +2376,6 @@
 function persist(key: string, value: any) {
   try { localStorage.setItem(key, JSON.stringify(value)) } catch (e) {
     console.debug('Persist failed for', key, e)
-=======
-    const s = localStorage.getItem(LS_KEYS.sources);
-    if (s) {
-      selectedSources.value = JSON.parse(s);
-    }
-    const p = localStorage.getItem(LS_KEYS.preferences);
-    if (p) {
-      searchPreferences.value = {
-        ...searchPreferences.value,
-        ...JSON.parse(p),
-      };
-    }
-    const a = localStorage.getItem(LS_KEYS.applications);
-    if (a) {
-      applications.value = JSON.parse(a);
-    }
-    const f = localStorage.getItem(LS_KEYS.filters);
-    if (f) {
-      activeFilters.value = { ...activeFilters.value, ...JSON.parse(f) };
-    }
-    const cached = localStorage.getItem(LS_KEYS.resultsCache);
-    if (cached) {
-      jobResults.value = JSON.parse(cached);
-    }
-    const saved = localStorage.getItem(LS_KEYS.savedJobs);
-    if (saved) {
-      savedJobs.value = JSON.parse(saved);
-    }
-  } catch (_e) {
-    console.warn("Failed to load persisted job search data", e);
-  }
-}
-
-  try {
-    localStorage.setItem(key, JSON.stringify(value));
-  } catch (_e) {
-    console.debug("Persist failed for", key, e);
->>>>>>> db031f9c
   }
 }
 
@@ -2561,13 +2397,8 @@
     if (recentJobs.length > 0) {
       jobResults.value = recentJobs.slice(0, 50) // Limit to last 50 jobs
     }
-<<<<<<< HEAD
   } catch (error) {
     console.warn('Failed to load jobs from database:', error)
-=======
-  } catch (_error) {
-    console.warn("Failed to load jobs from database:", error);
->>>>>>> db031f9c
     // Fallback to localStorage-based loading
     loadSavedJobs()
   }
@@ -2600,13 +2431,8 @@
       studioTokenIndex.value = buildTokenIndex(normalized)
       normalizedStudioList.value = normalized
     } catch {}
-<<<<<<< HEAD
   } catch (e) {
     console.warn('Studio normalization/import failed', e)
-=======
-  } catch (_e) {
-    console.warn("Studio normalization/import failed", e);
->>>>>>> db031f9c
   }
 })
 
