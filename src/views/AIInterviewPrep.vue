<template>
  <StandardPageLayout 
    page-type="gaming" 
    content-spacing="normal" 
    max-width="xl"
    title="AI Interview Preparation"
    subtitle="Master gaming industry interviews with AI-powered preparation and real-time feedback"
  >
    <template #header-actions>
      <div class="header-actions d-flex align-center ga-2">
        <AIButton
          action="prepare_interview"
          variant="primary"
          text="AI Interview Coach"
          icon="mdi-robot-happy"
          :context="{ targetRole: selectedRole, experience: userProfile }"
          @success="handleInterviewPreparationComplete"
        />
        <UnifiedButton 
          variant="gaming" 
          leading-icon="mdi-play-circle" 
          @click="startQuickInterview"
        >
          Start Practice
        </UnifiedButton>
      </div>
    </template>

    <div class="interview-prep-container">
      <!-- Preparation Tabs -->
      <v-tabs
        v-model="activeTab"
        class="prep-tabs mb-6"
        centered
        color="primary"
      >
        <v-tab value="setup">
          <AppIcon name="mdi-cog" class="mr-2" />
          Setup
        </v-tab>
        <v-tab value="questions">
          <AppIcon name="mdi-help-circle" class="mr-2" />
          Practice Questions
        </v-tab>
        <v-tab value="mock">
          <AppIcon name="mdi-microphone" class="mr-2" />
          Mock Interview
        </v-tab>
        <v-tab value="feedback">
          <AppIcon name="mdi-chart-line" class="mr-2" />
          Performance
        </v-tab>
      </v-tabs>

      <!-- Tab Content -->
      <v-window v-model="activeTab" class="prep-content">
        <!-- Setup Tab -->
        <v-window-item value="setup">
          <div class="setup-section">
            <v-row>
              <v-col cols="12" md="6">
                <UnifiedCard variant="glass" class="setup-card">
                  <div class="card-header mb-4">
                    <AppIcon name="mdi-briefcase" color="primary" class="mr-2" />
                    <h3 class="text-h6">Interview Configuration</h3>
                  </div>

                  <v-form @submit.prevent="generateInterviewPlan">
                    <v-select
                      v-model="selectedRole"
                      :items="gameRoles"
                      label="Target Role"
                      variant="outlined"
                      class="mb-4"
                      :rules="[v => !!v || 'Please select a role']"
                    />

                    <v-select
                      v-model="selectedStudio"
                      :items="studioOptions"
                      label="Company Type"
                      variant="outlined"
                      class="mb-4"
                    />

                    <v-select
                      v-model="experienceLevel"
                      :items="experienceLevels"
                      label="Experience Level"
                      variant="outlined"
                      class="mb-4"
                    />

                    <v-select
                      v-model="interviewType"
                      :items="interviewTypes"
                      label="Interview Type"
                      variant="outlined"
                      class="mb-4"
                    />

                    <v-slider
                      v-model="interviewDuration"
                      :min="10"
                      :max="60"
                      step="5"
                      label="Duration (minutes)"
                      show-ticks
                      tick-size="2"
                      class="mb-4"
                    />

                    <div class="d-flex justify-end">
                      <AIButton
                        action="generate_interview_plan"
                        variant="primary"
                        text="Generate AI Interview Plan"
                        :context="getInterviewContext()"
                        @success="handlePlanGenerated"
                      />
                    </div>
                  </v-form>
                </UnifiedCard>
              </v-col>

              <v-col cols="12" md="6">
                <UnifiedCard variant="glass" class="profile-card">
                  <div class="card-header mb-4">
                    <AppIcon name="mdi-account" color="success" class="mr-2" />
                    <h3 class="text-h6">Your Profile Summary</h3>
                  </div>

                  <div class="profile-stats">
                    <div class="stat-item">
                      <span class="stat-label">Interviews Completed:</span>
                      <span class="stat-value">{{ userStats.completedInterviews }}</span>
                    </div>
                    <div class="stat-item">
                      <span class="stat-label">Average Score:</span>
                      <span class="stat-value">{{ userStats.averageScore }}%</span>
                    </div>
                    <div class="stat-item">
                      <span class="stat-label">Strong Areas:</span>
                      <div class="skill-chips">
                        <UiChip
                          v-for="skill in userStats.strongSkills"
                          :key="skill"
                          :label="skill"
                          variant="success"
                          size="sm"
                        />
                      </div>
                    </div>
                    <div class="stat-item">
                      <span class="stat-label">Improvement Areas:</span>
                      <div class="skill-chips">
                        <UiChip
                          v-for="skill in userStats.improvementAreas"
                          :key="skill"
                          :label="skill"
                          variant="warning"
                          size="sm"
                        />
                      </div>
                    </div>
                  </div>
                </UnifiedCard>

                <!-- AI Recommendations -->
                <UnifiedCard v-if="aiRecommendations.length > 0" variant="glass" class="recommendations-card mt-4">
                  <div class="card-header mb-4">
                    <AppIcon name="mdi-lightbulb" color="warning" class="mr-2" />
                    <h3 class="text-h6">AI Recommendations</h3>
                  </div>

                  <div class="recommendations-list">
                    <div
                      v-for="recommendation in aiRecommendations"
                      :key="recommendation.id"
                      class="recommendation-item"
                    >
                      <div class="recommendation-header">
                        <AppIcon :name="recommendation.icon" size="small" />
                        <span class="recommendation-title">{{ recommendation.title }}</span>
                        <UiChip :label="recommendation.priority" :variant="getPriorityVariant(recommendation.priority)" size="xs" />
                      </div>
                      <p class="recommendation-description">{{ recommendation.description }}</p>
                    </div>
                  </div>
                </UnifiedCard>
              </v-col>
            </v-row>
          </div>
        </v-window-item>

        <!-- Practice Questions Tab -->
        <v-window-item value="questions">
          <div class="questions-section">
            <div class="questions-header mb-4 d-flex align-center justify-space-between">
              <div>
                <h3 class="text-h5 mb-2">Practice Questions</h3>
                <p class="text-body-2 text-medium-emphasis">
                  Practice with AI-generated questions tailored to your target role
                </p>
              </div>
              
              <div class="question-actions d-flex ga-2">
                <AIButton
                  action="generate_questions"
                  variant="outline"
                  text="Generate New Questions"
                  icon="mdi-refresh"
                  :context="getInterviewContext()"
                  @success="handleQuestionsGenerated"
                />
                <v-select
                  v-model="questionFilter"
                  :items="questionCategories"
                  label="Filter by Category"
                  variant="outlined"
                  density="compact"
                  class="filter-select"
                  style="min-width: 200px;"
                />
              </div>
            </div>

            <div v-if="filteredQuestions.length === 0" class="empty-state text-center pa-8">
              <AppIcon name="mdi-help-circle-outline" size="xl" color="muted" />
              <h3 class="text-h6 mt-4 mb-2">No Questions Available</h3>
              <p class="text-body-2 text-medium-emphasis mb-4">
                Generate personalized interview questions based on your target role and experience.
              </p>
              <AIButton
                action="generate_questions"
                variant="primary"
                text="Generate Questions"
                :context="getInterviewContext()"
                @success="handleQuestionsGenerated"
              />
            </div>

            <div v-else class="questions-grid">
              <UnifiedCard
                v-for="(question, index) in filteredQuestions"
                :key="question.id"
                variant="glass"
                class="question-card"
              >
                <div class="question-header d-flex align-center justify-space-between mb-3">
                  <div class="d-flex align-center ga-2">
                    <UiChip :label="question.category" variant="primary" size="sm" />
                    <UiChip :label="question.difficulty" :variant="getDifficultyVariant(question.difficulty)" size="sm" />
                    <span class="question-number text-caption">#{{ index + 1 }}</span>
                  </div>
                  
                  <div class="question-actions">
                    <UnifiedButton
                      variant="ghost"
                      icon-only
                      icon="mdi-play"
                      tooltip="Practice this question"
                      @click="practiceQuestion(question)"
                    />
                    <UnifiedButton
                      variant="ghost"
                      icon-only
                      icon="mdi-bookmark-outline"
                      tooltip="Save for later"
                      @click="bookmarkQuestion(question)"
                    />
                  </div>
                </div>

                <div class="question-content">
                  <h4 class="question-text mb-3">{{ question.question }}</h4>
                  
                  <v-expand-transition>
                    <div v-if="expandedQuestions.includes(question.id)" class="question-details">
                      <div v-if="question.context" class="question-context mb-3 pa-3 rounded bg-surface-variant">
                        <strong>Context:</strong> {{ question.context }}
                      </div>
                      
                      <div v-if="question.keyPoints?.length" class="key-points mb-3">
                        <strong class="d-block mb-2">Key Points to Address:</strong>
                        <ul class="key-points-list">
                          <li v-for="point in question.keyPoints" :key="point">{{ point }}</li>
                        </ul>
                      </div>
                      
                      <div v-if="question.followUpQuestions?.length" class="follow-ups">
                        <strong class="d-block mb-2">Potential Follow-ups:</strong>
                        <ul class="follow-up-list">
                          <li v-for="followUp in question.followUpQuestions" :key="followUp">{{ followUp }}</li>
                        </ul>
                      </div>
                    </div>
                  </v-expand-transition>

                  <div class="question-footer d-flex align-center justify-space-between mt-3">
                    <UnifiedButton
                      variant="text"
                      :text="expandedQuestions.includes(question.id) ? 'Show Less' : 'Show More'"
                      @click="toggleQuestionExpansion(question.id)"
                    />
                    
                    <div class="question-meta text-caption text-medium-emphasis">
                      Est. {{ question.estimatedTime || '2-3' }} minutes
                    </div>
                  </div>
                </div>
              </UnifiedCard>
            </div>
          </div>
        </v-window-item>

        <!-- Mock Interview Tab -->
        <v-window-item value="mock">
          <div class="mock-interview-section">
            <div v-if="!activeMockInterview" class="interview-start">
              <div class="text-center mb-6">
                <AppIcon name="mdi-microphone-variant" size="xl" color="primary" class="mb-4" />
                <h3 class="text-h4 mb-2">Ready for Your Mock Interview?</h3>
                <p class="text-body-1 text-medium-emphasis">
                  Experience a realistic interview simulation with AI-powered feedback
                </p>
              </div>

              <UnifiedCard variant="glass" class="interview-setup-card mx-auto" style="max-width: 600px;">
                <div class="setup-summary mb-4">
                  <h4 class="text-h6 mb-3">Interview Configuration</h4>
                  <div class="config-item">
                    <strong>Role:</strong> {{ selectedRole }}
                  </div>
                  <div class="config-item">
                    <strong>Company:</strong> {{ selectedStudio }}
                  </div>
                  <div class="config-item">
                    <strong>Duration:</strong> {{ interviewDuration }} minutes
                  </div>
                  <div class="config-item">
                    <strong>Questions:</strong> {{ mockInterviewQuestions.length }} generated
                  </div>
                </div>

                <div class="pre-interview-checklist mb-4">
                  <h5 class="text-subtitle-1 mb-3">Pre-Interview Checklist</h5>
                  <div class="checklist-items">
                    <div class="checklist-item d-flex align-center">
                      <v-checkbox v-model="checklist.quietSpace" density="compact" />
                      <span>Quiet, distraction-free space</span>
                    </div>
                    <div class="checklist-item d-flex align-center">
                      <v-checkbox v-model="checklist.goodLighting" density="compact" />
                      <span>Good lighting and camera setup</span>
                    </div>
                    <div class="checklist-item d-flex align-center">
                      <v-checkbox v-model="checklist.notesReady" density="compact" />
                      <span>Notes and resume handy</span>
                    </div>
                    <div class="checklist-item d-flex align-center">
                      <v-checkbox v-model="checklist.mindsetReady" density="compact" />
                      <span>Positive mindset and ready to practice</span>
                    </div>
                  </div>
                </div>

                <div class="d-flex justify-center">
                  <UnifiedButton
                    variant="gaming"
                    size="lg"
                    leading-icon="mdi-play-circle"
                    :disabled="!isReadyToStart"
                    @click="startMockInterview"
                  >
                    Start Mock Interview
                  </UnifiedButton>
                </div>
              </UnifiedCard>
            </div>

            <!-- Active Interview UI -->
            <div v-else class="active-interview">
              <div class="interview-header mb-4">
                <div class="d-flex align-center justify-space-between">
                  <div class="interview-progress">
                    <h4 class="text-h6">Question {{ currentQuestionIndex + 1 }} of {{ mockInterviewQuestions.length }}</h4>
                    <v-progress-linear
                      :model-value="interviewProgress"
                      color="primary"
                      height="6"
                      rounded
                      class="mt-2"
                    />
                  </div>
                  
                  <div class="interview-controls d-flex ga-2">
                    <div class="timer-display">
                      <AppIcon name="mdi-timer" class="mr-1" />
                      {{ formatTime(interviewTimer) }}
                    </div>
                    <UnifiedButton
                      variant="outline"
                      icon="mdi-pause"
                      @click="pauseInterview"
                    />
                    <UnifiedButton
                      variant="error"
                      icon="mdi-stop"
                      @click="endInterview"
                    />
                  </div>
                </div>
              </div>

              <div class="interview-content">
                <UnifiedCard variant="glass" class="current-question-card mb-4">
                  <div class="question-display">
                    <div class="interviewer-info mb-3 d-flex align-center ga-2">
                      <div class="interviewer-avatar">
                        <AppIcon name="mdi-account-tie" />
                      </div>
                      <div>
                        <div class="interviewer-name">{{ currentPersona.name }}</div>
                        <div class="interviewer-role text-caption">{{ currentPersona.role }} at {{ selectedStudio }}</div>
                      </div>
                    </div>
                    
                    <div class="question-text text-h6 mb-4">
                      {{ currentQuestion?.question }}
                    </div>
                    
                    <div v-if="currentQuestion?.context" class="question-context pa-3 rounded bg-surface-variant mb-4">
                      {{ currentQuestion.context }}
                    </div>
                  </div>
                </UnifiedCard>

                <!-- Response Recording -->
                <UnifiedCard variant="glass" class="response-recording-card">
                  <div class="recording-header mb-3">
                    <h5 class="text-subtitle-1">Your Response</h5>
                    <div class="recording-status" :class="{ 'recording': isRecording }">
                      <AppIcon :name="isRecording ? 'mdi-record-circle' : 'mdi-microphone'" />
                      <span>{{ isRecording ? 'Recording...' : 'Ready to record' }}</span>
                    </div>
                  </div>

                  <div class="recording-controls d-flex align-center justify-center ga-4 mb-4">
                    <UnifiedButton
                      v-if="!isRecording"
                      variant="primary"
                      size="lg"
                      leading-icon="mdi-record"
                      @click="startRecording"
                    >
                      Start Recording
                    </UnifiedButton>
                    
                    <UnifiedButton
                      v-else
                      variant="error"
                      size="lg"
                      leading-icon="mdi-stop"
                      @click="stopRecording"
                    >
                      Stop Recording
                    </UnifiedButton>
                    
                    <UnifiedButton
                      variant="outline"
                      leading-icon="mdi-skip-next"
                      @click="skipQuestion"
                    >
                      Skip Question
                    </UnifiedButton>
                  </div>

                  <div v-if="currentResponse" class="current-response">
                    <h6 class="text-subtitle-2 mb-2">Your Response:</h6>
                    <div class="response-text pa-3 rounded bg-surface-variant">
                      {{ currentResponse }}
                    </div>
                    
                    <div class="response-actions mt-3 d-flex justify-end ga-2">
                      <UnifiedButton
                        variant="outline"
                        @click="reRecordResponse"
                      >
                        Re-record
                      </UnifiedButton>
                      <AIButton
                        action="analyze_response"
                        variant="ghost"
                        text="Get AI Feedback"
                        icon="mdi-brain"
                        :context="{ question: currentQuestion, response: currentResponse, role: selectedRole }"
                        @success="handleResponseFeedback"
                      />
                      <UnifiedButton
                        variant="primary"
                        @click="nextQuestion"
                      >
                        Next Question
                      </UnifiedButton>
                    </div>
                  </div>
                </UnifiedCard>
              </div>
            </div>
          </div>
        </v-window-item>

        <!-- Performance & Feedback Tab -->
        <v-window-item value="feedback">
          <div class="feedback-section">
            <div v-if="interviewHistory.length === 0" class="empty-feedback text-center pa-8">
              <AppIcon name="mdi-chart-line-variant" size="xl" color="muted" />
              <h3 class="text-h6 mt-4 mb-2">No Interview Data</h3>
              <p class="text-body-2 text-medium-emphasis">
                Complete some practice interviews to see your performance analytics and improvement suggestions.
              </p>
            </div>

            <div v-else class="feedback-content">
              <!-- Performance Overview -->
              <UnifiedCard variant="glass" class="performance-overview mb-4">
                <div class="card-header mb-4">
                  <h3 class="text-h6">Performance Overview</h3>
                </div>

                <v-row>
                  <v-col cols="12" md="3">
                    <div class="performance-stat text-center">
                      <div class="stat-value text-h3 text-primary">{{ userStats.averageScore }}</div>
                      <div class="stat-label text-body-2">Average Score</div>
                    </div>
                  </v-col>
                  <v-col cols="12" md="3">
                    <div class="performance-stat text-center">
                      <div class="stat-value text-h3 text-success">{{ userStats.completedInterviews }}</div>
                      <div class="stat-label text-body-2">Completed</div>
                    </div>
                  </v-col>
                  <v-col cols="12" md="3">
                    <div class="performance-stat text-center">
                      <div class="stat-value text-h3 text-warning">{{ userStats.improvementTrend }}</div>
                      <div class="stat-label text-body-2">Improvement</div>
                    </div>
                  </v-col>
                  <v-col cols="12" md="3">
                    <div class="performance-stat text-center">
                      <div class="stat-value text-h3 text-info">{{ userStats.practiceHours }}</div>
                      <div class="stat-label text-body-2">Hours Practiced</div>
                    </div>
                  </v-col>
                </v-row>
              </UnifiedCard>

              <!-- Recent Interviews -->
              <UnifiedCard variant="glass" class="recent-interviews">
                <div class="card-header mb-4 d-flex align-center justify-space-between">
                  <h3 class="text-h6">Recent Interviews</h3>
                  <AIButton
                    action="analyze_performance_trends"
                    variant="outline"
                    text="AI Analysis"
                    :context="{ history: interviewHistory, profile: userProfile }"
                    @success="handlePerformanceAnalysis"
                  />
                </div>

                <div class="interviews-list">
                  <div
                    v-for="interview in interviewHistory.slice(0, 5)"
                    :key="interview.id"
                    class="interview-item d-flex align-center justify-space-between pa-3 mb-2 rounded border"
                  >
                    <div class="interview-info">
                      <div class="interview-title font-weight-medium">
                        {{ interview.role }} - {{ interview.company }}
                      </div>
                      <div class="interview-meta text-caption text-medium-emphasis">
                        {{ formatDate(interview.date) }} • {{ interview.duration }} minutes • {{ interview.questionsAnswered }} questions
                      </div>
                    </div>
                    
                    <div class="interview-score d-flex align-center ga-2">
                      <div class="score-circle" :class="getScoreClass(interview.score)">
                        {{ interview.score }}%
                      </div>
                      <UnifiedButton
                        variant="ghost"
                        icon="mdi-eye"
                        @click="viewInterviewDetails(interview)"
                      />
                    </div>
                  </div>
                </div>
              </UnifiedCard>
            </div>
          </div>
        </v-window-item>
      </v-window>
    </div>

    <!-- AI Modal Integration -->
    <AIModalSystem
      context-type="interview"
      context-id="interview-prep"
      :target-job="{ title: selectedRole, company: selectedStudio }"
    />
  </StandardPageLayout>
</template>

<script setup lang="ts">
<<<<<<< HEAD
import { ref, computed, onMounted, watch } from 'vue';
import { useRouter } from 'vue-router';
import StandardPageLayout from '@/components/layout/StandardPageLayout.vue';
import UnifiedButton from '@/components/ui/UnifiedButton.vue';
import UnifiedCard from '@/components/ui/StandardCard.vue';
import AppIcon from '@/components/ui/AppIcon.vue';
import UiChip from '@/components/ui/UiChip.vue';
import AIButton from '@/components/ai/AIButton.vue';
import AIModalSystem from '@/components/ai/AIModalSystem.vue';
import { MockInterviewService } from '@/utils/mockInterview';
import { logger } from '@/shared/utils/logger';
=======
import { ref, computed, onMounted } from 'vue';
import { useRouter } from 'vue-router';

import { ref, computed} from "vue";
// import { useRouter } from "vue-router";
import StandardPageLayout from "@/components/layout/StandardPageLayout.vue";
import UnifiedButton from "@/components/ui/UnifiedButton.vue";
import Card from "@/components/Card.vue";
import AppIcon from "@/components/ui/AppIcon.vue";
import UiChip from "@/components/ui/UiChip.vue";
import EnhancedAIButton from "@/components/ai/EnhancedAIButton.vue";
import AIModalSystem from "@/components/ai/AIModalSystem.vue";
import { MockInterviewService } from "@/utils/mockInterview";
import { formatDateBasic } from "@/utils/date";
import { logger } from "@/shared/utils/logger";
>>>>>>> db031f9c

// Router
const router = useRouter();

// State
const activeTab = ref('setup');
const selectedRole = ref('Game Developer');
const selectedStudio = ref('AAA Studio');
const experienceLevel = ref('Mid-level');
const interviewType = ref('Technical + Behavioral');
const interviewDuration = ref(30);

// Mock interview state
const activeMockInterview = ref(false);
const currentQuestionIndex = ref(0);
const interviewTimer = ref(0);
const isRecording = ref(false);
const currentResponse = ref('');
const mockInterviewQuestions = ref([]);
const interviewHistory = ref([]);
const currentPersona = ref({});

// Questions state
const questionFilter = ref('All Categories');
const expandedQuestions = ref([]);
const generatedQuestions = ref([]);

// Checklist state
const checklist = ref({
  quietSpace: false,
  goodLighting: false,
  notesReady: false,
  mindsetReady: false,
});

// AI recommendations
const aiRecommendations = ref([
  {
    id: 'practice_behavioral',
    icon: 'mdi-account-group',
    title: 'Practice Behavioral Questions',
    description: 'Focus on STAR method responses for behavioral scenarios',
    priority: 'high'
  },
  {
    id: 'technical_prep',
    icon: 'mdi-code-tags',
    title: 'Technical Skill Assessment',
    description: 'Review core programming concepts and gaming industry tools',
    priority: 'medium'
  }
]);

// User stats (mock data)
const userStats = ref({
  completedInterviews: 5,
  averageScore: 78,
  practiceHours: 12,
  strongSkills: ['Technical Skills', 'Problem Solving'],
  improvementAreas: ['Communication', 'Leadership Questions'],
  improvementTrend: '+15%'
});

// Configuration options
const gameRoles = [
  'Game Developer',
  'Game Designer',
  'QA Engineer',
  'Technical Artist',
  'Producer',
  'UI/UX Designer',
  'Audio Designer',
  'Data Scientist',
  'DevOps Engineer',
  'Community Manager'
];

const studioOptions = [
  'AAA Studio',
  'Indie Studio',
  'Mobile Games Company',
  'Publishing House',
  'Tech Company (Gaming Division)'
];

const experienceLevels = [
  'Entry Level (0-2 years)',
  'Mid-level (3-5 years)',
  'Senior (6-10 years)',
  'Lead/Principal (10+ years)'
];

const interviewTypes = [
  'Technical Only',
  'Behavioral Only',
  'Technical + Behavioral',
  'Portfolio Review',
  'System Design',
  'Cultural Fit'
];

const questionCategories = [
  'All Categories',
  'Technical',
  'Behavioral',
  'Gaming Industry',
  'Problem Solving',
  'Leadership',
  'Communication'
];

// Computed properties
const isReadyToStart = computed(() => {
  return Object.values(checklist.value).every(checked => checked);
});

const interviewProgress = computed(() => {
  if (mockInterviewQuestions.value.length === 0) return 0;
  return (currentQuestionIndex.value / mockInterviewQuestions.value.length) * 100;
});

const currentQuestion = computed(() => {
  return mockInterviewQuestions.value[currentQuestionIndex.value] || null;
});

const filteredQuestions = computed(() => {
  if (questionFilter.value === 'All Categories') {
    return generatedQuestions.value;
  }
  return generatedQuestions.value.filter(q => q.category === questionFilter.value);
});

const userProfile = computed(() => ({
  role: selectedRole.value,
  experience: experienceLevel.value,
  completedInterviews: userStats.value.completedInterviews,
  strengths: userStats.value.strongSkills,
  improvements: userStats.value.improvementAreas
}));

// Methods
const getInterviewContext = () => ({
  role: selectedRole.value,
  studio: selectedStudio.value,
  experience: experienceLevel.value,
  type: interviewType.value,
  duration: interviewDuration.value,
  userProfile: userProfile.value
});

<<<<<<< HEAD
const handleInterviewPreparationComplete = (result) => {
  logger.info('Interview preparation completed:', result);
=======
const handleInterviewPreparationComplete = (_result) => {
  logger.info("Interview preparation completed:", result);
>>>>>>> db031f9c
  // Update UI with preparation results
};

const handlePlanGenerated = (plan) => {
  logger.info('AI interview plan generated:', plan);
  if (plan.questions) {
    mockInterviewQuestions.value = plan.questions;
  }
};

const handleQuestionsGenerated = (_result) => {
  if (result.questions) {
    generatedQuestions.value = result.questions.map((q, index) => ({
      id: `q_${Date.now()}_${index}`,
      question: q.question || q,
      category: q.category || 'General',
      difficulty: q.difficulty || 'medium',
      keyPoints: q.keyPoints || [],
      followUpQuestions: q.followUpQuestions || [],
      context: q.context || '',
      estimatedTime: q.estimatedTime || '2-3'
    }));
  }
};

const startQuickInterview = () => {
  activeTab.value = 'mock';
  generateMockInterview();
};

const generateMockInterview = async () => {
  // Generate interview questions if not already done
  if (mockInterviewQuestions.value.length === 0) {
    const mockService = new MockInterviewService();
    const questions = await mockService.generateQuestions(selectedRole.value, selectedStudio.value);
    mockInterviewQuestions.value = questions;
  }
  
  // Set up interview persona
  currentPersona.value = {
    name: 'Alex Chen',
    role: 'Senior Technical Lead',
    company: selectedStudio.value
  };
};

const startMockInterview = () => {
  activeMockInterview.value = true;
  currentQuestionIndex.value = 0;
  startInterviewTimer();
};

const startInterviewTimer = () => {
  const interval = setInterval(() => {
    if (activeMockInterview.value) {
      interviewTimer.value++;
    } else {
      clearInterval(interval);
    }
  }, 1000);
};

const startRecording = () => {
  isRecording.value = true;
  // Implement speech recognition here
  setTimeout(() => {
    // Mock recording completion
    stopRecording();
  }, 5000);
};

const stopRecording = () => {
  isRecording.value = false;
  // Mock transcribed response
  currentResponse.value = "This is a mock response to the interview question. In a real implementation, this would be the transcribed speech from the user.";
};

const nextQuestion = () => {
  if (currentQuestionIndex.value < mockInterviewQuestions.value.length - 1) {
    currentQuestionIndex.value++;
    currentResponse.value = '';
  } else {
    endInterview();
  }
};

const endInterview = () => {
  activeMockInterview.value = false;
  // Save interview to history
  const interviewRecord = {
    id: Date.now().toString(),
    role: selectedRole.value,
    company: selectedStudio.value,
    date: new Date(),
    duration: Math.floor(interviewTimer.value / 60),
    questionsAnswered: currentQuestionIndex.value + 1,
    score: Math.floor(Math.random() * 30) + 70 // Mock score
  };
  
  interviewHistory.value.unshift(interviewRecord);
  interviewTimer.value = 0;
  currentQuestionIndex.value = 0;
  activeTab.value = 'feedback';
};

const toggleQuestionExpansion = (questionId) => {
  const index = expandedQuestions.value.indexOf(questionId);
  if (index > -1) {
    expandedQuestions.value.splice(index, 1);
  } else {
    expandedQuestions.value.push(questionId);
  }
};

const getPriorityVariant = (priority) => {
  const variants = {
    urgent: 'error',
    high: 'warning',
    medium: 'primary',
    low: 'secondary'
  };
  return variants[priority] || 'secondary';
};

const getDifficultyVariant = (difficulty) => {
  const variants = {
    easy: 'success',
    medium: 'warning',
    hard: 'error'
  };
  return variants[difficulty] || 'primary';
};

const getScoreClass = (score) => {
  if (score >= 80) return 'score-excellent';
  if (score >= 60) return 'score-good';
  return 'score-needs-improvement';
};

const formatTime = (seconds) => {
  const mins = Math.floor(seconds / 60);
  const secs = seconds % 60;
  return `${mins}:${secs.toString().padStart(2, '0')}`;
};

const formatDate = (date) => {
  return new Date(date).toLocaleDateString();
};

// Initialize with some sample questions
onMounted(() => {
  generatedQuestions.value = [
    {
      id: 'q1',
      question: 'Tell me about a challenging technical problem you solved in a game development project.',
      category: 'Technical',
      difficulty: 'medium',
      keyPoints: ['Problem identification', 'Solution approach', 'Technical implementation', 'Results achieved'],
      followUpQuestions: ['How did you test your solution?', 'What would you do differently?'],
      context: 'This question assesses problem-solving skills and technical depth.',
      estimatedTime: '3-4'
    },
    {
      id: 'q2',
      question: 'Describe a time when you had to work with a difficult team member.',
      category: 'Behavioral',
      difficulty: 'medium',
      keyPoints: ['Situation description', 'Actions taken', 'Communication approach', 'Outcome'],
      followUpQuestions: ['What did you learn from this experience?', 'How do you handle conflict now?'],
      context: 'Evaluates teamwork and conflict resolution skills.',
      estimatedTime: '2-3'
    }
  ];
});
</script>

<style scoped>
.interview-prep-container {
  max-width: 1200px;
  margin: 0 auto;
}

.prep-tabs {
  margin-bottom: 2rem;
}

.setup-card,
.profile-card,
.recommendations-card {
  height: fit-content;
}

.card-header {
  display: flex;
  align-items: center;
  margin-bottom: 1rem;
}

.profile-stats .stat-item {
  display: flex;
  justify-content: space-between;
  align-items: center;
  margin-bottom: 0.75rem;
}

.skill-chips {
  display: flex;
  flex-wrap: wrap;
  gap: 0.5rem;
}

.recommendation-item {
  padding: 1rem;
  border: 1px solid rgba(var(--v-theme-outline), 0.2);
  border-radius: 8px;
  margin-bottom: 0.75rem;
}

.recommendation-header {
  display: flex;
  align-items: center;
  gap: 0.5rem;
  margin-bottom: 0.5rem;
}

.questions-grid {
  display: grid;
  gap: 1.5rem;
}

.question-card {
  transition: transform 0.2s ease, box-shadow 0.2s ease;
}

.question-card:hover {
  transform: translateY(-2px);
  box-shadow: 0 4px 12px rgba(var(--v-theme-primary), 0.15);
}

.question-number {
  opacity: 0.6;
}

.key-points-list,
.follow-up-list {
  margin: 0;
  padding-left: 1.2rem;
}

.key-points-list li,
.follow-up-list li {
  margin-bottom: 0.25rem;
}

.interview-setup-card {
  padding: 2rem;
}

.config-item {
  display: flex;
  justify-content: space-between;
  margin-bottom: 0.5rem;
}

.checklist-items {
  display: grid;
  grid-template-columns: repeat(2, 1fr);
  gap: 0.5rem;
}

.checklist-item {
  align-items: center;
}

.active-interview {
  max-width: 800px;
  margin: 0 auto;
}

.interview-header {
  background: rgba(var(--v-theme-surface), 0.8);
  padding: 1rem;
  border-radius: 12px;
  border: 1px solid rgba(var(--v-theme-primary), 0.2);
}

.timer-display {
  display: flex;
  align-items: center;
  font-family: 'Roboto Mono', monospace;
  font-weight: 600;
}

.interviewer-info {
  background: rgba(var(--v-theme-primary), 0.05);
  padding: 0.75rem;
  border-radius: 8px;
}

.interviewer-avatar {
  width: 40px;
  height: 40px;
  background: rgba(var(--v-theme-primary), 0.2);
  border-radius: 50%;
  display: flex;
  align-items: center;
  justify-content: center;
}

.recording-status {
  display: flex;
  align-items: center;
  gap: 0.5rem;
  padding: 0.5rem 1rem;
  border-radius: 20px;
  background: rgba(var(--v-theme-surface-variant), 0.5);
  transition: all 0.3s ease;
}

.recording-status.recording {
  background: rgba(var(--v-theme-error), 0.1);
  color: rgb(var(--v-theme-error));
  animation: pulse 1s infinite;
}

.performance-stat {
  padding: 1rem;
  border-radius: 8px;
  background: rgba(var(--v-theme-surface-variant), 0.3);
}

.stat-value {
  font-weight: 700;
  margin-bottom: 0.25rem;
}

.interview-item {
  background: rgba(var(--v-theme-surface-variant), 0.3);
  transition: background 0.2s ease;
}

.interview-item:hover {
  background: rgba(var(--v-theme-surface-variant), 0.5);
}

.score-circle {
  display: flex;
  align-items: center;
  justify-content: center;
  width: 48px;
  height: 48px;
  border-radius: 50%;
  font-weight: 600;
  color: white;
}

.score-excellent {
  background: rgb(var(--v-theme-success));
}

.score-good {
  background: rgb(var(--v-theme-primary));
}

.score-needs-improvement {
  background: rgb(var(--v-theme-warning));
}

@keyframes pulse {
  0%, 100% { opacity: 1; }
  50% { opacity: 0.6; }
}

@media (max-width: 768px) {
  .checklist-items {
    grid-template-columns: 1fr;
  }
  
  .interview-controls {
    flex-direction: column;
    gap: 0.5rem;
  }
  
  .questions-grid {
    grid-template-columns: 1fr;
  }
}
</style><|MERGE_RESOLUTION|>--- conflicted
+++ resolved
@@ -614,7 +614,6 @@
 </template>
 
 <script setup lang="ts">
-<<<<<<< HEAD
 import { ref, computed, onMounted, watch } from 'vue';
 import { useRouter } from 'vue-router';
 import StandardPageLayout from '@/components/layout/StandardPageLayout.vue';
@@ -626,23 +625,6 @@
 import AIModalSystem from '@/components/ai/AIModalSystem.vue';
 import { MockInterviewService } from '@/utils/mockInterview';
 import { logger } from '@/shared/utils/logger';
-=======
-import { ref, computed, onMounted } from 'vue';
-import { useRouter } from 'vue-router';
-
-import { ref, computed} from "vue";
-// import { useRouter } from "vue-router";
-import StandardPageLayout from "@/components/layout/StandardPageLayout.vue";
-import UnifiedButton from "@/components/ui/UnifiedButton.vue";
-import Card from "@/components/Card.vue";
-import AppIcon from "@/components/ui/AppIcon.vue";
-import UiChip from "@/components/ui/UiChip.vue";
-import EnhancedAIButton from "@/components/ai/EnhancedAIButton.vue";
-import AIModalSystem from "@/components/ai/AIModalSystem.vue";
-import { MockInterviewService } from "@/utils/mockInterview";
-import { formatDateBasic } from "@/utils/date";
-import { logger } from "@/shared/utils/logger";
->>>>>>> db031f9c
 
 // Router
 const router = useRouter();
@@ -793,13 +775,8 @@
   userProfile: userProfile.value
 });
 
-<<<<<<< HEAD
 const handleInterviewPreparationComplete = (result) => {
   logger.info('Interview preparation completed:', result);
-=======
-const handleInterviewPreparationComplete = (_result) => {
-  logger.info("Interview preparation completed:", result);
->>>>>>> db031f9c
   // Update UI with preparation results
 };
 
