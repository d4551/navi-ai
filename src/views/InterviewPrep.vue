<template>
  <!-- eslint-disable -->
  <StandardPageLayout 
    page-type="gaming" 
    content-spacing="normal" 
    max-width="xl"
    title="Interview Preparation"
    subtitle="Master your gaming industry interviews with AI-powered preparation and real-time feedback"
    :header-context="{ sessions: completedInterviews, score: averageScore + '%', hours: practiceHours + 'h' }"
  >
    <template #header-actions>
      <UnifiedButton variant="primary" leading-icon="mdi-play-circle" @click="startQuickInterview">
        Start Interview
      </UnifiedButton>
      <UnifiedButton variant="glass" leading-icon="mdi-brain" @click="generateQuestions">
        Generate Questions
      </UnifiedButton>
    </template>

    <!-- Step navigation -->
    <div class="unified-container">
      <GlassNavTabs v-model:activeTab="activeStep" :tabs="stepTabs" aria-label="Interview Steps" />
    </div>

    <div class="prep-layout">
      <!-- Interview Prep Overview - Now First Step -->
      <UnifiedCard v-show="activeStep === 'overview'" variant="glass" class="glass p-4 gap-4 rounded-lg">
        <div class="section-header">
          <h3 class="panel-title">
            <AppIcon name="mdi-microphone-variant" /> 
            Interview Preparation Hub
          </h3>
          <p class="section-description">
            Master your gaming industry interviews with AI-powered preparation, personalized scenarios, and real-time feedback.
          </p>
        </div>
        
        <div class="prep-overview-grid section-body">
          <!-- Quick Start Actions -->
          <UnifiedCard variant="glass" class="overview-actions-card enhanced-actions">
            <div class="card-header">
              <div class="card-icon">
                <AppIcon name="mdi-rocket-launch" />
              </div>
              <h4 class="card-title">Quick Start</h4>
            </div>
            <p class="card-description">Jump into practice or customize your interview experience</p>
            <div class="action-buttons">
              <UnifiedButton
                color="gaming"
                size="lg"
                leading-icon="mdi-play-circle"
                @click="startQuickInterview"
                class="primary-action enhanced-btn"
              >
                Start Practice Interview
              </UnifiedButton>
              <div class="secondary-actions">
                <UnifiedButton
                  color="glass"
                  appearance="outlined"
                  leading-icon="mdi-brain"
                  @click="generateQuestions"
                  class="enhanced-btn"
                >
                  Generate Questions
                </UnifiedButton>
                <UnifiedButton
                  color="glass"
                  appearance="outlined"
                  leading-icon="mdi-account-tie"
                  @click="activeStep = 'persona'"
                  class="enhanced-btn"
                >
                  Create Persona
                </UnifiedButton>
              </div>
            </div>
          </UnifiedCard>
          
          <!-- Progress & Stats -->
          <UnifiedCard variant="glass" class="prep-stats-card enhanced-stats">
            <div class="card-header">
              <div class="card-icon stats-icon">
                <AppIcon name="mdi-chart-line" />
              </div>
              <h4 class="card-title">Your Progress</h4>
            </div>
            <div class="stats-grid">
              <div class="stat-item animated-stat" @mouseenter="animateStatValue">
                <div class="stat-value gradient-text" :data-value="completedInterviews">{{ displayedCompletedInterviews }}</div>
                <div class="stat-label">Sessions Completed</div>
                <div class="stat-indicator"></div>
              </div>
              <div class="stat-item animated-stat">
                <div class="stat-value gradient-text" :data-value="averageScore">{{ displayedAverageScore }}%</div>
                <div class="stat-label">Average Score</div>
                <div class="stat-indicator"></div>
              </div>
              <div class="stat-item animated-stat">
                <div class="stat-value gradient-text" :data-value="practiceHours">{{ displayedPracticeHours }}h</div>
                <div class="stat-label">Practice Time</div>
                <div class="stat-indicator"></div>
              </div>
              <div class="stat-item animated-stat">
                <div class="stat-value gradient-text" :data-value="totalQuestionsMastered">{{ displayedQuestionsMastered }}</div>
                <div class="stat-label">Questions Mastered</div>
                <div class="stat-indicator"></div>
              </div>
            </div>
          </UnifiedCard>
          
          <!-- Recent Context -->
          <UnifiedCard v-if="jobContext" variant="glass" class="context-card">
            <h4 class="card-title">
              <AppIcon name="mdi-briefcase-search" />
              Job Context Detected
            </h4>
            <div class="context-details">
              <div class="context-job">
                <h5>{{ jobContext.jobTitle }}</h5>
                <p class="company">{{ jobContext.company }}</p>
                <div class="context-skills">
                  <span v-for="skill in jobContext.skills?.slice(0, 5)" :key="skill" class="skill-tag">
                    {{ skill }}
                  </span>
                </div>
              </div>
              <UnifiedButton
                color="gaming"
                size="sm"
                leading-icon="mdi-target"
                @click="useJobContext"
              >
                Prep for This Role
              </UnifiedButton>
            </div>
          </UnifiedCard>
        </div>
        
        <!-- Navigation Tip -->
        <div class="prep-flow-tip">
          <AppIcon name="mdi-lightbulb" />
          <span>
            <strong>Pro Tip:</strong> Use "Target Studio" to select your company, "Interview Persona" to customize the interviewer style, 
            and "Session Setup" to fine-tune difficulty and question types.
          </span>
        </div>
      </UnifiedCard>

      <!-- Studio selection -->
      <UnifiedCard v-show="activeStep === 'studio'" variant="glass" class="glass p-4 gap-4 rounded-lg">
        <div class="section-header">
          <h3 class="panel-title"><AppIcon name="mdi-office-building" /> Target Studio</h3>
        </div>
        <div class="studio-search section-body">
          <MuiTextField
            :model-value="studioQuery"
            placeholder="Search studios (e.g. Riot, Epic, Ubisoft)"
            variant="outlined"
            size="medium"
            full-width
            start-adornment="mdi-magnify"
            @update:model-value="onStudioQuery"
          />
        </div>

        <!-- Studio Filters -->
        <div v-if="!studioQuery.trim()" class="studio-filters section-body">
          <div class="filter-row">
            <select v-model="studioTypeFilter" class="form-select glass-input small-select" title="Studio type">
              <option value="">All Types</option>
              <option value="AAA">AAA Studios</option>
              <option value="Indie">Indie Studios</option>
              <option value="Mobile">Mobile Studios</option>
              <option value="Platform">Platform Companies</option>
            </select>
            <select v-model="studioLocationFilter" class="form-select glass-input small-select" title="Location">
              <option value="">All Locations</option>
              <option value="United States">United States</option>
              <option value="Canada">Canada</option>
              <option value="United Kingdom">United Kingdom</option>
              <option value="France">France</option>
              <option value="Japan">Japan</option>
            </select>
            <UnifiedButton 
              color="glass" 
              appearance="outlined" 
              size="sm" 
              leading-icon="mdi-sync" 
              @click="clearStudioFilters"
            >
              Clear
            </UnifiedButton>
          </div>
          
          <!-- Quick filter chips (like Jobs section) -->
          <div class="filter-chips">
            <div class="chip-group" aria-label="Studio type quick filters">
              <button class="chip-btn" :class="{ active: !studioTypeFilter }" :aria-pressed="!studioTypeFilter" @click="studioTypeFilter = ''">All</button>
              <button class="chip-btn" :class="{ active: studioTypeFilter==='AAA' }" :aria-pressed="studioTypeFilter==='AAA'" @click="studioTypeFilter = 'AAA'">AAA</button>
              <button class="chip-btn" :class="{ active: studioTypeFilter==='Indie' }" :aria-pressed="studioTypeFilter==='Indie'" @click="studioTypeFilter = 'Indie'">Indie</button>
              <button class="chip-btn" :class="{ active: studioTypeFilter==='Mobile' }" :aria-pressed="studioTypeFilter==='Mobile'" @click="studioTypeFilter = 'Mobile'">Mobile</button>
              <button class="chip-btn" :class="{ active: studioTypeFilter==='Platform' }" :aria-pressed="studioTypeFilter==='Platform'" @click="studioTypeFilter = 'Platform'">Platform</button>
            </div>
            <div class="chip-group" aria-label="Location quick filters">
              <button class="chip-btn" :class="{ active: !studioLocationFilter }" :aria-pressed="!studioLocationFilter" @click="studioLocationFilter = ''">All</button>
              <button class="chip-btn" :class="{ active: studioLocationFilter==='United States' }" :aria-pressed="studioLocationFilter==='United States'" @click="studioLocationFilter = 'United States'">US</button>
              <button class="chip-btn" :class="{ active: studioLocationFilter==='Canada' }" :aria-pressed="studioLocationFilter==='Canada'" @click="studioLocationFilter = 'Canada'">Canada</button>
              <button class="chip-btn" :class="{ active: studioLocationFilter==='United Kingdom' }" :aria-pressed="studioLocationFilter==='United Kingdom'" @click="studioLocationFilter = 'United Kingdom'">UK</button>
              <button class="chip-btn" :class="{ active: studioLocationFilter==='France' }" :aria-pressed="studioLocationFilter==='France'" @click="studioLocationFilter = 'France'">France</button>
              <button class="chip-btn" :class="{ active: studioLocationFilter==='Japan' }" :aria-pressed="studioLocationFilter==='Japan'" @click="studioLocationFilter = 'Japan'">Japan</button>
            </div>
          </div>
        </div>

        <!-- Search Results -->
        <div v-if="studioQuery.trim() && studioSuggestions.length" class="studio-suggestions glass-list">
          <div class="section-header">Search Results</div>
            <div 
              v-for="s in studioSuggestions" 
              :key="s.id" 
              class="studio-suggestion-card glass p-4 gap-4 rounded-lg interactive-hover glass-list-item neon-interactive"
              :class="{ selected: selectedStudio?.id === s.id }"
              @click="selectStudio(s)"
            >
            <div class="s-logo">
              <img v-if="s.logo" :src="s.logo" :alt="s.name" @error="onImgErr" />
              <div v-else class="s-logo-fallback">{{ s.name.charAt(0) }}</div>
            </div>
            <div class="s-info">
              <div class="s-name">{{ s.name }}</div>
              <div class="s-meta">
                <span>{{ s.headquarters || s.location }}</span>
                <span v-if="s.type">• {{ s.type }}</span>
              </div>
            </div>
            <div class="s-choose">
              <UnifiedButton color="glass" appearance="outlined" size="sm" @click.stop="selectStudio(s)">Choose</UnifiedButton>
            </div>
          </div>
        </div>

        <!-- All Studios List (when not searching) -->
        <div v-else-if="!studioQuery.trim()" class="studio-list">
          <div class="section-header">
            All Studios 
            <span class="count">({{ filteredAllStudios.length }})</span>
          </div>
          <div class="studio-suggestions glass-list">
            <div 
              v-for="s in filteredAllStudios.slice(0, showAllStudios ? filteredAllStudios.length : 20)" 
              :key="s.id" 
              class="studio-suggestion-card glass p-4 gap-4 rounded-lg interactive-hover glass-list-item neon-interactive"
              :class="{ selected: selectedStudio?.id === s.id }"
              @click="selectStudio(s)"
            >
              <div class="s-logo">
                <img v-if="s.logo" :src="s.logo" :alt="s.name" @error="onImgErr" />
                <div v-else class="s-logo-fallback">{{ s.name.charAt(0) }}</div>
              </div>
              <div class="s-info">
                <div class="s-name">{{ s.name }}</div>
                <div class="s-meta">
                  <span>{{ s.headquarters || s.location }}</span>
                  <span v-if="s.type || s.category">• {{ s.type || s.category }}</span>
                </div>
              </div>
              <div class="s-choose">
                <UnifiedButton color="glass" appearance="outlined" size="sm" @click.stop="selectStudio(s)">Choose</UnifiedButton>
              </div>
            </div>
          </div>
          
          <div v-if="filteredAllStudios.length > 20 && !showAllStudios" class="show-more">
            <UnifiedButton 
              color="glass" 
              appearance="outlined" 
              @click="showAllStudios = true"
            >
              Show All {{ filteredAllStudios.length }} Studios
            </UnifiedButton>
          </div>
        </div>

        <div v-if="favoriteStudios.length" class="favorites">
          <div class="favorites-title">Favorites</div>
          <div class="favorites-grid">
            <button 
              v-for="fav in favoriteStudios" 
              :key="fav.id" 
              class="fav-chip"
              :class="{ active: selectedStudio?.id === fav.id }"
              @click="selectStudio(fav)"
            >
              {{ fav.name }}
            </button>
          </div>
        </div>
      </UnifiedCard>

  <!-- Persona + config -->
  <UnifiedCard v-show="activeStep !== 'studio'" variant="glass" class="glass p-4 gap-4 rounded-lg">
        <!-- Overview (sticky) -->
        <div class="side-overview sticky">
          <div class="sr-only" role="status" aria-live="polite">
            Step {{ stepIndex(activeStep) + 1 }} of {{ steps.length }} ({{ stepProgress }}%)
          </div>
          <div class="overview-header">
            <div class="overview-title">
              <AppIcon name="mdi-clipboard-text-outline" />
              Prep Overview
            </div>
            <div class="overview-progress" role="progressbar" :aria-valuemin="0" :aria-valuemax="100" :aria-valuenow="stepProgress">
              <div class="progress progress--sm">
                <div class="progress-bar" :style="{ width: stepProgress + '%' }"></div>
              </div>
              <span class="progress-text">Step {{ stepIndex(activeStep) + 1 }} / {{ steps.length }}</span>
            </div>
          </div>

          <div class="overview-grid">
            <div class="ov-row">
              <span class="ov-label">Studio</span>
              <span class="ov-value">{{ selectedStudio?.name || 'Any / Practice' }}</span>
            </div>
            <div class="ov-row">
              <span class="ov-label">Persona</span>
              <span class="ov-value">{{ selectedPersona?.name || 'Select a persona' }}</span>
            </div>
            <div class="ov-row">
              <span class="ov-label">Role</span>
              <span class="ov-value">{{ roleType || 'Choose role' }} ({{ experienceLevel }})</span>
            </div>
            <div class="ov-row">
              <span class="ov-label">Questions</span>
              <span class="ov-value">{{ questionCount }} • {{ duration }} min</span>
            </div>
            <div class="ov-row">
              <span class="ov-label">Focus</span>
              <span class="ov-value">
                <span v-if="includeBehavioral">Behavioral</span>
                <span v-if="includeTechnical">{{ includeBehavioral ? ' • ' : '' }}Technical</span>
                <span v-if="includeStudioSpecific">{{ includeBehavioral || includeTechnical ? ' • ' : '' }}Studio</span>
              </span>
            </div>
          </div>

          <div class="overview-actions">
            <UnifiedButton color="glass" appearance="outlined" leading-icon="mdi-arrow-left" size="sm" :disabled="activeStep === 'overview'" @click="goBack">Back (←/B)</UnifiedButton>
            <div class="spacer"></div>
            <template v-if="activeStep !== 'settings'">
            <UnifiedButton color="gaming" trailing-icon="mdi-arrow-right" size="sm" @click="goNext">Next (→/N)</UnifiedButton>
            </template>
            <template v-else>
            <UnifiedButton color="gaming" leading-icon="mdi-microphone" size="sm" :disabled="!selectedPersona || !roleType" :loading="starting" @click="beginInterview">Start (Enter)</UnifiedButton>
            </template>
          </div>
        </div>
        <div class="panel-header d-flex align-center justify-between">
          <h3 class="panel-title"><AppIcon name="mdi-tie" /> Interview Persona</h3>
          <div class="d-flex gap-2">
            <UnifiedButton color="glass" appearance="outlined" leading-icon="mdi-dice-6" @click="randomizePersona">Surprise Me</UnifiedButton>
            <UnifiedButton ref="aiPersonaBtn" color="gaming" :loading="aiPersonaLoading" leading-icon="mdi-robot" @click="aiRecommendPersona">AI Persona</UnifiedButton>
            <UnifiedButton 
              v-if="lastUsedConfig"
              color="glass" 
              appearance="outlined" 
              size="sm" 
              leading-icon="🔄"
              @click="restoreLastUsed"
            >
              Restore Last Used
            </UnifiedButton>
            <UnifiedButton 
              color="glass" 
              appearance="outlined" 
              size="sm" 
              leading-icon="mdi-backup-restore"
              @click="resetInterviewPrep"
            >
              Reset
            </UnifiedButton>
          </div>
        </div>
        <div
          v-if="autoAppliedLastUsed && selectedPersona?.id === lastUsedPersonaId"
          class="mini-note"
        >
          Using last used persona
        </div>
        <div v-show="activeStep === 'persona'" class="mini-note">
          Tip: Use “AI Persona” for a role-tailored interviewer profile, or “Surprise Me” to explore different styles.
        </div>
        <div v-show="activeStep === 'persona' || activeStep === 'settings'" class="persona-grid">
          <div 
            v-for="p in personas" 
            :key="p.id" 
            class="persona-card glass p-4 gap-4 rounded-lg interactive-hover neon-interactive"
            :class="{ selected: selectedPersona?.id === p.id }"
            @click="selectPersona(p)"
          >
            <div class="persona-header">
              <AppIcon :name="p.icon || '👤'" class="persona-icon" />
              <div class="persona-name">{{ p.name }}</div>
            </div>
            <div v-if="recommendedPersonaId === p.id" class="persona-badge">AI Recommended</div>
            <div v-else-if="lastUsedPersonaId === p.id" class="persona-badge persona-badge-muted">Last Used</div>
            <div v-else-if="p.isStudioSpecific" class="persona-badge persona-badge-studio">{{ p.studioName }} Specific</div>
            <div v-else-if="p.isCustom" class="persona-badge persona-badge-custom">Custom AI</div>
            <div class="persona-desc">{{ p.description }}</div>
            <div class="persona-tags">
              <span v-for="t in p.focusAreas" :key="t" class="tag">{{ t }}</span>
            </div>
          </div>
        </div>

        <h3 v-show="activeStep === 'settings'" class="panel-title mt-lg"><AppIcon name="mdi-tune-variant" /> Session Settings</h3>
        <div v-show="activeStep === 'settings'" class="settings-grid">
          <MuiTextField
            v-model="roleType"
            label="Target Role"
            placeholder="e.g., Gameplay Engineer, Technical Artist, Producer"
            variant="outlined"
            full-width
          />
          <div>
            <label class="form-label">Experience Level</label>
            <select v-model="experienceLevel" class="form-select glass-input">
              <option value="junior">Junior</option>
              <option value="mid">Mid</option>
              <option value="senior">Senior</option>
              <option value="principal">Principal</option>
            </select>
          </div>
          <div>
            <label class="form-label">Question Count</label>
            <select v-model.number="questionCount" class="form-select glass-input">
              <option :value="5">5</option>
              <option :value="8">8</option>
              <option :value="10">10</option>
            </select>
          </div>
          <div>
            <label class="form-label">Duration (min)</label>
            <select v-model.number="duration" class="form-select glass-input">
              <option :value="20">20</option>
              <option :value="30">30</option>
              <option :value="45">45</option>
            </select>
          </div>
        </div>

        <div v-show="activeStep === 'settings'" class="toggles">
          <label class="toggle-item">
            <input v-model="includeBehavioral" type="checkbox" /> Behavioral
          </label>
          <label class="toggle-item">
            <input v-model="includeTechnical" type="checkbox" /> Technical
          </label>
          <label class="toggle-item">
            <input v-model="includeStudioSpecific" type="checkbox" /> Studio-Specific
          </label>
        </div>

        <!-- Tips for settings -->
        <div v-show="activeStep === 'settings'" class="mini-note">
          Tip: Senior roles often target 10 questions and 45 minutes. Adjust based on the team’s interview rubric.
        </div>

  </UnifiedCard>

  <!-- Recommendations & Recents -->
  <UnifiedCard v-show="activeStep !== 'studio'" variant="glass" class="glass p-4 gap-4 rounded-lg">
        <div class="panel-header d-flex align-center justify-between">
          <h3 class="panel-title"><AppIcon name="mdi-star" /> Recommended Studios</h3>
          <div class="d-flex gap-2 align-center">
            <select v-model="recBias" class="form-select glass-input small-select" title="Bias">
              <option value="neutral">Neutral</option>
              <option value="AAA">AAA</option>
              <option value="Indie">Indie</option>
            </select>
            <UnifiedButton color="gaming" :loading="aiRecLoading" leading-icon="mdi-robot" @click="aiRecommendStudios">AI Recommend</UnifiedButton>
          </div>
        </div>
        <div class="recommendations">
          <div 
            v-for="rec in recommendedStudios" 
            :key="rec.id"
            class="studio-suggestion-card glass p-4 gap-4 rounded-lg interactive-hover neon-interactive"
            @click="selectStudio(rec)"
          >
            <div class="s-logo">
              <img v-if="rec.logo" :src="rec.logo" :alt="rec.name" @error="onImgErr" />
              <div v-else class="s-logo-fallback">{{ rec.name.charAt(0) }}</div>
            </div>
            <div class="s-info">
              <div class="s-name">{{ rec.name }}</div>
              <div class="s-meta">
                <span>{{ rec.headquarters || rec.location }}</span>
                <span v-if="rec.type">• {{ rec.type }}</span>
              </div>
            </div>
            <div class="s-choose">
              <UnifiedButton color="glass" appearance="outlined" size="sm" @click.stop="selectStudio(rec)">Use</UnifiedButton>
            </div>
          </div>
        </div>

        <h3 class="panel-title mt-lg"><AppIcon name="mdi-clock-time-nine-outline" /> Recent Presets</h3>
        <div v-if="recentPresets.length" class="recents">
          <button
            v-for="r in recentPresets"
            :key="r.ts"
            class="fav-chip"
            @click="applyRecentPreset(r)"
          >
            {{ r.studioName || 'General' }} • {{ r.personaName || 'Persona' }} • {{ r.roleType }}
          </button>
        </div>
  </UnifiedCard>

  <!-- Step actions -->
  <div class="step-actions">
        <UnifiedButton color="glass" appearance="outlined" leading-icon="mdi-arrow-left" :disabled="activeStep === 'overview'" @click="goBack">Back (←/B)</UnifiedButton>
        <div class="spacer"></div>
        <template v-if="activeStep !== 'settings'">
          <UnifiedButton color="gaming" trailing-icon="mdi-arrow-right" @click="goNext">Next (→/N)</UnifiedButton>
        </template>
        <template v-else>
          <UnifiedButton color="gaming" leading-icon="mdi-microphone" :disabled="!selectedPersona || !roleType" :loading="starting" @click="beginInterview">Start Interview (Enter)</UnifiedButton>
        </template>
      </div>
    </div>
    
    <!-- AI Persona Preview Modal -->
    <div v-if="showPersonaPreview" class="modal-overlay" role="dialog" aria-modal="true" aria-label="AI Persona Preview" @keydown.capture="onModalKeydown" @click="dismissPersonaPreview">
      <div class="modal-card" ref="modalEl" tabindex="-1" @click.stop>
        <div class="modal-header">
          <strong>AI Persona Preview</strong>
          <button class="close-btn" @click="dismissPersonaPreview">✕</button>
        </div>
        <div class="modal-body">
          <div class="pv-row"><span class="pv-label">Name</span><span class="pv-value">{{ pendingPersonaSuggestion?.name }}</span></div>
          <div class="pv-row"><span class="pv-label">Archetype</span><span class="pv-value">{{ pendingPersonaSuggestion?.archetype }}</span></div>
          <div class="pv-row"><span class="pv-label">Tone</span><span class="pv-value">{{ pendingPersonaSuggestion?.tone }}</span></div>
          <div class="pv-row"><span class="pv-label">Style</span><span class="pv-value">{{ pendingPersonaSuggestion?.interviewStyle }}</span></div>
          <div class="pv-row"><span class="pv-label">Focus Areas</span><span class="pv-value">{{ (pendingPersonaSuggestion?.focusAreas || []).join(', ') }}</span></div>
          <div v-if="pendingPersonaSuggestion?.studioName" class="pv-row"><span class="pv-label">Studio</span><span class="pv-value">{{ pendingPersonaSuggestion.studioName }}</span></div>
        </div>
        <div class="modal-actions">
          <UnifiedButton color="gaming" leading-icon="mdi-check" @click="acceptPersonaPreview">Use This Persona</UnifiedButton>
          <UnifiedButton color="glass" appearance="outlined" leading-icon="mdi-close" @click="dismissPersonaPreview">Dismiss</UnifiedButton>
      </div>
      </div>
    </div>
  </StandardPageLayout>
</template>

<script setup lang="ts">
<<<<<<< HEAD
import { usePageAssistantContext } from '@/composables/usePageAssistantContext'
import AppIcon from '@/components/ui/AppIcon.vue'

import { ref, computed, onMounted, onUnmounted, watch, nextTick } from 'vue'
import { useRouter, useRoute } from 'vue-router'
import { useAppStore } from '@/stores/app'
import { toastSuccess, toastError } from '@/shared/services/toastService.ts'
import StandardPageLayout from '@/components/layout/StandardPageLayout.vue'
import UnifiedButton from '@/components/ui/UnifiedButton.vue'
import UnifiedCard from '@/components/UnifiedCard.vue'
import MuiTextField from '@/components/ui/MuiTextField.vue'
import GlassNavTabs from '@/components/GlassNavTabs.vue'
import { studioService } from '@/modules/studios/StudioService'
import aiInterviewService from '@/services/AIInterviewService'
import { aiService } from '@/shared/services/AIService'
import { unifiedStorage } from '@/utils/storage'
import { useToast } from '@/composables/useToast'

const router = useRouter()
const route = useRoute()
const store = useAppStore()
const { info: toastInfo, error: _toastError } = useToast()
=======
import { ref, computed, watch, onMounted, nextTick } from 'vue';
import { useRouter } from 'vue-router';

import { usePageAssistantContext } from "@/composables/usePageAssistantContext";
import AppIcon from "@/components/ui/AppIcon.vue";

import { ref, computed, onMounted, onUnmounted, watch, nextTick } from "vue";
import { useRouter, useRoute } from "vue-router";
import { useAppStore } from "@/stores/app";
import { toastSuccess, toastError } from "@/shared/services/toastService.ts";
import StandardPageLayout from "@/components/layout/StandardPageLayout.vue";
import UnifiedButton from "@/components/ui/UnifiedButton.vue";
import Card from "@/components/Card.vue";
import MuiTextField from "@/components/ui/MuiTextField.vue";
import GlassNavTabs from "@/components/GlassNavTabs.vue";
import { studioService } from "@/modules/studios/StudioService";
import aiInterviewService from "@/services/AIInterviewService";
import { aiService } from "@/shared/services/AIService";
import { unifiedStorage } from "@/utils/storage";
import { useToast } from "@/composables/useToast";

const _router = useRouter();
const route = useRoute();
const store = useAppStore();
const { info: toastInfo, error: _toastError } = useToast();
>>>>>>> db031f9c

// Persona type accommodates optional studio-specific attributes added at runtime
type Persona = {
  id: string
  name: string
  icon: string
  description: string
  tone: string
  focusAreas: string[]
  archetype: string
  studioTypes: string[]
  isStudioSpecific?: boolean
  studioName?: string
  isCustom?: boolean
  interviewStyle?: string
  studioValues?: string[]
}

// Studio search/selection
const studioQuery = ref('')
const studioSuggestions = ref<any[]>([])
const selectedStudio = ref<any | null>(null)
const favoriteStudios = ref<any[]>([])
const allStudios = ref<any[]>([])
const studioTypeFilter = ref('')
const studioLocationFilter = ref('')
const showAllStudios = ref(false)
const localTheme = ref('auto')
let searchTimer: any = null

function onStudioQuery(val: string) {
  studioQuery.value = val
  if (searchTimer) clearTimeout(searchTimer)
  searchTimer = setTimeout(async () => {
    if (!studioQuery.value.trim()) { studioSuggestions.value = []; return }
    try {
      studioSuggestions.value = await studioService.getSuggestions(studioQuery.value, 8)
    } catch {}
  }, 250)
}

function selectStudio(s: any) {
  selectedStudio.value = s
  // Auto-update personas and recommendations when studio is selected
  updateStudioSpecificPersonas()
  updateStudioRecommendations()
}

function selectPersona(p: any) {
  selectedPersona.value = p
  if (recommendedPersonaId.value && recommendedPersonaId.value !== p.id) {
    recommendedPersonaId.value = null
  }
}

function onImgErr(e: Event) { (e.target as HTMLImageElement).style.display = 'none' }

function clearStudioFilters() {
  studioTypeFilter.value = ''
  studioLocationFilter.value = ''
  showAllStudios.value = false
}

// Base persona templates - will be dynamically enhanced based on studio selection
const basePersonas: Persona[] = [
  { id: 'aaa-gameplay', name: 'AAA Gameplay Engineer', icon: 'mdi-gamepad-variant', description: 'Focus on systems, performance, and cross-discipline collaboration at scale.', tone: 'direct and technical', focusAreas: ['systems', 'performance', 'C++', 'cross-team'], archetype: 'AAA Engineer', studioTypes: ['AAA'] },
  { id: 'indie-creator', name: 'Indie Studio Lead', icon: 'mdi-hammer-wrench', description: 'Explores creativity, rapid prototyping, and generalist skills.', tone: 'collaborative and creative', focusAreas: ['prototyping', 'design sensibility', 'wearing many hats'], archetype: 'Indie Lead', studioTypes: ['Indie'] },
  { id: 'publisher-pm', name: 'Publisher PM', icon: 'mdi-bullhorn', description: 'Product mindset with live ops, KPIs, and cross-studio coordination.', tone: 'data-informed and pragmatic', focusAreas: ['live ops', 'roadmaps', 'metrics'], archetype: 'Publisher PM', studioTypes: ['AAA', 'Platform'] },
  { id: 'mobile-f2p', name: 'Mobile F2P', icon: 'mdi-cellphone', description: 'Economy design, monetization, and UA for mobile games.', tone: 'user-centric and analytical', focusAreas: ['economy', 'A/B tests', 'monetization'], archetype: 'Mobile F2P', studioTypes: ['Mobile'] },
  { id: 'esports-ops', name: 'Esports Ops', icon: 'mdi-trophy', description: 'Community, competitive ops, and broadcast production elements.', tone: 'community-forward', focusAreas: ['events', 'community', 'broadcast'], archetype: 'Esports Ops', studioTypes: ['Esports'] },
  { id: 'technical-lead', name: 'Technical Lead', icon: 'mdi-cog', description: 'Deep technical assessment with architecture and performance focus.', tone: 'analytical and thorough', focusAreas: ['architecture', 'scalability', 'team leadership'], archetype: 'Tech Lead', studioTypes: ['AAA', 'Platform'] },
  { id: 'creative-director', name: 'Creative Director', icon: 'mdi-palette', description: 'Vision-focused interviewer assessing creative thinking and innovation.', tone: 'inspiring and visionary', focusAreas: ['creativity', 'vision', 'player experience'], archetype: 'Creative Director', studioTypes: ['AAA', 'Indie'] }
]

// Dynamic personas list that updates based on studio selection
const personas = ref<Persona[]>([...basePersonas])

const selectedPersona = ref<Persona | null>(null)
const recommendedPersonaId = ref<string | null>(null)
const lastUsedPersonaId = ref<string | null>(null)
const lastUsedConfig = ref<any | null>(null)
const autoAppliedLastUsed = ref(false)

// Persona preview modal state (placed early to avoid TDZ issues in any watches/computed)
const showPersonaPreview = ref(false)
const pendingPersonaSuggestion = ref<any | null>(null)

// Session config
const roleType = ref('')
const experienceLevel = ref<'junior'|'mid'|'senior'|'principal'>('mid')
const questionCount = ref(8)
const duration = ref(30)
const includeBehavioral = ref(true)
const includeTechnical = ref(true)
const includeStudioSpecific = ref(true)

const starting = ref(false)
const recommendedStudios = ref<any[]>([])
const aiRecLoading = ref(false)
const aiPersonaLoading = ref(false)
const recBias = ref<'neutral'|'AAA'|'Indie'>('neutral')
const recentPresets = ref<any[]>([])
const userKey = computed(() => (store.user?.personalInfo?.email || (store.user as any)?.email || (store.user as any)?.id || 'default') as string)

// Interview Prep Overview Data
const jobContext = ref<any>(null)
const completedInterviews = computed(() => {
  const sessions = (store.user as any)?.interviewSessions || []
  return Array.isArray(sessions) ? sessions.length : 0
})
const averageScore = computed(() => {
  const sessions = (store.user as any)?.interviewSessions || []
  if (!Array.isArray(sessions) || sessions.length === 0) return 0
  const scores = sessions.filter(s => s.score).map(s => s.score)
  return scores.length > 0 ? Math.round(scores.reduce((a, b) => a + b, 0) / scores.length) : 0
})
const practiceHours = computed(() => {
  const sessions = (store.user as any)?.interviewSessions || []
  if (!Array.isArray(sessions)) return 0
  return Math.round(sessions.reduce((total, session) => total + (session.duration || 0), 0) / 3600) // Convert seconds to hours
})

const totalQuestionsMastered = computed(() => {
  const sessions = (store.user as any)?.interviewSessions || []
  if (!Array.isArray(sessions)) return 0
  return sessions.reduce((total, session) => total + (session.questionsAnswered || 0), 0)
})

// Animated stat values for smooth transitions
const displayedCompletedInterviews = ref(0)
const displayedAverageScore = ref(0)
const displayedPracticeHours = ref(0)
const displayedQuestionsMastered = ref(0)

// Animate stats on mount
const animateStatValue = () => {
  // Optional animation trigger for hover effects
}

const animateStatValuesOnMount = () => {
  // Animate completed interviews
  const targetInterviews = completedInterviews.value
  let currentInterviews = 0
  const interviewInterval = setInterval(() => {
    if (currentInterviews < targetInterviews) {
      currentInterviews++
      displayedCompletedInterviews.value = currentInterviews
    } else {
      clearInterval(interviewInterval)
    }
  }, 100)

  // Animate average score
  const targetScore = averageScore.value
  let currentScore = 0
  const scoreInterval = setInterval(() => {
    if (currentScore < targetScore) {
      currentScore += Math.ceil(targetScore / 20)
      if (currentScore > targetScore) currentScore = targetScore
      displayedAverageScore.value = currentScore
    } else {
      clearInterval(scoreInterval)
    }
  }, 50)

  // Animate practice hours
  const targetHours = practiceHours.value
  let currentHours = 0
  const hoursInterval = setInterval(() => {
    if (currentHours < targetHours) {
      currentHours++
      displayedPracticeHours.value = currentHours
    } else {
      clearInterval(hoursInterval)
    }
  }, 150)

  // Animate questions mastered
  const targetQuestions = totalQuestionsMastered.value
  let currentQuestions = 0
  const questionsInterval = setInterval(() => {
    if (currentQuestions < targetQuestions) {
      currentQuestions += Math.ceil(targetQuestions / 15)
      if (currentQuestions > targetQuestions) currentQuestions = targetQuestions
      displayedQuestionsMastered.value = currentQuestions
    } else {
      clearInterval(questionsInterval)
    }
  }, 80)
}

const _lastSessions = computed(() => {
  const sessions = (store.user as any)?.interviewSessions || []
  if (Array.isArray(sessions) && sessions.length) {
    const items = sessions.slice(-5).reverse().map((s: any) => ({
      id: s.id,
      studioName: s.studioName || s.studio,
      roleType: s.role || s.roleType,
      experienceLevel: s.experienceLevel || 'mid',
      date: s.date || s.createdAt || Date.now()
    }))
    return items
  }
  // Fallback to recent presets
  return (recentPresets.value || []).slice(0, 5)
})

// Filtered studios based on type and location filters
const filteredAllStudios = computed(() => {
  let filtered = [...allStudios.value]
  
  if (studioTypeFilter.value) {
    filtered = filtered.filter(studio => {
      const type = (studio.type || studio.category || '').toLowerCase()
      return type === studioTypeFilter.value.toLowerCase()
    })
  }
  
  if (studioLocationFilter.value) {
    filtered = filtered.filter(studio => {
      const headquarters = (studio.headquarters || '').toLowerCase()
      const location = (studio.location || '').toLowerCase()
      const filterLoc = studioLocationFilter.value.toLowerCase()
      return headquarters.includes(filterLoc) || location.includes(filterLoc)
    })
  }
  
  return filtered.sort((a, b) => a.name.localeCompare(b.name))
})

// Enhanced Step navigation - Interview Prep first
type StepKey = 'overview' | 'studio' | 'persona' | 'settings'
const stepTabs = [
  { key: 'overview', label: 'Interview Prep', icon: 'mdi-microphone-variant', shortLabel: 'Prep' },
  { key: 'studio', label: 'Target Studio', icon: 'mdi-office-building', shortLabel: 'Studio' },
  { key: 'persona', label: 'Interview Persona', icon: 'mdi-account', shortLabel: 'Persona' },
  { key: 'settings', label: 'Session Setup', icon: 'mdi-tune-variant', shortLabel: 'Setup' },
]
const activeStep = ref<StepKey>('overview')

const steps: StepKey[] = ['overview', 'studio', 'persona', 'settings']
const stepIndex = (s: StepKey) => steps.indexOf(s)
const stepProgress = computed(() => Math.round(((stepIndex(activeStep.value) + 1) / steps.length) * 100))

const canProceedFrom = (s: StepKey) => {
  if (s === 'overview') return true // always can proceed from overview
  if (s === 'studio') return true // optional
  if (s === 'persona') return !!selectedPersona.value
  if (s === 'settings') return !!roleType.value
  return false
}

// Interview Prep Overview Actions
const startQuickInterview = () => {
  // Quick start with default settings
  if (!selectedStudio.value) {
    // Select a random popular gaming studio for quick start
    const popularStudios = ['Riot Games', 'Epic Games', 'Blizzard Entertainment', 'Valve', 'Nintendo']
    const randomStudio = popularStudios[Math.floor(Math.random() * popularStudios.length)]
    const studioMatch = allStudios.value.find(s => s.name.includes(randomStudio))
    if (studioMatch) selectedStudio.value = studioMatch
  }
  
  // Navigate directly to interview session
  router.push('/interview-session')
}

const generateQuestions = async () => {
  try {
    // Generate context-aware questions
    const context = jobContext.value || {
      jobTitle: 'Game Developer',
      company: selectedStudio.value?.name || 'Gaming Studio',
      skills: ['Unity', 'C#', 'Game Design']
    }
    
    // Store context and navigate to interview session with question generation
    sessionStorage.setItem('interviewContext', JSON.stringify({
      ...context,
      generateQuestions: true,
      mode: 'questions-only'
    }))
    
    toastInfo('Generating personalized interview questions...')
    router.push('/interview-session')
  } catch {
    toastError('Failed to generate questions')
  }
}

const useJobContext = () => {
  if (jobContext.value) {
    // Auto-select studio if it matches
    const studioMatch = allStudios.value.find(s => 
      s.name.toLowerCase().includes(jobContext.value.company.toLowerCase()) ||
      jobContext.value.company.toLowerCase().includes(s.name.toLowerCase())
    )
    
    if (studioMatch) {
      selectedStudio.value = studioMatch
      toastSuccess(`Selected ${studioMatch.name} for interview prep`)
    }
    
    // Move to persona step to customize interview
    activeStep.value = 'persona'
  }
}

function goNext() {
  const idx = stepIndex(activeStep.value)
  if (idx === steps.length - 1) return
  const cur = steps[idx]
  if (!canProceedFrom(cur)) {
    toastInfo('Complete required fields to continue')
    return
  }
  activeStep.value = steps[idx + 1]
}

function goBack() {
  const idx = stepIndex(activeStep.value)
  if (idx <= 0) return
  activeStep.value = steps[idx - 1]
}

// Guard tab clicks from skipping ahead
watch(activeStep, (to, from) => {
  const toIdx = stepIndex(to)
  const fromIdx = stepIndex(from as StepKey)
  if (toIdx > fromIdx) {
    // moving forward: validate current step
    if (!canProceedFrom(from as StepKey)) {
      toastInfo('Complete required fields to continue')
      activeStep.value = from as StepKey
      return
    }
  }
})

// Keyboard shortcuts for navigation
function onKeydown(e: KeyboardEvent) {
  const tag = (e.target && (e.target as HTMLElement).tagName) ? String((e.target as HTMLElement).tagName).toLowerCase() : ''
  const typing = tag === 'input' || tag === 'textarea' || tag === 'select'
  if (typing) return
  const k = e.key?.toLowerCase()
  if (k === 'arrowright' || k === 'n') {
    e.preventDefault()
    goNext()
  } else if (k === 'arrowleft' || k === 'b') {
    e.preventDefault()
    goBack()
  } else if (k === 'r') {
    e.preventDefault()
    resetInterviewPrep()
  } else if (k === 'enter') {
    if (activeStep.value === 'settings' && selectedPersona.value && roleType.value && !starting.value) {
      e.preventDefault()
      beginInterview()
    }
  } else if (k >= '1' && k <= '4') {
    // Allow quick step access without skipping validation forward
    const idx = Number(k) - 1
    const currentIdx = stepIndex(activeStep.value)
    if (idx <= currentIdx) {
      activeStep.value = steps[idx]
    } else {
      // trying to jump forward: validate
      if (canProceedFrom(activeStep.value)) activeStep.value = steps[idx]
      else toastInfo('Complete required fields to continue')
    }
  }
}

  async function beginInterview() {
  if (!selectedPersona.value || !roleType.value) return
  starting.value = true
  try {
    const config = {
      type: selectedStudio.value ? 'studio' : 'practice',
      studioId: selectedStudio.value?.id,
      studioName: selectedStudio.value?.name,
      roleType: roleType.value,
      experienceLevel: experienceLevel.value,
      duration: duration.value,
      questionCount: questionCount.value,
      includeBehavioral: includeBehavioral.value,
      includeTechnical: includeTechnical.value,
      includeStudioSpecific: includeStudioSpecific.value,
      persona: {
        id: selectedPersona.value.id,
        name: selectedPersona.value.name,
        archetype: selectedPersona.value.archetype,
        tone: selectedPersona.value.tone,
        focusAreas: selectedPersona.value.focusAreas,
  studioSpecific: selectedPersona.value.isStudioSpecific,
        studioName: selectedPersona.value.studioName,
        interviewStyle: selectedPersona.value.interviewStyle,
        studioValues: selectedPersona.value.studioValues
      },
      // Enhanced studio context for AI question generation
<<<<<<< HEAD
      studioContext: selectedStudio.value ? {
        name: selectedStudio.value.name,
        type: selectedStudio.value.type || selectedStudio.value.category,
        location: selectedStudio.value.headquarters || selectedStudio.value.location,
        technologies: selectedStudio.value.technologies,
        gameGenres: selectedStudio.value.gameGenres,
        culture: selectedStudio.value.culture,
        size: selectedStudio.value.size,
        platforms: selectedStudio.value.platforms
      } : null
    }

    const result = await aiInterviewService.startInterviewSession(config)
    if (result.success) {
      try { saveRecentPreset(config) } catch {}
      try { saveLastUsed(config); lastUsedPersonaId.value = config.persona?.id || null } catch {}
      router.push(`/interview-session/${result.session.id}`)
=======
      studioContext: selectedStudio.value
        ? {
            name: selectedStudio.value.name,
            type: selectedStudio.value.type || selectedStudio.value.category,
            location:
              selectedStudio.value.headquarters ||
              selectedStudio.value.location,
            technologies: selectedStudio.value.technologies,
            gameGenres: selectedStudio.value.gameGenres,
            culture: selectedStudio.value.culture,
            size: selectedStudio.value.size,
            platforms: selectedStudio.value.platforms,
          }
        : null,
    };

    const result = await aiInterviewService.startInterviewSession(_config);
    if (result.success) {
      try {
        saveRecentPreset(_config);
      } catch {}
      try {
        saveLastUsed(_config);
        lastUsedPersonaId.value = config.persona?.id || null;
      } catch {}
      router.push(`/interview-session/${result.session.id}`);
>>>>>>> db031f9c
    }
  } finally {
    starting.value = false
  }
}

function randomizePersona() {
  const pool = personas.value
  selectedPersona.value = pool[Math.floor(Math.random() * pool.length)]
}

onMounted(async () => {
  try { localTheme.value = (store.settings?.theme as any) || 'auto' } catch {}
  try { favoriteStudios.value = await studioService.getFavoriteStudios() } catch {}
  try { loadRecentPresets() } catch {}
  
  // Load job context from localStorage if available
  try {
    const storedContext = localStorage.getItem('interviewPrepContext')
    if (storedContext) {
      jobContext.value = JSON.parse(storedContext)
      // Clear the stored context after loading
      localStorage.removeItem('interviewPrepContext')
    }
<<<<<<< HEAD
  } catch (error) {
    console.warn('Failed to load job context:', error)
=======
  } catch (_error) {
    console.warn("Failed to load job context:", error);
>>>>>>> db031f9c
  }
  try { await loadLastUsed() } catch {}
  try { await loadAllStudios() } catch {}
  try { await recomputeFallbackRecommendations() } catch {}
  try { window.addEventListener('keydown', onKeydown) } catch {}

  // Normalize: accept studio via query param (id or name) and optional mode
  try {
    const qs: any = route?.query || {}
    const studioParam = (qs.studio ? String(qs.studio) : '').trim()
    if (studioParam) {
      await studioService.initialize()
      let picked = await studioService.getStudioById(studioParam)
      if (!picked) {
        picked = await studioService.findStudioByName(studioParam)
      }
      if (picked) {
        selectedStudio.value = picked as any
        try { toastInfo(`Loaded studio: ${picked.name}`) } catch {}
        // If a studio is preselected, advance to persona to streamline flow
        if (activeStep.value === 'studio') activeStep.value = 'persona'
      }
    }
    const mode = (qs.mode ? String(qs.mode) : '').toLowerCase()
    if (mode === 'interview') {
      // Jump to settings when user intends to start interview quickly
      activeStep.value = 'settings'
      try { toastInfo('Jumped to Start — review summary and press Start') } catch {}
    }

    // Optional deep-linking for role/level/persona
    const role = (qs.role ? String(qs.role) : '').trim()
    const level = (qs.level ? String(qs.level) : '').trim().toLowerCase()
    const personaId = (qs.persona ? String(qs.persona) : '').trim()
    if (role) roleType.value = role
    if (['junior','mid','senior','principal'].includes(level)) experienceLevel.value = level as any
    if (personaId) {
      const p = (personas.value as any[]).find(x => x.id === personaId)
      if (p) selectedPersona.value = p
    }
  } catch {}
  
  // Animate stats on page load
  setTimeout(() => {
    animateStatValuesOnMount()
  }, 500)
})

onUnmounted(() => {
  try { window.removeEventListener('keydown', onKeydown) } catch {}
})

// Assistant context integration
const { setPageContext, clearPageContext } = usePageAssistantContext()
const aiPersonaBtn = ref<HTMLElement | null>(null)
function pushAssistantContext() {
  setPageContext({
    page: 'interview-prep',
    activeStep: activeStep.value,
    selectedStudio: selectedStudio.value ? { id: selectedStudio.value.id, name: selectedStudio.value.name } : null,
    selectedPersona: selectedPersona.value ? { id: selectedPersona.value.id, name: selectedPersona.value.name } : null,
    roleType: roleType.value,
    experienceLevel: experienceLevel.value,
    questionCount: questionCount.value,
    duration: duration.value,
    includeBehavioral: includeBehavioral.value,
    includeTechnical: includeTechnical.value,
    includeStudioSpecific: includeStudioSpecific.value,
    stepProgress: stepProgress.value,
    favoritesCount: favoriteStudios.value?.length || 0,
  })
}
onMounted(pushAssistantContext)
watch([
  activeStep,
  selectedStudio,
  selectedPersona,
  () => roleType.value,
  () => experienceLevel.value,
  () => questionCount.value,
  () => duration.value,
  () => includeBehavioral.value,
  () => includeTechnical.value,
  () => includeStudioSpecific.value,
], pushAssistantContext)
onUnmounted(() => { clearPageContext() })


const modalEl = ref<HTMLElement | null>(null)
watch(showPersonaPreview, async (open) => {
  if (open) {
    await nextTick()
    try { modalEl.value?.focus() } catch {}
  } else {
    await nextTick()
    try { aiPersonaBtn.value?.focus() } catch {}
  }
})

function getFocusable(el: HTMLElement | null): HTMLElement[] {
<<<<<<< HEAD
  if (!el) return []
  const sel = 'a[href], button, input, select, textarea, [tabindex]:not([tabindex="-1"])'
  return Array.from(el.querySelectorAll<HTMLElement>(sel)).filter(e => !e.hasAttribute('disabled'))
=======
  if (!el) return [];
  const sel =
    'a[href], button, input, select, textarea, [tabindex]:not([tabindex="-1"])';
  return Array.from(el.querySelectorAll<HTMLElement>(sel)).filter(
    (_e) => !e.hasAttribute("disabled"),
  );
>>>>>>> db031f9c
}

function onModalKeydown(e: KeyboardEvent) {
  if (!showPersonaPreview.value) return
  const key = e.key?.toLowerCase()
  if (key === 'escape') {
    e.stopPropagation()
    e.preventDefault()
    dismissPersonaPreview()
    return
  }
  if (key !== 'tab') return
  const focusables = getFocusable(modalEl.value)
  if (!focusables.length) return
  const first = focusables[0]
  const last = focusables[focusables.length - 1]
  const active = document.activeElement as HTMLElement | null
  if (e.shiftKey) {
    if (active === first || !modalEl.value?.contains(active)) {
      e.preventDefault()
      last.focus()
    }
  } else {
    if (active === last || !modalEl.value?.contains(active)) {
      e.preventDefault()
      first.focus()
    }
  }
}

function buildShareLink() {
  try {
    const base = window.location.origin + window.location.pathname + '#/interview-prep'
    const params = new URLSearchParams()
    if (selectedStudio.value?.id) params.set('studio', selectedStudio.value.id)
    params.set('mode', 'interview')
    if (roleType.value) params.set('role', roleType.value)
    if (experienceLevel.value) params.set('level', String(experienceLevel.value))
    if (selectedPersona.value?.id) params.set('persona', selectedPersona.value.id)
    return `${base}?${params.toString()}`
  } catch {
    return '#/interview-prep'
  }
}

async function _copyShareLink() {
  const link = buildShareLink()
  try {
    await navigator.clipboard.writeText(link)
    toastInfo('Share link copied to clipboard')
  } catch {
    // Fallback via prompt
    try {
      window.prompt('Copy this link', link)
    } catch {}
  }
}

async function loadAllStudios() {
  try {
    // Initialize the studio service first
    await studioService.initialize()
    // Load all studios for the filterable list
<<<<<<< HEAD
    const result = await studioService.searchStudios({})
    allStudios.value = result.studios || []
  } catch (error) {
    console.warn('Failed to load all studios:', error)
    allStudios.value = []
=======
    const result = await studioService.searchStudios({});
    allStudios.value = result.studios || [];
  } catch (_error) {
    console.warn("Failed to load all studios:", error);
    allStudios.value = [];
>>>>>>> db031f9c
  }
}

function _saveCurrentPreset() {
  const cfg = {
    studioId: selectedStudio.value?.id,
    studioName: selectedStudio.value?.name,
    persona: selectedPersona.value ? {
      id: selectedPersona.value.id,
      name: selectedPersona.value.name
    } : null,
    roleType: roleType.value,
    experienceLevel: experienceLevel.value
  }
  saveRecentPreset({
    studioId: cfg.studioId,
    studioName: cfg.studioName,
    persona: cfg.persona,
    personaId: cfg.persona?.id,
    personaName: cfg.persona?.name,
    roleType: cfg.roleType,
    experienceLevel: cfg.experienceLevel
  })
}

function saveRecentPreset(cfg: any) {
  const entry = {
    ts: Date.now(),
    studioId: cfg.studioId,
    studioName: cfg.studioName,
    personaId: cfg.persona?.id,
    personaName: cfg.persona?.name,
    roleType: cfg.roleType,
    experienceLevel: cfg.experienceLevel
  }
  const key = 'interview.presets.' + userKey.value
  const list = unifiedStorage.get(key) || []
  const filtered = list.filter((r: any) => !(r.studioId === entry.studioId && r.personaId === entry.personaId && r.roleType === entry.roleType && r.experienceLevel === entry.experienceLevel))
  filtered.unshift(entry)
  unifiedStorage.set(key, filtered.slice(0, 6))
  recentPresets.value = filtered.slice(0, 6)
}

async function loadRecentPresets() {
  const key = 'interview.presets.' + userKey.value
  recentPresets.value = unifiedStorage.get(key) || []
}

function applyRecentPreset(p: any) {
  roleType.value = p.roleType
  experienceLevel.value = p.experienceLevel
  selectedPersona.value = personas.value.find(x => x.id === p.personaId) || null
  if (p.studioId) {
    selectedStudio.value = { id: p.studioId, name: p.studioName }
  }
}

function _formatWhen(ts?: number | string): string {
  try {
    const d = typeof ts === 'number' ? new Date(ts) : new Date(String(ts))
    return d.toLocaleDateString() + ' ' + d.toLocaleTimeString([], { hour: '2-digit', minute: '2-digit' })
  } catch { return '' }
}

async function aiRecommendStudios() {
  aiRecLoading.value = true
  try {
    try { 
      // Initialize AI service with centralized API key resolver
<<<<<<< HEAD
      await aiService.initialize({ primaryProvider: 'google', enableContextPersistence: false }) 
    } catch (error) {
      const msg = (error && typeof error === 'object' && 'message' in error) ? (error as any).message : String(error)
      console.warn('AI service initialization failed:', msg)
=======
      await aiService.initialize({
        primaryProvider: "google",
        enableContextPersistence: false,
      });
    } catch (_error) {
      const msg =
        error && typeof error === "object" && "message" in error
          ? (error as any).message
          : String(_error);
      console.warn("AI service initialization failed:", msg);
>>>>>>> db031f9c
    }
    // Build context
  const all = await studioService.searchStudios({})
  const available = all.studios.slice(0, 80) // limit context size for prompt only
    const persona = selectedPersona.value
    const favorites = favoriteStudios.value.map(s => s.name).slice(0, 8)
    const contextParts = [
      `Role: ${roleType.value || 'Generalist'}`,
      `Experience: ${experienceLevel.value}`,
      `Persona: ${persona ? persona.name : 'General'}`,
      `Archetype: ${persona?.archetype || ''}`,
      `Tone: ${persona?.tone || ''}`,
      `Focus: ${(persona?.focusAreas || []).join(', ')}`,
      favorites.length ? `Favorites: ${favorites.join(', ')}` : ''
    ].filter(Boolean)
    if (recBias.value !== 'neutral') {
      contextParts.push(`Preference: ${recBias.value}`)
    }
    const systemMsg = `Recommend 5 real game studios that fit the user context below. Respond with a simple JSON array of studio names (strings) only.`
  const availableList = `Available studios: ${available.map(s => `${s.name} (${(s as any).type || 'Unknown'}, ${s.headquarters || (s as any).location || 'Unknown'})`).join('; ')}`
    const prompt = `${systemMsg}\n\nContext: ${contextParts.join(' • ')}\n\n${availableList}`
    // Cache key
    const cacheKey = computeStudioCacheKey(roleType.value, experienceLevel.value, selectedPersona.value?.id, favoriteStudios.value)
    const cached = getCachedStudios(cacheKey)
    if (cached) { recommendedStudios.value = matchNamesToStudios(cached, all.studios); aiRecLoading.value = false; return }

    const res = await aiService.chat({ message: prompt, type: 'analysis', metadata: { feature: 'interview-prep-studio-recs' } })
    const names = parseRecommendedNames(res.content)
    let matched: any[] = matchNamesToStudios(names, all.studios)
    // Reorder by bias and supplement if needed
    if (recBias.value !== 'neutral') {
      const bias = recBias.value
      const biased = matched.filter(s => (s.type || (s as any).category) === bias)
      const rest = matched.filter(s => (s.type || (s as any).category) !== bias)
      matched = [...biased, ...rest]
      if (matched.length < 6) {
  const fill = all.studios.filter(s => ((s as any).type || (s as any).category) === bias && !matched.find(m => m.id === s.id)).slice(0, 6 - matched.length)
        matched = [...matched, ...fill]
      }
    }
    if (matched.length > 0) {
      recommendedStudios.value = matched.slice(0, 6)
      cacheStudios(cacheKey, matched.map(m => m.name))
    }
  } catch (_e) {
    // keep previous recommendations
    console.warn('AI studio recommendations failed', e)
  } finally {
    aiRecLoading.value = false
  }
}

function parseRecommendedNames(text: string): string[] {
  try {
    const start = text.indexOf('[')
    const end = text.lastIndexOf(']')
    if (start >= 0 && end > start) {
      const arr = JSON.parse(text.slice(start, end + 1))
      if (Array.isArray(arr)) return arr.filter(x => typeof x === 'string')
    }
  } catch {}
  // fallback: extract quoted names or capitalized sequences
  const names = new Set<string>()
  const quoted = text.match(/"([^"]+)"/g) || []
  quoted.map(q => q.replace(/(^"|"$)/g, '')).forEach(n => names.add(n))
  // also try to find names from available list by presence
  return Array.from(names)
}

function matchNamesToStudios(names: string[], all: any[]): any[] {
  const lowerMap = new Map(all.map(s => [s.name.toLowerCase(), s]))
  const matched: any[] = []
  const used = new Set<string>()
  const norm = (x: string) => x.toLowerCase().replace(/[^a-z0-9 ]/g, ' ').replace(/\s+/g, ' ').trim()
  const tokens = (x: string) => new Set(norm(x).split(' ').filter(Boolean))
  const jaccard = (a: Set<string>, b: Set<string>) => {
    const inter = new Set([...a].filter(x => b.has(x)))
    const uni = new Set([...a, ...b])
    return uni.size ? inter.size / uni.size : 0
  }
  names.forEach(n => {
    const key = n.toLowerCase()
    let m = lowerMap.get(key)
    if (m && !used.has(m.id)) { matched.push(m); used.add(m.id); return }
    // contains match
    const contains = all.find(s => s.name.toLowerCase().includes(key) && !used.has(s.id))
    if (contains) { matched.push(contains); used.add(contains.id); return }
    // Jaccard similarity
    const nt = tokens(n)
    let best: any = null
    let bestScore = 0
    for (const s of all) {
      if (used.has(s.id)) continue
      const score = jaccard(nt, tokens(s.name))
      if (score > bestScore) { bestScore = score; best = s }
    }
    if (best && bestScore >= 0.5) { matched.push(best); used.add(best.id) }
  })
  return matched
}

// Watch for studio selection changes
watch(selectedStudio, (newStudio, oldStudio) => {
  if (newStudio?.id !== oldStudio?.id) {
    updateStudioSpecificPersonas()
    updateStudioRecommendations()
  }
})

watch(recBias, async (val) => {
  // Reorder current recommendations and recompute fallback suggestions
  const bias = val
  if (bias !== 'neutral') {
  const preferred = recommendedStudios.value.filter(s => ((s as any).type || (s as any).category) === bias)
  const rest = recommendedStudios.value.filter(s => ((s as any).type || (s as any).category) !== bias)
    recommendedStudios.value = [...preferred, ...rest].slice(0, 6)
  }
  await recomputeFallbackRecommendations()
})

async function recomputeFallbackRecommendations() {
  const bias = recBias.value
  try {
    if (favoriteStudios.value.length > 0) {
      let list = [...favoriteStudios.value]
      if (bias !== 'neutral') {
        const preferred = list.filter(s => (s.type || (s as any).category) === bias)
        const rest = list.filter(s => (s.type || (s as any).category) !== bias)
        list = [...preferred, ...rest]
      }
      recommendedStudios.value = list.slice(0, 6)
    } else {
      const res = await studioService.searchStudios({})
      const all = res.studios
      if (bias !== 'neutral') {
        const preferred = all.filter(s => ((s as any).type || (s as any).category) === bias)
        const rest = all.filter(s => ((s as any).type || (s as any).category) !== bias)
        recommendedStudios.value = [...preferred, ...rest].slice(0, 6)
      } else {
        recommendedStudios.value = all.slice(0, 6)
      }
    }
  } catch {}
}

async function loadLastUsed() {
<<<<<<< HEAD
  const key = 'interview.last.' + userKey.value
  const data = unifiedStorage.get(key)
  if (data) {
    lastUsedConfig.value = data
=======
  const key = "interview.last." + userKey.value;
  const data = unifiedStorage.get(key);
  if (_data) {
    lastUsedConfig.value = data;
>>>>>>> db031f9c
    if (data.personaId) {
      const p = (personas.value as any[]).find(x => x.id === data.personaId)
      if (p) { selectedPersona.value = p; lastUsedPersonaId.value = p.id; autoAppliedLastUsed.value = true }
    }
    if (data.studioId && data.studioName) {
      selectedStudio.value = { id: data.studioId, name: data.studioName }
    }
    if (data.roleType) roleType.value = data.roleType
    if (data.experienceLevel) experienceLevel.value = data.experienceLevel
  }
}

function saveLastUsed(cfg: any) {
  const key = 'interview.last.' + userKey.value
  const data = {
    personaId: cfg.persona?.id,
    personaName: cfg.persona?.name,
    studioId: cfg.studioId,
    studioName: cfg.studioName,
    roleType: cfg.roleType,
    experienceLevel: cfg.experienceLevel,
    ts: Date.now()
  }
  try { unifiedStorage.set(key, data) } catch {}
}

function restoreLastUsed() {
  const data = lastUsedConfig.value
  if (!data) return
  const p = (personas.value as any[]).find(x => x.id === data.personaId)
  if (p) { selectedPersona.value = p }
  if (data.studioId && data.studioName) {
    selectedStudio.value = { id: data.studioId, name: data.studioName }
  }
  if (data.roleType) roleType.value = data.roleType
  if (data.experienceLevel) experienceLevel.value = data.experienceLevel
  autoAppliedLastUsed.value = true
}

function computeStudioCacheKey(role: string, level: string, personaId?: string, favs: any[] = []) {
  const favSlice = favs.map(f => f.id).sort().slice(0, 6).join(',')
  return `role=${role}|lvl=${level}|persona=${personaId || 'none'}|fav=${favSlice}`
}

function hashKey(s: string): string {
  let h = 0
  for (let i = 0; i < s.length; i++) { h = ((h << 5) - h) + s.charCodeAt(i); h |= 0 }
  return String(h >>> 0)
}

function cacheStudios(key: string, names: string[]) {
  const storeKey = 'interview.recs.studios.' + hashKey(key)
  const payload = { ts: Date.now(), names }
  try { localStorage.setItem(storeKey, JSON.stringify(payload)) } catch {}
}

function getCachedStudios(key: string): string[] | null {
  const storeKey = 'interview.recs.studios.' + hashKey(key)
  try {
    const raw = localStorage.getItem(storeKey)
    if (!raw) return null
    const data = JSON.parse(raw)
    // TTL 24h
    if (Date.now() - (data.ts || 0) > 24*60*60*1000) return null
    return Array.isArray(data.names) ? data.names : null
  } catch { return null }
}

async function aiRecommendPersona() {
  aiPersonaLoading.value = true
  try {
    try { 
      // Initialize AI service with centralized API key resolver
<<<<<<< HEAD
      await aiService.initialize({ primaryProvider: 'google', enableContextPersistence: false }) 
    } catch (error) {
      const msg = (error && typeof error === 'object' && 'message' in error) ? (error as any).message : String(error)
      console.warn('AI service initialization failed:', msg)
=======
      await aiService.initialize({
        primaryProvider: "google",
        enableContextPersistence: false,
      });
    } catch (_error) {
      const msg =
        error && typeof error === "object" && "message" in error
          ? (error as any).message
          : String(_error);
      console.warn("AI service initialization failed:", msg);
>>>>>>> db031f9c
    }
    const studio = selectedStudio.value
    const favorites = favoriteStudios.value.map(s => s.name).slice(0, 6)
    
    // Enhanced context with studio-specific information
    const studioContext = studio ? [
      `Studio: ${studio.name}`,
      `Studio Type: ${studio.type || studio.category || 'Unknown'}`,
      `Location: ${studio.headquarters || studio.location || 'Unknown'}`,
      studio.technologies ? `Tech Stack: ${studio.technologies.slice(0, 5).join(', ')}` : '',
      studio.gameGenres ? `Game Genres: ${studio.gameGenres.slice(0, 3).join(', ')}` : '',
      studio.culture?.values ? `Values: ${studio.culture.values.slice(0, 3).join(', ')}` : ''
    ].filter(Boolean) : ['Studio: General Practice']
    
    const ctx = [
      `Target role: ${roleType.value || 'Generalist'}`,
      `Experience: ${experienceLevel.value}`,
      ...studioContext,
      favorites.length ? `Favorite Studios: ${favorites.join(', ')}` : ''
    ].filter(Boolean).join(' • ')
    
    const prompt = `Create an interviewer persona specifically tailored for this gaming industry interview context. The persona should reflect the studio's culture, technical requirements, and interview style.

Context: ${ctx}

Return JSON with this structure:
{
  "name": "Persona name that reflects the studio/role",
  "archetype": "Professional archetype (e.g., 'Epic Games Technical Lead', 'Indie Creative Director')",
  "tone": "Interview style and communication approach",
  "focusAreas": ["specific", "areas", "of", "focus"],
  "interviewStyle": "Description of how they conduct interviews",
  "studioValues": ["values", "they", "emphasize"]
}`
    
    // Enhanced cache key with studio-specific data
    const pKey = `persona|role=${roleType.value}|lvl=${experienceLevel.value}|studio=${studio?.id || 'none'}|type=${studio?.type || 'none'}`
    const pCache = getCachedPersona(pKey)
    if (pCache) { applyPersonaSuggestion(pCache); aiPersonaLoading.value = false; return }
    
    const res = await aiService.chat({ 
      message: prompt, 
      type: 'analysis', 
      metadata: { 
        feature: 'interview-prep-persona-rec',
        studio: studio?.name,
        studioType: studio?.type || studio?.category 
      } 
    })
    
    const sug = parsePersonaSuggestion(res.content)
    if (sug) {
      // Enhance suggestion with studio-specific information
      if (studio) {
        sug.studioName = studio.name
        sug.studioSpecific = true
        sug.description = `${sug.interviewStyle || sug.description || 'Professional interviewer'} - Specifically tailored for ${studio.name} interviews.`
      }
      cachePersona(pKey, sug)
      // Show preview instead of applying immediately
      pendingPersonaSuggestion.value = sug
      showPersonaPreview.value = true
    }
<<<<<<< HEAD
  } catch (e) {
    console.warn('AI persona recommendation failed', e)
=======
  } catch (_e) {
    console.warn("AI persona recommendation failed", e);
>>>>>>> db031f9c
  } finally {
    aiPersonaLoading.value = false
  }
}

function parsePersonaSuggestion(text: string): any | null {
  try {
    const start = text.indexOf('{')
    const end = text.lastIndexOf('}')
    if (start >= 0 && end > start) {
      const obj = JSON.parse(text.slice(start, end + 1))
      if (obj && obj.name) {
        obj.focusAreas = Array.isArray(obj.focusAreas) ? obj.focusAreas : []
        return obj
      }
    }
  } catch {}
  return null
}

function cachePersona(key: string, persona: any) {
  const storeKey = 'interview.recs.persona.' + hashKey(key)
  try { localStorage.setItem(storeKey, JSON.stringify({ ts: Date.now(), persona })) } catch {}
}

function getCachedPersona(key: string): any | null {
  const storeKey = 'interview.recs.persona.' + hashKey(key)
  try {
    const raw = localStorage.getItem(storeKey)
    if (!raw) return null
    const data = JSON.parse(raw)
    if (Date.now() - (data.ts || 0) > 24*60*60*1000) return null
    return data.persona || null
  } catch { return null }
}

function applyPersonaSuggestion(sug: any) {
  // Try to match an existing persona first
  const byName = personas.value.find(p => p.name.toLowerCase() === String(sug.name || '').toLowerCase())
  if (byName) { selectedPersona.value = byName; recommendedPersonaId.value = byName.id; return }
  // Try by archetype overlap
  const arc = String(sug.archetype || '')
  const matchArc = personas.value.find(p => p.archetype && arc && arc.toLowerCase().includes(String(p.archetype).toLowerCase()))
  if (matchArc) { selectedPersona.value = matchArc; recommendedPersonaId.value = matchArc.id; return }
  // Otherwise, add a temporary custom persona
  const custom = {
    id: 'custom-' + Date.now(),
    name: sug.name || 'Custom Persona',
    icon: '🧠',
    description: 'AI-recommended interviewer style for ' + (selectedStudio.value?.name || 'this position'),
    tone: sug.tone || 'professional',
    focusAreas: Array.isArray(sug.focusAreas) ? sug.focusAreas : [],
    archetype: sug.archetype || 'Gaming Interviewer',
    studioTypes: selectedStudio.value?.type ? [selectedStudio.value.type] : [],
    isCustom: true,
    studioSpecific: !!selectedStudio.value
  }
  personas.value.unshift(custom)
  selectedPersona.value = custom
  recommendedPersonaId.value = custom.id
}

// Reset to sensible defaults
function resetInterviewPrep() {
  selectedStudio.value = null
  selectedPersona.value = null as any
  roleType.value = ''
  experienceLevel.value = 'mid' as any
  questionCount.value = 8
  duration.value = 30
  includeBehavioral.value = true
  includeTechnical.value = true
  includeStudioSpecific.value = true
  recBias.value = 'neutral'
  recommendedPersonaId.value = null
  showAllStudios.value = false
  toastInfo('Interview Prep reset to defaults')
}

// Persona preview modal state
function acceptPersonaPreview() {
  if (pendingPersonaSuggestion.value) {
    applyPersonaSuggestion(pendingPersonaSuggestion.value)
  }
  showPersonaPreview.value = false
  pendingPersonaSuggestion.value = null
}
function dismissPersonaPreview() {
  showPersonaPreview.value = false
  pendingPersonaSuggestion.value = null
}

// Update personas based on selected studio
function updateStudioSpecificPersonas() {
  if (!selectedStudio.value) {
    // Reset to base personas if no studio selected
    personas.value = [...basePersonas]
    return
  }

  const studioType = selectedStudio.value.type || selectedStudio.value.category || 'AAA'
  const studioName = selectedStudio.value.name
  
  // Filter and prioritize personas relevant to studio type
  const relevantPersonas = basePersonas.filter(p => 
    !p.studioTypes || p.studioTypes.includes(studioType)
  )
  const otherPersonas = basePersonas.filter(p => 
    p.studioTypes && !p.studioTypes.includes(studioType)
  )
  
  // Add studio-specific variants
  const studioSpecificPersonas = relevantPersonas.map(p => ({
    ...p,
    id: p.id + '-studio',
    name: p.name + ` (${studioName})`,
    description: p.description + ` Tailored for ${studioName}'s interview style and culture.`,
    isStudioSpecific: true,
    studioName: studioName
  } as any))
  
  personas.value = [...studioSpecificPersonas, ...relevantPersonas, ...otherPersonas]
}

// Update studio recommendations based on selection
function updateStudioRecommendations() {
  if (!selectedStudio.value) return
  
  // Clear recommended persona when studio changes
  if (recommendedPersonaId.value && selectedPersona.value?.id !== recommendedPersonaId.value) {
    recommendedPersonaId.value = null
  }
  
  // Auto-recommend most relevant persona for this studio
  const studioType = selectedStudio.value.type || selectedStudio.value.category || 'AAA'
  const relevantPersona = personas.value.find(p => 
    p.studioTypes?.includes(studioType) || (p as any).isStudioSpecific
  )
  
  if (relevantPersona && !selectedPersona.value) {
    selectedPersona.value = relevantPersona
    recommendedPersonaId.value = relevantPersona.id
  }
}
</script>

<style scoped>
/* Enhanced Interview Prep Styling - Unified Container Layout */

.prep-layout {
  width: 100%;
  max-width: var(--page-content-max-width);
  margin: 0 auto;
  padding: 0;
  display: grid;
  gap: var(--spacing-6);
  grid-template-columns: 1fr;
  /* Better container isolation */
  contain: layout style;
}

@media (min-width: 1200px) {
  .prep-layout {
    grid-template-columns: 1fr;
    gap: var(--spacing-8);
  }
}

@media (min-width: 1600px) {
  .prep-layout {
    grid-template-columns: 1fr;
  }
}

.section-card {
  padding: var(--spacing-6);
  /* Improve container stability */
  overflow: hidden;
  contain: layout;
  background: var(--glass-bg);
  backdrop-filter: var(--glass-backdrop-filter);
  border: 1px solid var(--glass-border);
  border-radius: var(--radius-lg);
  box-shadow: var(--glass-shadow);
  transition: all var(--duration-normal) var(--easing-ease-out);
}

.section-card:hover {
  transform: translateY(-1px);
  box-shadow: 0 8px 32px rgba(0, 0, 0, 0.12);
  border-color: color-mix(in srgb, var(--color-primary-500) 20%, transparent);
}

.panel-title {
  display: flex;
  align-items: center;
  gap: var(--spacing-2);
  margin: 0 0 var(--spacing-3) 0;
  font-weight: var(--font-weight-semibold);
  font-size: var(--font-size-lg);
}

.panel-header {
  display: flex;
  align-items: center;
  justify-content: space-between;
  margin-bottom: var(--spacing-4);
  flex-wrap: wrap;
  gap: var(--spacing-3);
}

.section-body {
  margin-bottom: var(--spacing-4);
}

.mini-note {
  margin: var(--spacing-2) 0 var(--spacing-3) 0;
  font-size: var(--font-size-sm);
  color: var(--text-secondary);
  padding: var(--spacing-3);
  background: color-mix(in srgb, var(--color-info) 8%, var(--surface-elevated));
  border: 1px solid color-mix(in srgb, var(--color-info) 20%, var(--border-base));
  border-radius: var(--radius-md);
}

/* Enhanced Actions Card */
.enhanced-actions {
  background: var(--glass-bg);
  border: 1px solid var(--glass-border);
  backdrop-filter: blur(20px);
  -webkit-backdrop-filter: blur(20px);
  position: relative;
  overflow: hidden;
  transition: all var(--duration-normal);
}

.enhanced-actions::before {
  content: '';
  position: absolute;
  inset: 0;
  background: linear-gradient(135deg, 
    color-mix(in srgb, var(--color-primary-500) 8%, transparent) 0%,
    color-mix(in srgb, var(--color-gaming-500) 6%, transparent) 100%);
  opacity: 0;
  transition: opacity var(--duration-normal);
  pointer-events: none;
}

.enhanced-actions:hover {
  transform: translateY(-2px);
  box-shadow: 0 8px 32px color-mix(in srgb, var(--color-primary-500) 20%, transparent);
  border-color: var(--glass-border-hover);
}

.enhanced-actions:hover::before {
  opacity: 1;
}

.card-header {
  display: flex;
  align-items: center;
  gap: var(--spacing-3);
  margin-bottom: var(--spacing-3);
}

.card-icon {
  width: 48px;
  height: 48px;
  border-radius: var(--radius-xl);
  background: linear-gradient(135deg, var(--color-primary-500), var(--color-gaming-500));
  color: white;
  display: flex;
  align-items: center;
  justify-content: center;
  font-size: var(--font-size-xl);
  position: relative;
  z-index: 1;
  box-shadow: 0 4px 16px color-mix(in srgb, var(--color-primary-500) 30%, transparent);
}

.stats-icon {
  background: linear-gradient(135deg, var(--color-gaming-500), var(--color-primary-600));
}

.card-description {
  color: var(--text-secondary);
  font-size: var(--font-size-sm);
  margin-bottom: var(--spacing-4);
  line-height: var(--line-height-relaxed);
}

.secondary-actions {
  display: flex;
  gap: var(--spacing-3);
  margin-top: var(--spacing-3);
}

.enhanced-btn {
  position: relative;
  overflow: hidden;
  transition: all var(--duration-fast);
}

.enhanced-btn::before {
  content: '';
  position: absolute;
  top: 50%;
  left: 50%;
  width: 0;
  height: 0;
  border-radius: 50%;
  background: rgba(255, 255, 255, 0.2);
  transform: translate(-50%, -50%);
  transition: width 0.6s, height 0.6s;
}

.enhanced-btn:active::before {
  width: 300px;
  height: 300px;
}

/* Enhanced Stats Card */
.enhanced-stats {
  position: relative;
}


.animated-stat {
  text-align: center;
  padding: var(--spacing-3);
  border-radius: var(--radius-lg);
  background: var(--glass-bg);
  border: 1px solid var(--glass-border);
  backdrop-filter: blur(10px);
  -webkit-backdrop-filter: blur(10px);
  position: relative;
  overflow: hidden;
  transition: all var(--duration-fast);
}

.animated-stat::before {
  content: '';
  position: absolute;
  inset: 0;
  background: linear-gradient(135deg, 
    color-mix(in srgb, var(--color-primary-500) 6%, transparent),
    color-mix(in srgb, var(--color-gaming-500) 4%, transparent));
  opacity: 0;
  transition: opacity var(--duration-fast);
}

.animated-stat:hover {
  transform: translateY(-2px);
  box-shadow: 0 4px 16px color-mix(in srgb, var(--color-primary-500) 15%, transparent);
  border-color: var(--glass-border-hover);
}

.animated-stat:hover::before {
  opacity: 1;
}

.gradient-text {
  background: linear-gradient(135deg, var(--color-primary-400), var(--color-gaming-500));
  -webkit-background-clip: text;
  -webkit-text-fill-color: transparent;
  background-clip: text;
  font-size: var(--font-size-2xl);
  font-weight: var(--font-weight-bold);
  position: relative;
  z-index: 1;
}

.stat-indicator {
  position: absolute;
  bottom: 0;
  left: 0;
  width: 100%;
  height: 3px;
  background: linear-gradient(90deg, var(--color-primary-500), var(--color-gaming-500));
  transform: scaleX(0);
  transform-origin: left;
  transition: transform 0.5s ease;
}

.animated-stat:hover .stat-indicator {
  transform: scaleX(1);
}

.stat-label {
  position: relative;
  z-index: 1;
  font-size: var(--font-size-sm);
  color: var(--text-secondary);
  margin-top: var(--spacing-1);
}

@media (max-width: var(--breakpoint-md)) {
  .secondary-actions {
    flex-direction: column;
    gap: var(--spacing-2);
  }
}

@media (max-width: var(--breakpoint-sm)) {
  .card-header {
    flex-direction: column;
    text-align: center;
    gap: var(--spacing-2);
  }
}
.prep-layout {
  width: 100%;
  max-width: var(--page-content-max-width);
  margin: 0 auto;
  padding: var(--spacing-4);
  display: grid;
  gap: var(--spacing-6);
  grid-template-columns: 1fr;
}

@media (min-width: 1024px) {
  .prep-layout {
    grid-template-columns: 1fr;
    padding: var(--spacing-6);
  }
}



.studio-search {
  margin-bottom: var(--spacing-3);
}

.studio-suggestions {
  display: grid;
  grid-template-columns: 1fr;
  gap: var(--spacing-2);
  max-height: 280px;
  overflow: auto;
}

.studio-suggestion-card {
  display: flex;
  align-items: center;
  gap: var(--spacing-3);
  padding: var(--spacing-3);
  border: 1px solid var(--border-base);
  border-radius: var(--radius-lg);
  background: var(--surface-elevated);
  transition: all var(--transition-base);
  cursor: pointer;
}

.studio-suggestion-card:hover {
  border-color: var(--border-strong);
  background: var(--surface-container);
}

.studio-suggestion-card.selected {
  border-color: var(--color-primary);
  box-shadow: var(--shadow-md);
  background: color-mix(in srgb, var(--color-primary) 8%, var(--surface-elevated));
}

.s-logo {
  width: 40px;
  height: 40px;
  border-radius: var(--radius-md);
  background: var(--surface-container);
  display: flex;
  align-items: center;
  justify-content: center;
  overflow: hidden;
}

.s-logo img {
  width: 100%;
  height: 100%;
  object-fit: cover;
}

.s-logo-fallback {
  font-weight: var(--font-weight-semibold);
  color: var(--text-primary);
  font-size: var(--font-size-sm);
}

.s-info {
  flex: 1;
}

.s-name {
  font-weight: var(--font-weight-semibold);
  font-size: var(--font-size-md);
}

.s-meta {
  color: var(--text-secondary);
  font-size: var(--font-size-sm);
  margin-top: var(--spacing-1);
}

.favorites {
  margin-top: var(--spacing-3);
}

.favorites-title {
  font-weight: var(--font-weight-medium);
  margin-bottom: var(--spacing-2);
  font-size: var(--font-size-sm);
}

.favorites-grid {
  display: flex;
  flex-wrap: wrap;
  gap: var(--spacing-2);
}

.fav-chip {
  padding: var(--spacing-1) var(--spacing-2);
  border: 1px solid var(--border-base);
  border-radius: var(--radius-full);
  background: var(--surface-elevated);
  font-size: var(--font-size-xs);
  color: var(--text-secondary);
  transition: all var(--transition-base);
  cursor: pointer;
}

.fav-chip:hover {
  border-color: var(--border-strong);
  background: var(--surface-container);
}

.fav-chip.active {
  border-color: var(--color-primary);
  background: color-mix(in srgb, var(--color-primary) 12%, var(--surface-elevated));
  color: var(--color-primary);
}

.persona-grid {
  display: grid;
  grid-template-columns: repeat(auto-fit, minmax(180px, 1fr));
  gap: var(--spacing-3);
}

.persona-card {
  padding: var(--spacing-3);
  border: 1px solid var(--border-base);
  border-radius: var(--radius-lg);
  background: var(--surface-elevated);
  transition: all var(--transition-base);
  cursor: pointer;
}

.persona-card:hover {
  border-color: var(--border-strong);
  background: var(--surface-container);
}

.persona-card.selected {
  border-color: var(--color-primary);
  box-shadow: var(--shadow-md);
  background: color-mix(in srgb, var(--color-primary) 8%, var(--surface-elevated));
}

.persona-header {
  display: flex;
  align-items: center;
  gap: var(--spacing-2);
}

.persona-icon {
  font-size: var(--font-size-lg);
  color: var(--color-primary);
}

.persona-name {
  font-weight: var(--font-weight-semibold);
  font-size: var(--font-size-md);
}

.persona-badge {
  display: inline-block;
  padding: var(--spacing-1) var(--spacing-2);
  background: var(--surface-container);
  border-radius: var(--radius-sm);
  font-size: var(--font-size-xs);
  font-weight: var(--font-weight-medium);
  color: var(--text-secondary);
}

.persona-desc {
  color: var(--text-secondary);
  font-size: var(--font-size-sm);
  line-height: var(--line-height-normal);
  margin-top: var(--spacing-1);
  min-height: 40px;
}

.persona-tags {
  display: flex;
  flex-wrap: wrap;
  gap: var(--spacing-1);
  margin-top: var(--spacing-2);
}

.tag {
  display: inline-block;
  padding: var(--spacing-1) var(--spacing-2);
  background: var(--surface-container);
  border: 1px solid var(--border-base);
  border-radius: var(--radius-sm);
  font-size: var(--font-size-xs);
  color: var(--text-tertiary);
}

.settings-grid {
  display: grid;
  grid-template-columns: 1fr 1fr;
  gap: var(--spacing-3);
  margin-top: var(--spacing-2);
}

.toggles {
  display: flex;
  gap: var(--spacing-3);
  margin-top: var(--spacing-3);
}

.toggle-item {
  display: flex;
  align-items: center;
  gap: var(--spacing-2);
  font-size: var(--font-size-md);
}

.summary {
  display: grid;
  grid-template-columns: repeat(3, 1fr);
  gap: var(--spacing-2);
  padding: var(--spacing-3);
  margin-top: var(--spacing-3);
  border: 1px solid var(--border-base);
  border-radius: var(--radius-lg);
  background: var(--surface-elevated);
}

.summary-item {
  display: flex;
  flex-direction: column;
  align-items: center;
  text-align: center;
}

.summary .label {
  color: var(--text-secondary);
  font-size: var(--font-size-xs);
  margin-bottom: var(--spacing-1);
}

.summary .value {
  font-weight: var(--font-weight-semibold);
  font-size: var(--font-size-md);
  color: var(--text-primary);
}

.persona-inline-badge {
  margin-left: var(--spacing-2);
  font-size: var(--font-size-2xs);
  padding: var(--spacing-1) var(--spacing-2);
  border: 1px solid var(--border-base);
  border-radius: var(--radius-full);
  color: var(--color-primary);
  background: color-mix(in srgb, var(--color-primary) 8%, var(--surface-elevated));
}

.actions {
  display: flex;
  justify-content: flex-end;
  gap: var(--spacing-3);
  margin-top: var(--spacing-3);
}

/* Screen-reader only utility */
.sr-only {
  position: absolute;
  width: 1px;
  height: 1px;
  padding: 0;
  margin: -1px;
  overflow: hidden;
  clip: rect(0, 0, 0, 0);
  white-space: nowrap;
  border: 0;
}

.small-select {
  height: 34px;
  padding: var(--spacing-1) var(--spacing-2);
  font-size: var(--font-size-sm);
  border-radius: var(--radius-md);
  border: 1px solid var(--border-base);
  background: var(--surface-elevated);
}

.studio-filters {
  margin-bottom: var(--spacing-4);
}

.filter-row {
  display: flex;
  align-items: center;
  gap: var(--spacing-3);
  flex-wrap: wrap;
}

.filter-chips {
  display: grid;
  grid-template-columns: 1fr;
  gap: var(--spacing-2);
  margin-top: var(--spacing-2);
}

.chip-group {
  display: flex;
  flex-wrap: wrap;
  gap: var(--spacing-2);
}

.chip-btn {
  padding: var(--spacing-1) var(--spacing-2);
  border: 1px solid var(--border-base);
  border-radius: var(--radius-full);
  background: var(--surface-elevated);
  color: var(--text-secondary);
  font-size: var(--font-size-sm);
  cursor: pointer;
  transition: all var(--transition-base);
}

.chip-btn:hover {
  background: var(--surface-container);
  color: var(--text-primary);
  border-color: var(--border-strong);
}

.chip-btn.active {
  background: color-mix(in srgb, var(--color-primary) 12%, var(--surface-elevated));
  color: var(--color-primary);
  border-color: var(--color-primary);
}
.section-header {
  font-weight: var(--font-weight-semibold);
  font-size: var(--font-size-lg);
  margin-bottom: var(--spacing-2);
  display: flex;
  align-items: center;
  gap: var(--spacing-2);
}

.section-header .count {
  font-weight: var(--font-weight-regular);
  color: var(--text-secondary);
  font-size: var(--font-size-md);
}

.show-more {
  text-align: center;
  margin-top: var(--spacing-3);
  padding: var(--spacing-3);
}

/* Responsive Design Improvements */
@media (max-width: 768px) {
  .prep-overview-grid {
    grid-template-columns: 1fr;
    gap: var(--spacing-4);
  }
  
  .prep-layout {
    grid-template-columns: 1fr;
    gap: var(--spacing-4);
  }
  
  
  .chip-group {
    gap: var(--spacing-1);
  }
  
  .panel-header {
    flex-direction: column;
    align-items: stretch;
    gap: var(--spacing-2);
  }
  
  .filter-row {
    flex-direction: column;
    align-items: stretch;
    gap: var(--spacing-2);
  }
  
  .secondary-actions {
    flex-direction: column;
    gap: var(--spacing-2);
  }
  
  .settings-grid {
    grid-template-columns: 1fr;
    gap: var(--spacing-2);
  }
  
  .step-actions {
    padding: var(--spacing-3);
    flex-wrap: wrap;
    justify-content: center;
  }
}

/* Sticky side overview - improved */
.sticky {
  position: sticky;
  top: var(--spacing-6);
  z-index: 2;
  align-self: start;
}

@media (max-width: 1023px) {
  .sticky {
    position: static;
    z-index: auto;
  }
}

.side-overview {
  padding: var(--spacing-4);
  border: 1px solid var(--border-base);
  border-radius: var(--radius-lg);
  background: var(--surface-elevated);
  margin-bottom: var(--spacing-4);
}

.overview-header {
  display: flex;
  align-items: center;
  justify-content: space-between;
  gap: var(--spacing-3);
  margin-bottom: var(--spacing-3);
}

.overview-title {
  display: flex;
  align-items: center;
  gap: var(--spacing-2);
  font-weight: var(--font-weight-semibold);
  font-size: var(--font-size-lg);
}

.overview-grid {
  display: grid;
  gap: var(--spacing-2);
  margin-bottom: var(--spacing-3);
}

.ov-row {
  display: flex;
  justify-content: space-between;
  gap: var(--spacing-3);
}

.ov-label {
  color: var(--text-secondary);
  font-size: var(--font-size-sm);
}

.ov-value {
  font-weight: var(--font-weight-medium);
  color: var(--text-primary);
}

.overview-actions {
  display: flex;
  align-items: center;
  gap: var(--spacing-3);
}

.overview-actions .spacer {
  flex: 1;
}

/* Small progress */
.progress {
  flex: 1;
  height: 8px;
  background: var(--surface-container);
  border-radius: var(--radius-sm);
  overflow: hidden;
}

.progress--sm {
  height: 6px;
}

.progress-bar {
  height: 100%;
  background: linear-gradient(90deg, var(--color-primary), var(--color-success));
  transition: width var(--transition-slow);
}

.progress-text {
  font-size: var(--font-size-xs);
  color: var(--text-secondary);
  margin-left: var(--spacing-2);
}

/* Sticky step actions footer */
.step-actions {
  position: sticky;
  bottom: 0;
  z-index: 3;
  display: flex;
  align-items: center;
  gap: var(--spacing-3);
  background: color-mix(in srgb, var(--surface-elevated) 90%, transparent);
  backdrop-filter: blur(var(--blur-md));
  padding: var(--spacing-3) var(--spacing-6);
  border-top: 1px solid var(--border-base);
  margin-top: var(--spacing-6);
}

.step-actions .spacer {
  flex: 1;
}

/* Dark mode handled by design system CSS custom properties */

/* Persona badge variants now use unified chip/badge tokens */

.studio-type-badge {
  margin-left: var(--spacing-2);
  padding: var(--spacing-1) var(--spacing-2);
  background: color-mix(in srgb, var(--color-primary) 12%, var(--surface-elevated));
  color: var(--color-primary);
  border-radius: var(--radius-full);
  font-size: var(--font-size-2xs);
  font-weight: var(--font-weight-medium);
}

/* Studio-specific persona highlight */
.persona-card.selected.persona-studio-specific {
  background: linear-gradient(135deg, color-mix(in srgb, var(--color-primary) 8%, transparent), color-mix(in srgb, var(--color-secondary) 8%, transparent));
  border-color: var(--color-primary);
}

/* Enhanced AI loading states */
.persona-card:has(.persona-badge-custom) {
  position: relative;
  overflow: hidden;
}

.persona-card:has(.persona-badge-custom)::before {
  content: '';
  position: absolute;
  top: 0;
  left: -100%;
  width: 100%;
  height: 100%;
  background: linear-gradient(90deg, transparent, color-mix(in srgb, var(--color-warning) 20%, transparent), transparent);
  transition: left var(--transition-slow);
}

.persona-card:hover:has(.persona-badge-custom)::before {
  left: 100%;
}

/* Modal styles - using design system tokens */
.modal-overlay {
  position: fixed;
  inset: 0;
  background: var(--surface-overlay);
  display: flex;
  align-items: center;
  justify-content: center;
  z-index: var(--z-modal);
}

.modal-card {
  width: min(560px, 92vw);
  background: var(--surface-elevated);
  border: 1px solid var(--border-base);
  border-radius: var(--radius-xl);
  box-shadow: var(--shadow-xl);
  overflow: hidden;
}

.modal-header {
  display: flex;
  align-items: center;
  justify-content: space-between;
  padding: var(--spacing-3) var(--spacing-4);
  border-bottom: 1px solid var(--border-base);
}

.modal-body {
  padding: var(--spacing-3) var(--spacing-4);
  display: grid;
  gap: var(--spacing-2);
}

.modal-actions {
  padding: var(--spacing-3) var(--spacing-4);
  display: flex;
  justify-content: flex-end;
  gap: var(--spacing-3);
  border-top: 1px solid var(--border-base);
}

.close-btn {
  background: transparent;
  border: none;
  cursor: pointer;
  color: var(--text-secondary);
  padding: var(--spacing-1);
  border-radius: var(--radius-sm);
  transition: color var(--transition-base);
}

.close-btn:hover {
  color: var(--text-primary);
}

.pv-row {
  display: flex;
  justify-content: space-between;
  gap: var(--spacing-3);
}

.pv-label {
  color: var(--text-secondary);
  font-size: var(--font-size-sm);
}

.pv-value {
  font-weight: var(--font-weight-medium);
  color: var(--text-primary);
}

/* Interview Prep Overview Styles */
.prep-overview-grid {
  display: grid;
  gap: var(--spacing-6);
  grid-template-columns: 1fr;
  margin-bottom: var(--spacing-4);
}

@media (min-width: 768px) {
  .prep-overview-grid {
    grid-template-columns: 1fr 1fr;
  }
}

@media (min-width: 1024px) {
  .prep-overview-grid {
    grid-template-columns: 2fr 1fr;
  }
}

.overview-actions-card,
.prep-stats-card,
.context-card {
  padding: var(--spacing-5);
}

.card-title {
  display: flex;
  align-items: center;
  gap: var(--spacing-2);
  margin-bottom: var(--spacing-4);
  font-weight: var(--font-weight-semibold);
  color: var(--text-primary);
  font-size: var(--font-size-lg);
}

.action-buttons {
  display: flex;
  flex-direction: column;
  gap: var(--spacing-3);
}

.primary-action {
  font-size: var(--font-size-lg);
}





.stat-item {
  text-align: center;
}

.stat-value {
  font-size: var(--font-size-2xl);
  font-weight: var(--font-weight-bold);
  color: var(--color-primary);
  line-height: var(--line-height-tight);
}

.stat-label {
  font-size: var(--font-size-sm);
  color: var(--text-secondary);
  margin-top: var(--spacing-1);
}

.context-details {
  display: flex;
  justify-content: space-between;
  align-items: flex-end;
  gap: var(--spacing-4);
}

.context-job h5 {
  margin: 0 0 var(--spacing-1) 0;
  font-weight: var(--font-weight-semibold);
  font-size: var(--font-size-md);
}

.context-job .company {
  color: var(--text-secondary);
  margin: 0 0 var(--spacing-2) 0;
  font-size: var(--font-size-sm);
}

.context-skills {
  display: flex;
  flex-wrap: wrap;
  gap: var(--spacing-1);
}

.skill-tag {
  background: color-mix(in srgb, var(--color-primary) 12%, var(--surface-elevated));
  color: var(--color-primary);
  padding: var(--spacing-1) var(--spacing-2);
  border-radius: var(--radius-sm);
  font-size: var(--font-size-xs);
  border: 1px solid color-mix(in srgb, var(--color-primary) 20%, transparent);
}

.prep-flow-tip {
  display: flex;
  align-items: flex-start;
  gap: var(--spacing-2);
  padding: var(--spacing-3);
  background: color-mix(in srgb, var(--color-info) 8%, var(--surface-elevated));
  border: 1px solid color-mix(in srgb, var(--color-info) 20%, var(--border-base));
  border-radius: var(--radius-md);
  margin-top: var(--spacing-4);
  font-size: var(--font-size-sm);
  color: var(--text-primary);
}

/* Additional mobile optimizations */
@media (max-width: 480px) {
  .prep-layout {
    padding: var(--spacing-2);
    gap: var(--spacing-3);
  }
  
  
  .card-header {
    flex-direction: column;
    text-align: center;
    gap: var(--spacing-2);
  }
  
  .context-details {
    flex-direction: column;
    align-items: stretch;
    gap: var(--spacing-3);
  }
  
  .overview-actions {
    flex-direction: column;
    gap: var(--spacing-2);
  }
  
  .persona-grid {
    grid-template-columns: 1fr;
  }
}
</style><|MERGE_RESOLUTION|>--- conflicted
+++ resolved
@@ -558,7 +558,6 @@
 </template>
 
 <script setup lang="ts">
-<<<<<<< HEAD
 import { usePageAssistantContext } from '@/composables/usePageAssistantContext'
 import AppIcon from '@/components/ui/AppIcon.vue'
 
@@ -581,33 +580,6 @@
 const route = useRoute()
 const store = useAppStore()
 const { info: toastInfo, error: _toastError } = useToast()
-=======
-import { ref, computed, watch, onMounted, nextTick } from 'vue';
-import { useRouter } from 'vue-router';
-
-import { usePageAssistantContext } from "@/composables/usePageAssistantContext";
-import AppIcon from "@/components/ui/AppIcon.vue";
-
-import { ref, computed, onMounted, onUnmounted, watch, nextTick } from "vue";
-import { useRouter, useRoute } from "vue-router";
-import { useAppStore } from "@/stores/app";
-import { toastSuccess, toastError } from "@/shared/services/toastService.ts";
-import StandardPageLayout from "@/components/layout/StandardPageLayout.vue";
-import UnifiedButton from "@/components/ui/UnifiedButton.vue";
-import Card from "@/components/Card.vue";
-import MuiTextField from "@/components/ui/MuiTextField.vue";
-import GlassNavTabs from "@/components/GlassNavTabs.vue";
-import { studioService } from "@/modules/studios/StudioService";
-import aiInterviewService from "@/services/AIInterviewService";
-import { aiService } from "@/shared/services/AIService";
-import { unifiedStorage } from "@/utils/storage";
-import { useToast } from "@/composables/useToast";
-
-const _router = useRouter();
-const route = useRoute();
-const store = useAppStore();
-const { info: toastInfo, error: _toastError } = useToast();
->>>>>>> db031f9c
 
 // Persona type accommodates optional studio-specific attributes added at runtime
 type Persona = {
@@ -1008,7 +980,6 @@
         studioValues: selectedPersona.value.studioValues
       },
       // Enhanced studio context for AI question generation
-<<<<<<< HEAD
       studioContext: selectedStudio.value ? {
         name: selectedStudio.value.name,
         type: selectedStudio.value.type || selectedStudio.value.category,
@@ -1026,34 +997,6 @@
       try { saveRecentPreset(config) } catch {}
       try { saveLastUsed(config); lastUsedPersonaId.value = config.persona?.id || null } catch {}
       router.push(`/interview-session/${result.session.id}`)
-=======
-      studioContext: selectedStudio.value
-        ? {
-            name: selectedStudio.value.name,
-            type: selectedStudio.value.type || selectedStudio.value.category,
-            location:
-              selectedStudio.value.headquarters ||
-              selectedStudio.value.location,
-            technologies: selectedStudio.value.technologies,
-            gameGenres: selectedStudio.value.gameGenres,
-            culture: selectedStudio.value.culture,
-            size: selectedStudio.value.size,
-            platforms: selectedStudio.value.platforms,
-          }
-        : null,
-    };
-
-    const result = await aiInterviewService.startInterviewSession(_config);
-    if (result.success) {
-      try {
-        saveRecentPreset(_config);
-      } catch {}
-      try {
-        saveLastUsed(_config);
-        lastUsedPersonaId.value = config.persona?.id || null;
-      } catch {}
-      router.push(`/interview-session/${result.session.id}`);
->>>>>>> db031f9c
     }
   } finally {
     starting.value = false
@@ -1078,13 +1021,8 @@
       // Clear the stored context after loading
       localStorage.removeItem('interviewPrepContext')
     }
-<<<<<<< HEAD
   } catch (error) {
     console.warn('Failed to load job context:', error)
-=======
-  } catch (_error) {
-    console.warn("Failed to load job context:", error);
->>>>>>> db031f9c
   }
   try { await loadLastUsed() } catch {}
   try { await loadAllStudios() } catch {}
@@ -1185,18 +1123,9 @@
 })
 
 function getFocusable(el: HTMLElement | null): HTMLElement[] {
-<<<<<<< HEAD
   if (!el) return []
   const sel = 'a[href], button, input, select, textarea, [tabindex]:not([tabindex="-1"])'
   return Array.from(el.querySelectorAll<HTMLElement>(sel)).filter(e => !e.hasAttribute('disabled'))
-=======
-  if (!el) return [];
-  const sel =
-    'a[href], button, input, select, textarea, [tabindex]:not([tabindex="-1"])';
-  return Array.from(el.querySelectorAll<HTMLElement>(sel)).filter(
-    (_e) => !e.hasAttribute("disabled"),
-  );
->>>>>>> db031f9c
 }
 
 function onModalKeydown(e: KeyboardEvent) {
@@ -1260,19 +1189,11 @@
     // Initialize the studio service first
     await studioService.initialize()
     // Load all studios for the filterable list
-<<<<<<< HEAD
     const result = await studioService.searchStudios({})
     allStudios.value = result.studios || []
   } catch (error) {
     console.warn('Failed to load all studios:', error)
     allStudios.value = []
-=======
-    const result = await studioService.searchStudios({});
-    allStudios.value = result.studios || [];
-  } catch (_error) {
-    console.warn("Failed to load all studios:", error);
-    allStudios.value = [];
->>>>>>> db031f9c
   }
 }
 
@@ -1342,23 +1263,10 @@
   try {
     try { 
       // Initialize AI service with centralized API key resolver
-<<<<<<< HEAD
       await aiService.initialize({ primaryProvider: 'google', enableContextPersistence: false }) 
     } catch (error) {
       const msg = (error && typeof error === 'object' && 'message' in error) ? (error as any).message : String(error)
       console.warn('AI service initialization failed:', msg)
-=======
-      await aiService.initialize({
-        primaryProvider: "google",
-        enableContextPersistence: false,
-      });
-    } catch (_error) {
-      const msg =
-        error && typeof error === "object" && "message" in error
-          ? (error as any).message
-          : String(_error);
-      console.warn("AI service initialization failed:", msg);
->>>>>>> db031f9c
     }
     // Build context
   const all = await studioService.searchStudios({})
@@ -1505,17 +1413,10 @@
 }
 
 async function loadLastUsed() {
-<<<<<<< HEAD
   const key = 'interview.last.' + userKey.value
   const data = unifiedStorage.get(key)
   if (data) {
     lastUsedConfig.value = data
-=======
-  const key = "interview.last." + userKey.value;
-  const data = unifiedStorage.get(key);
-  if (_data) {
-    lastUsedConfig.value = data;
->>>>>>> db031f9c
     if (data.personaId) {
       const p = (personas.value as any[]).find(x => x.id === data.personaId)
       if (p) { selectedPersona.value = p; lastUsedPersonaId.value = p.id; autoAppliedLastUsed.value = true }
@@ -1589,23 +1490,10 @@
   try {
     try { 
       // Initialize AI service with centralized API key resolver
-<<<<<<< HEAD
       await aiService.initialize({ primaryProvider: 'google', enableContextPersistence: false }) 
     } catch (error) {
       const msg = (error && typeof error === 'object' && 'message' in error) ? (error as any).message : String(error)
       console.warn('AI service initialization failed:', msg)
-=======
-      await aiService.initialize({
-        primaryProvider: "google",
-        enableContextPersistence: false,
-      });
-    } catch (_error) {
-      const msg =
-        error && typeof error === "object" && "message" in error
-          ? (error as any).message
-          : String(_error);
-      console.warn("AI service initialization failed:", msg);
->>>>>>> db031f9c
     }
     const studio = selectedStudio.value
     const favorites = favoriteStudios.value.map(s => s.name).slice(0, 6)
@@ -1669,13 +1557,8 @@
       pendingPersonaSuggestion.value = sug
       showPersonaPreview.value = true
     }
-<<<<<<< HEAD
   } catch (e) {
     console.warn('AI persona recommendation failed', e)
-=======
-  } catch (_e) {
-    console.warn("AI persona recommendation failed", e);
->>>>>>> db031f9c
   } finally {
     aiPersonaLoading.value = false
   }
