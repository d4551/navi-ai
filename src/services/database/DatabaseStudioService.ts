--- conflicted
+++ resolved
@@ -88,7 +88,6 @@
           try {
             const converted = this.convertToStudio(studio as any, 'top-100');
             studiosToImport.push(converted);
-<<<<<<< HEAD
           } catch (error) {
             const msg = (error as any)?.message || String(error);
             result.errors.push(`Top 100 studio ${studio.name}: ${msg}`);
@@ -97,14 +96,6 @@
       } catch (error) {
         const msg = (error as any)?.message || String(error);
         result.errors.push(`Failed to load top 100 studios: ${msg}`);
-=======
-          } catch (_error) {
-            const msg = (error as any)?.message || String(_error);
-          }
-        }
-      } catch (_error) {
-        const msg = (error as any)?.message || String(_error);
->>>>>>> db031f9c
       }
 
       // 3. Import from EXPANDED_GAMING_STUDIOS (comprehensive database)
@@ -151,16 +142,10 @@
 
       logger.info(`Database studio import completed: ${result.imported}/${result.total} successful in ${result.duration}ms`);
       return result;
-<<<<<<< HEAD
 
     } catch (error) {
       logger.error('Database studio import failed:', error);
       const msg = (error as any)?.message || String(error);
-=======
-    } catch (_error) {
-      logger.error("Database studio import failed:", error);
-      const msg = (error as any)?.message || String(_error);
->>>>>>> db031f9c
       result.errors.push(`System error: ${msg}`);
       result.duration = Date.now() - startTime;
       return result;
@@ -286,14 +271,9 @@
       }
       const imported = converted.length ? await studioRepository.bulkUpsert(converted) : 0;
       return { imported, totalRaw: raw.length, duration: Date.now() - start };
-<<<<<<< HEAD
     } catch (e) {
       logger.warn('Incremental Steam sync failed', e);
       return { imported: 0, totalRaw: 0, duration: Date.now() - start };
-=======
-    } catch (_e) {
-      logger.warn("Incremental Steam sync failed", e);
->>>>>>> db031f9c
     }
   }
 
@@ -567,13 +547,8 @@
       }
 
       return studios;
-<<<<<<< HEAD
     } catch (error) {
       logger.warn('Steam fetch failed:', error);
-=======
-    } catch (_error) {
-      logger.warn("Steam fetch failed:", error);
->>>>>>> db031f9c
       return [];
     }
   }
@@ -601,13 +576,8 @@
           lastImport: stats.lastUpdated
         }
       };
-<<<<<<< HEAD
     } catch (error) {
       logger.error('Health check failed:', error);
-=======
-    } catch (_error) {
-      logger.error("Health check failed:", error);
->>>>>>> db031f9c
       return {
         status: 'error',
         checks: {
