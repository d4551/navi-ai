--- conflicted
+++ resolved
@@ -27,19 +27,10 @@
         await aiService.initialize({
           primaryProvider: 'google',
           enableContextPersistence: true,
-<<<<<<< HEAD
           enableRealTime: false
         })
       } catch (error) {
         throw new Error('AI service not initialized. Please configure your API key in settings.')
-=======
-          enableRealTime: false,
-        });
-      } catch (_error) {
-        throw new Error(
-          "AI service not initialized. Please configure your API key in settings.",
-        );
->>>>>>> db031f9c
       }
       
       const systemInstructions = `You are an expert gaming industry recruiter and job matching specialist. Analyze the user's search intent and provide intelligent job search insights.
@@ -139,17 +130,10 @@
         success: true,
         analysis,
         suggestions: this.generateSearchSuggestions(analysis),
-<<<<<<< HEAD
         insights: this.generateJobInsights(analysis)
       }
     } catch (error) {
       logger.error('Semantic search analysis failed:', error)
-=======
-        insights: this.generateJobInsights(analysis),
-      };
-    } catch (_error) {
-      logger.error("Semantic search analysis failed:", error);
->>>>>>> db031f9c
       return {
         success: false,
         error: error.message,
@@ -249,17 +233,10 @@
         matches: matchResults.rankedJobs,
         enrichedJobs,
         summary: matchResults.summary,
-<<<<<<< HEAD
         recommendations: this.generateMatchingRecommendations(matchResults)
       }
     } catch (error) {
       logger.error('AI job matching failed:', error)
-=======
-        recommendations: this.generateMatchingRecommendations(matchResults),
-      };
-    } catch (_error) {
-      logger.error("AI job matching failed:", error);
->>>>>>> db031f9c
       return {
         success: false,
         error: error.message,
@@ -346,17 +323,10 @@
         success: true,
         insights: insights.insights,
         marketSummary: insights.marketSummary,
-<<<<<<< HEAD
         recommendations: insights.recommendations
       }
     } catch (error) {
       logger.error('Failed to generate job search insights:', error)
-=======
-        recommendations: insights.recommendations,
-      };
-    } catch (_error) {
-      logger.error("Failed to generate job search insights:", error);
->>>>>>> db031f9c
       return {
         success: false,
         error: error.message,
@@ -431,17 +401,10 @@
         analysis: analysis.salaryAnalysis,
         insights: analysis.insights,
         negotiationTips: analysis.negotiationTips,
-<<<<<<< HEAD
         benchmarkData: analysis.benchmarkData
       }
     } catch (error) {
       logger.error('Salary analysis failed:', error)
-=======
-        benchmarkData: analysis.benchmarkData,
-      };
-    } catch (_error) {
-      logger.error("Salary analysis failed:", error);
->>>>>>> db031f9c
       return {
         success: false,
         error: error.message,
@@ -510,17 +473,10 @@
         strengths: recommendations.profileStrengths,
         improvements: recommendations.improvementAreas,
         skillGaps: recommendations.skillGaps,
-<<<<<<< HEAD
         trends: recommendations.opportunityTrends
       }
     } catch (error) {
       logger.error('Failed to generate personalized recommendations:', error)
-=======
-        trends: recommendations.opportunityTrends,
-      };
-    } catch (_error) {
-      logger.error("Failed to generate personalized recommendations:", error);
->>>>>>> db031f9c
       return {
         success: false,
         error: error.message,
@@ -670,24 +626,11 @@
       // Fetch studio data for these companies
       const studioPromises = companyNames.map(async (companyName) => {
         try {
-<<<<<<< HEAD
           const studios = await this.studioService.searchStudios({ query: companyName })
           return studios.length > 0 ? { company: companyName, studio: studios[0] } : null
         } catch (error) {
           logger.debug(`Could not fetch studio data for ${companyName}:`, error)
           return null
-=======
-          const studios = await this.studioService.searchStudios({
-            query: companyName,
-          });
-            : null;
-        } catch (_error) {
-          logger.debug(
-            `Could not fetch studio data for ${companyName}:`,
-            error,
-          );
-          return null;
->>>>>>> db031f9c
         }
       })
       
@@ -713,7 +656,6 @@
             platforms: studioInfo.platforms || []
           },
           enhancedMatching: {
-<<<<<<< HEAD
             studioCultureFit: this.calculateStudioCultureFit(userProfile, studioInfo),
             technologyAlignment: this.calculateTechnologyAlignment(userProfile, studioInfo),
             genreInterest: this.calculateGenreInterest(userProfile, studioInfo)
@@ -727,28 +669,6 @@
     } catch (error) {
       logger.error('Failed to enrich jobs with studio data:', error)
       return jobs
-=======
-            studioCultureFit: this.calculateStudioCultureFit(
-              userProfile,
-              studioInfo,
-            ),
-            technologyAlignment: this.calculateTechnologyAlignment(
-              userProfile,
-              studioInfo,
-            ),
-            genreInterest: this.calculateGenreInterest(userProfile, studioInfo),
-          },
-        };
-      });
-
-      logger.info(
-        `Enriched ${enrichedJobs.filter((j) => j.studioData).length}/${jobs.length} jobs with studio data`,
-      );
-      return enrichedJobs;
-    } catch (_error) {
-      logger.error("Failed to enrich jobs with studio data:", error);
-      return jobs;
->>>>>>> db031f9c
     }
   }
 
