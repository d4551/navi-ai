/**
 * Steam API Data Source
 * Fetches gaming studio data from Steam's public APIs
 */

import { logger } from "@/shared/utils/logger";
import type { RawStudioData, IngestionJob } from "./DataIngestionService";

export interface SteamApp {
  appid: number;
  name: string;
}

export interface SteamAppDetails {
  success: boolean;
  data?: {
    name: string;
    type: string;
    developers?: string[];
    publishers?: string[];
    release_date?: {
      coming_soon: boolean;
      date: string;
    };
    genres?: Array<{ description: string }>;
    categories?: Array<{ description: string }>;
    platforms?: {
      windows: boolean;
      mac: boolean;
      linux: boolean;
    };
    short_description?: string;
    header_image?: string;
    website?: string;
  };
}

export class SteamDataSource {
  private readonly baseUrl = "https://api.steampowered.com";
  private readonly storeBaseUrl = "https://store.steampowered.com/api";

  constructor() {
    // Steam store API doesn't require an API key for basic operations
  }

  async fetchData(job: IngestionJob): Promise<RawStudioData[]> {
    logger.info("Starting Steam data ingestion");

    try {
      const apps = await this.fetchAppList();
      const studioData = new Map<string, RawStudioData>();

      // Scale up to fetch thousands of studios - use much higher limits
      const maxApps = job.metadata?.maxStudios ? Math.min(job.metadata.maxStudios * 10, 5000) : 5000;
      const limitedApps = apps.slice(0, maxApps);
      
      // Process apps in smaller batches to handle rate limiting better
      const batchSize = 20; // Smaller batches to reduce rate limiting
      for (let i = 0; i < limitedApps.length; i += batchSize) {
        const batch = limitedApps.slice(i, i + batchSize);

        for (const app of batch) {
          try {
            const details = await this.fetchAppDetails(app.appid);
            if (details?.success && details.data?.developers) {
              this.processAppForStudios(details.data, studioData);
            }
          } catch (_error) {
            logger.warn(`Failed to fetch details for app ${app.appid}:`, error);
          }

          // Longer delay to handle Steam rate limiting better
          await new Promise((resolve) => setTimeout(resolve, 250));
        }

        // Update job progress
        const progress = Math.floor(((i + batchSize) / limitedApps.length) * 100);
        job.progress = Math.min(progress, 100);

        logger.info(`Steam ingestion progress: ${job.progress}% (${studioData.size} studios found)`);
        
        // Longer delay between batches to avoid overwhelming Steam's API
        await new Promise((resolve) => setTimeout(resolve, 1000));
      }

      return Array.from(studioData.values());
    } catch (_error) {
      logger.error("Steam data ingestion failed:", error);
      throw error;
    }
  }

  private async fetchAppList(): Promise<SteamApp[]> {
    try {
      const response = await fetch(
        `${this.baseUrl}/ISteamApps/GetAppList/v0002/`,
      );
      if (!response.ok) {
        throw new Error(
          `Steam API error: ${response.status} ${response.statusText}`,
        );
      }

      const data = await response.json();
      const apps = data.applist?.apps || [];

      // Filter out non-game apps and focus on actual games with better filtering
<<<<<<< HEAD
      return apps
        .filter(
          (app: SteamApp) =>
            app.name &&
            app.name.length > 2 && // Avoid single-character or very short names
            !app.name.toLowerCase().includes("demo") &&
            !app.name.toLowerCase().includes("soundtrack") &&
            !app.name.toLowerCase().includes("dlc") &&
            !app.name.toLowerCase().includes("trailer") &&
            !app.name.toLowerCase().includes("dedicated server") &&
            !app.name.toLowerCase().includes("sdk") &&
            !app.name.toLowerCase().includes("development kit") &&
            // Focus on apps that are more likely to be actual games
            !/^(steam|valve|source|dedicated|server|client)$/i.test(app.name),
        )
        // Sort by appid to get older, more established games first (they're more likely to have proper data)
        .sort((a: SteamApp, b: SteamApp) => a.appid - b.appid)
        .slice(0, 10000); // Scale up to get thousands of apps
    } catch (error) {
=======
      return (
        apps
          .filter(
            (app: SteamApp) =>
              app.name &&
              !app.name.toLowerCase().includes("demo") &&
              !app.name.toLowerCase().includes("soundtrack") &&
              !app.name.toLowerCase().includes("dlc") &&
              !app.name.toLowerCase().includes("trailer") &&
              !app.name.toLowerCase().includes("dedicated server") &&
              !app.name.toLowerCase().includes("sdk") &&
              !app.name.toLowerCase().includes("development kit") &&
              // Focus on apps that are more likely to be actual games
              !/^(steam|valve|source|dedicated|server|client)$/i.test(app.name),
          )
          // Sort by appid to get older, more established games first (they're more likely to have proper data)
          .sort((a: SteamApp, b: SteamApp) => a.appid - b.appid)
      ); // Scale up to get thousands of apps
    } catch (_error) {
>>>>>>> db031f9c
      logger.error("Failed to fetch Steam app list:", error);
      throw error;
    }
  }

  private async fetchAppDetails(
    appid: number,
  ): Promise<SteamAppDetails | null> {
    try {
      // Remove filters to get full data including developers/publishers
      const response = await fetch(
        `${this.storeBaseUrl}/appdetails?appids=${appid}`,
      );

      if (!response.ok) {
        // Handle rate limiting more gracefully
        if (response.status === 429) {
          logger.warn(`Steam API rate limited for app ${appid}, skipping`);
          return null;
        }
        throw new Error(`Steam store API error: ${response.status}`);
      }

      const data = await response.json();
      return data[appid] || null;
    } catch (_error) {
      logger.warn(`Failed to fetch Steam app details for ${appid}:`, error);
      return null;
    }
  }

  private processAppForStudios(
    appData: SteamAppDetails["data"],
    studioMap: Map<string, RawStudioData>,
  ) {
    if (!appData?.developers?.length) return;

    const developers = appData.developers;
    const game = {
      name: appData.name,
      releaseDate: appData.release_date?.date,
      platforms: this.extractPlatforms(appData),
      genres: appData.genres?.map((g) => g.description) || [],
    };

    developers.forEach((developerName) => {
      const cleanName = this.cleanStudioName(developerName);
      if (!cleanName || cleanName.length < 2) return;

      const studioId = this.generateStudioId(cleanName);
      let studioData = studioMap.get(studioId);

      if (!studioData) {
        studioData = {
          sourceId: "steam",
          sourceEntityId: studioId,
          name: cleanName,
          description: `Game developer known for ${game.name}`,
          websites: appData.website ? [appData.website] : [],
          games: [],
          location: "Unknown", // Steam doesn't provide location data
          logo: appData.header_image,
          metadata: {
            steamDeveloper: true,
            firstSeenAppId: appData.name,
          },
          lastUpdated: new Date(),
          confidence: this.calculateConfidence(cleanName, [game]),
        };
        studioMap.set(studioId, studioData);
      }

      // Add the game to the studio's portfolio
      const existingGame = studioData.games?.find((g) => g.name === game.name);
      if (!existingGame) {
        studioData.games = studioData.games || [];
        studioData.games.push(game);

        // Update confidence based on number of games
        studioData.confidence = this.calculateConfidence(
          cleanName,
          studioData.games,
        );
      }
    });
  }

  private extractPlatforms(appData: SteamAppDetails["data"]): string[] {
    const platforms: string[] = [];

    if (appData?.platforms?.windows) platforms.push("Windows");
    if (appData?.platforms?.mac) platforms.push("macOS");
    if (appData?.platforms?.linux) platforms.push("Linux");

    return platforms;
  }

  private cleanStudioName(name: string): string {
    return name
      .trim()
      .replace(/^(The\s+)/i, "")
      .replace(
        /\s+(Games?|Studios?|Entertainment|Interactive|Inc\.?|LLC\.?|Ltd\.?|Corporation|Corp\.?)$/i,
        "",
      )
      .replace(/[^\w\s&-]/g, "")
      .trim();
  }

  private generateStudioId(name: string): string {
    return name
      .toLowerCase()
      .replace(/[^a-z0-9]+/g, "-")
      .replace(/^-+|-+$/g, "")
      .slice(0, 100);
  }

  private calculateConfidence(
    studioName: string,
    games: Array<{ name: string }>,
  ): number {
    let confidence = 0.5; // Base confidence for Steam data

    // Boost confidence based on number of games (more games = more likely to be real studio)
    const gameCount = games.length;
    if (gameCount >= 10) confidence += 0.3;
    else if (gameCount >= 5) confidence += 0.2;
    else if (gameCount >= 2) confidence += 0.1;

    // Penalize very generic names
    const genericNames = [
      "games",
      "studio",
      "entertainment",
      "interactive",
      "dev",
      "team",
    ];
    const nameWords = studioName.toLowerCase().split(/\s+/);
    if (nameWords.length === 1 && genericNames.includes(nameWords[0])) {
      confidence -= 0.3;
    }

    // Penalize single-character or very short names
    if (studioName.length < 3) {
      confidence -= 0.4;
    }

    // Boost confidence for well-known studio patterns
    if (/\b(games|studios?|entertainment|interactive)\b/i.test(studioName)) {
      confidence += 0.1;
    }

    return Math.max(0.1, Math.min(1.0, confidence));
  }

  async testConnection(): Promise<boolean> {
    try {
      const response = await fetch(
        `${this.baseUrl}/ISteamApps/GetAppList/v0002/`,
      );
      return response.ok;
    } catch {
      return false;
    }
  }

  getSourceInfo() {
    return {
      id: "steam",
      name: "Steam API",
      description: "Gaming platform data from Steam",
      requiresApiKey: false, // Public API endpoints
      supportsRealTimeSync: false,
      estimatedStudioCount: "50,000+",
      dataQuality: "Medium", // Limited business info, good game data
    };
  }
}<|MERGE_RESOLUTION|>--- conflicted
+++ resolved
@@ -105,7 +105,6 @@
       const apps = data.applist?.apps || [];
 
       // Filter out non-game apps and focus on actual games with better filtering
-<<<<<<< HEAD
       return apps
         .filter(
           (app: SteamApp) =>
@@ -125,27 +124,6 @@
         .sort((a: SteamApp, b: SteamApp) => a.appid - b.appid)
         .slice(0, 10000); // Scale up to get thousands of apps
     } catch (error) {
-=======
-      return (
-        apps
-          .filter(
-            (app: SteamApp) =>
-              app.name &&
-              !app.name.toLowerCase().includes("demo") &&
-              !app.name.toLowerCase().includes("soundtrack") &&
-              !app.name.toLowerCase().includes("dlc") &&
-              !app.name.toLowerCase().includes("trailer") &&
-              !app.name.toLowerCase().includes("dedicated server") &&
-              !app.name.toLowerCase().includes("sdk") &&
-              !app.name.toLowerCase().includes("development kit") &&
-              // Focus on apps that are more likely to be actual games
-              !/^(steam|valve|source|dedicated|server|client)$/i.test(app.name),
-          )
-          // Sort by appid to get older, more established games first (they're more likely to have proper data)
-          .sort((a: SteamApp, b: SteamApp) => a.appid - b.appid)
-      ); // Scale up to get thousands of apps
-    } catch (_error) {
->>>>>>> db031f9c
       logger.error("Failed to fetch Steam app list:", error);
       throw error;
     }
