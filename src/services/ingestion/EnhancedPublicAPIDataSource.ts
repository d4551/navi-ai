/**
 * Enhanced Public API Data Sources for Game Studios
 * Incorporates sophisticated SPARQL queries, fuzzy matching, and comprehensive data aggregation
 */

import { logger } from "@/shared/utils/logger";
import type { RawStudioData, IngestionJob } from "./DataIngestionService";

// Enhanced interfaces based on your specifications
export interface EnhancedWikidataStudio {
  studio: { value: string };
  studioLabel: { value: string };
  foundedDate?: { value: string };
  dissolvedDate?: { value: string };
  countryLabel?: { value: string };
  headquartersLabel?: { value: string };
  officialWebsite?: { value: string };
  employeeCount?: { value: string };
  parentCompanyLabel?: { value: string };
  industryLabel?: { value: string };
}

export interface EnhancedGitHubOrg extends GitHubOrg {
  repositories?: GitHubRepo[];
  gameProjects?: number;
  language_stats?: Record<string, number>;
}

export interface GitHubRepo {
  name: string;
  description: string;
  language: string;
  stars: number;
  topics: string[];
  created_at: string;
}

export interface EnhancedWikipediaPage {
  pageid: number;
  title: string;
  extract: string;
  thumbnail?: { source: string };
  pageprops?: Record<string, any>;
  categories?: string[];
}

export interface EnhancedDBpediaStudio {
  company: { value: string };
  name: { value: string };
  abstract?: { value: string };
  founded?: { value: string };
  headquarters?: { value: string };
  parentCompany?: { value: string };
  website?: { value: string };
}

// Import base types
interface GitHubOrg {
  login: string;
  id: number;
  url: string;
  type: string;
  name?: string;
  company?: string;
  blog?: string;
  location?: string;
  email?: string;
  bio?: string;
  public_repos: number;
  followers: number;
  following: number;
  created_at: string;
  updated_at: string;
}

export class EnhancedPublicAPIDataSource {
  private readonly wikidataEndpoint = "https://query.wikidata.org/sparql";
  private readonly githubEndpoint = "https://api.github.com";
  private readonly wikipediaEndpoint = "https://en.wikipedia.org/w/api.php";
  private readonly dbpediaEndpoint = "https://dbpedia.org/sparql";
  
  // Enhanced SPARQL queries based on your specifications
  private readonly wikidataQueries = {
    getAllStudios: `
      SELECT DISTINCT ?studio ?studioLabel ?foundedDate ?dissolvedDate ?countryLabel 
                      ?headquartersLabel ?officialWebsite ?employeeCount 
                      ?parentCompanyLabel ?industryLabel WHERE {
        ?studio wdt:P31/wdt:P279* wd:Q210167 .
        OPTIONAL { ?studio wdt:P571 ?foundedDate }
        OPTIONAL { ?studio wdt:P576 ?dissolvedDate }
        OPTIONAL { ?studio wdt:P17 ?country }
        OPTIONAL { ?studio wdt:P159 ?headquarters }
        OPTIONAL { ?studio wdt:P856 ?officialWebsite }
        OPTIONAL { ?studio wdt:P1128 ?employeeCount }
        OPTIONAL { ?studio wdt:P749 ?parentCompany }
        OPTIONAL { ?studio wdt:P452 ?industry }
        SERVICE wikibase:label { bd:serviceParam wikibase:language "[AUTO_LANGUAGE],en" }
      }
      ORDER BY ?studioLabel
      LIMIT 1000
    `,

    getStudiosWithGames: `
      SELECT ?studio ?studioLabel ?game ?gameLabel ?releaseDate WHERE {
        ?studio wdt:P31/wdt:P279* wd:Q210167 .
        ?game wdt:P178 ?studio ;
              wdt:P31/wdt:P279* wd:Q7889 .
        OPTIONAL { ?game wdt:P577 ?releaseDate }
        SERVICE wikibase:label { bd:serviceParam wikibase:language "en" }
      }
      ORDER BY ?studioLabel ?releaseDate
      LIMIT 2000
    `,

    getPublishers: `
      SELECT DISTINCT ?publisher ?publisherLabel ?foundedDate ?countryLabel 
                      ?revenue ?employeeCount WHERE {
        ?publisher wdt:P31/wdt:P279* wd:Q1137109 .
        OPTIONAL { ?publisher wdt:P571 ?foundedDate }
        OPTIONAL { ?publisher wdt:P17 ?country }
        OPTIONAL { ?publisher wdt:P2139 ?revenue }
        OPTIONAL { ?publisher wdt:P1128 ?employeeCount }
        SERVICE wikibase:label { bd:serviceParam wikibase:language "en" }
      }
      ORDER BY ?publisherLabel
      LIMIT 1000
    `
  };

  private readonly dbpediaQueries = {
    getDevelopers: `
      SELECT DISTINCT ?company ?name ?abstract ?founded ?headquarters 
                      ?parentCompany ?website WHERE {
        ?company a dbo:VideoGameDeveloper ;
                 rdfs:label ?name ;
                 dbo:abstract ?abstract .
        OPTIONAL { ?company dbo:foundingDate ?founded }
        OPTIONAL { ?company dbo:locationCity ?headquarters }
        OPTIONAL { ?company dbo:parentCompany ?parentCompany }
        OPTIONAL { ?company foaf:homepage ?website }
        FILTER (lang(?name) = 'en' && lang(?abstract) = 'en')
      }
      LIMIT 500
    `,

    getGamesByDeveloper: `
      SELECT ?developer ?developerName ?game ?gameName ?releaseDate WHERE {
        ?developer a dbo:VideoGameDeveloper ;
                   rdfs:label ?developerName .
        ?game dbo:developer ?developer ;
              rdfs:label ?gameName .
        OPTIONAL { ?game dbo:releaseDate ?releaseDate }
        FILTER (lang(?developerName) = 'en' && lang(?gameName) = 'en')
      }
      ORDER BY ?developerName ?releaseDate
      LIMIT 1000
    `
  };

  constructor(private _githubToken?: string) {
    logger.info("EnhancedPublicAPIDataSource initialized");
  }

  async fetchData(job: IngestionJob): Promise<RawStudioData[]> {
    logger.info("Starting enhanced public API data aggregation");
    
    const allStudios = new Map<string, RawStudioData>();
    const maxStudiosPerSource = job.metadata?.maxStudios || 100;
    
    try {
      // Parallel fetching for better performance
      const [wikidataData, githubStudios, wikipediaStudios, dbpediaData] = await Promise.allSettled([
        this.fetchAllWikidataStudios(maxStudiosPerSource),
        this.fetchAllGitHubStudios(maxStudiosPerSource),
        this.fetchAllWikipediaStudios(maxStudiosPerSource),
        this.fetchAllDBpediaStudios(maxStudiosPerSource)
      ]);

      // Process results
      if (wikidataData.status === 'fulfilled') {
        this.mergeStudiosWithGameData(wikidataData.value.studios, wikidataData.value.gamesData, allStudios, 'wikidata');
        job.progress = 25;
      }

      if (githubStudios.status === 'fulfilled') {
        this.mergeStudios(githubStudios.value, allStudios, 'github');
        job.progress = 50;
      }

      if (wikipediaStudios.status === 'fulfilled') {
        this.mergeStudios(wikipediaStudios.value, allStudios, 'wikipedia');
        job.progress = 75;
      }

      if (dbpediaData.status === 'fulfilled') {
        this.mergeStudiosWithGameData(dbpediaData.value.developers, dbpediaData.value.games, allStudios, 'dbpedia');
        job.progress = 100;
      }

      // Apply fuzzy matching and deduplication
      const mergedStudios = this.fuzzyMergeStudios(Array.from(allStudios.values()));
      
      logger.info(`Enhanced API ingestion completed: ${mergedStudios.length} unique studios found`);
      return mergedStudios;
<<<<<<< HEAD
      
    } catch (error) {
=======
    } catch (_error) {
>>>>>>> db031f9c
      logger.error("Enhanced API data ingestion failed:", error);
      throw error;
    }
  }

  private async fetchAllWikidataStudios(limit: number) {
    logger.info('Fetching comprehensive data from Wikidata...');
    
    try {
      const [studios, gamesData, publishers] = await Promise.all([
        this.queryWikidata(this.wikidataQueries.getAllStudios),
        this.queryWikidata(this.wikidataQueries.getStudiosWithGames),
        this.queryWikidata(this.wikidataQueries.getPublishers)
      ]);

      const processedStudios = this.processWikidataStudios(studios, limit);
      const processedPublishers = this.processWikidataPublishers(publishers, limit);

      return { 
        studios: [...processedStudios, ...processedPublishers], 
        gamesData,
        publishers 
      };
    } catch (_error) {
      logger.warn("Failed to fetch comprehensive Wikidata:", error);
      return { studios: [], gamesData: [], publishers: [] };
    }
  }

  private async fetchAllGitHubStudios(limit: number): Promise<RawStudioData[]> {
    logger.info('Fetching detailed GitHub organizations...');
    
    const queries = [
      'type:org game studio',
      'type:org game development', 
      'type:org gamedev',
      'type:org indie game',
      'type:org gaming company'
    ];

    const allStudios: RawStudioData[] = [];
    
    for (const query of queries) {
      if (allStudios.length >= limit) break;
      
      try {
        const response = await fetch(
          `${this.githubEndpoint}/search/users?q=${encodeURIComponent(query)}&per_page=100`,
          { headers: this.getGitHubHeaders() }
        );
        
        if (response.ok) {
          const data = await response.json();
          
          // Fetch detailed info for each organization
          for (const org of data.items.slice(0, Math.min(20, limit - allStudios.length))) {
            const detailedStudio = await this.getEnhancedGitHubOrgDetails(org.login);
            if (detailedStudio) {
              allStudios.push(detailedStudio);
            }
            
            // Rate limiting
            await new Promise(resolve => setTimeout(resolve, this._githubToken ? 100 : 2000));
          }
        }
        
        // Rate limiting between queries
<<<<<<< HEAD
        await new Promise(resolve => setTimeout(resolve, 2000));
      } catch (error) {
=======
      } catch (_error) {
>>>>>>> db031f9c
        logger.warn(`GitHub search error for query "${query}":`, error);
      }
    }

    return allStudios;
  }

  private async fetchAllWikipediaStudios(limit: number): Promise<RawStudioData[]> {
    logger.info('Fetching detailed Wikipedia data...');
    
    try {
      const [developers, publishers] = await Promise.all([
        this.getWikipediaCategory('Category:Video_game_development_companies'),
        this.getWikipediaCategory('Category:Video_game_publishers')
      ]);

      const allPages = [...developers, ...publishers];
      const detailedStudios: RawStudioData[] = [];
      
      for (const page of allPages.slice(0, limit)) {
        const details = await this.getEnhancedWikipediaPageDetails(page.title);
        if (details) {
          detailedStudios.push(details);
        }
        
        // Rate limiting
        await new Promise(resolve => setTimeout(resolve, 500));
      }

      return detailedStudios;
    } catch (_error) {
      logger.warn("Failed to fetch detailed Wikipedia data:", error);
      return [];
    }
  }

  private async fetchAllDBpediaStudios(limit: number) {
    logger.info('Fetching comprehensive DBpedia data...');
    
    try {
      const [developers, games] = await Promise.all([
        this.queryDBpedia(this.dbpediaQueries.getDevelopers),
        this.queryDBpedia(this.dbpediaQueries.getGamesByDeveloper)
      ]);

      const processedStudios = this.processDBpediaStudios(developers, limit);

      return { developers: processedStudios, games };
    } catch (_error) {
      logger.warn("Failed to fetch comprehensive DBpedia data:", error);
      return { developers: [], games: [] };
    }
  }

  // Enhanced query methods
  private async queryWikidata(query: string): Promise<any[]> {
    const url = `${this.wikidataEndpoint}?query=${encodeURIComponent(query)}&format=json`;
    
    try {
      const response = await fetch(url, {
        headers: { 'Accept': 'application/json' }
      });
      
      if (!response.ok) {
        throw new Error(`Wikidata API error: ${response.status}`);
      }
      
      const data = await response.json();
      return data.results?.bindings || [];
<<<<<<< HEAD
    } catch (error) {
      logger.error('Wikidata query error:', error);
=======
    } catch (_error) {
      logger.error("Wikidata query error:", error);
>>>>>>> db031f9c
      return [];
    }
  }

  private async queryDBpedia(query: string): Promise<any[]> {
    const params = new URLSearchParams({
      query: query,
      format: 'application/json'
    });

    try {
      const response = await fetch(this.dbpediaEndpoint, {
        method: 'POST',
        headers: {
          'Content-Type': 'application/x-www-form-urlencoded',
          'Accept': 'application/json'
        },
        body: params
      });
      
      if (!response.ok) {
        throw new Error(`DBpedia API error: ${response.status}`);
      }
      
      const data = await response.json();
      return data.results?.bindings || [];
<<<<<<< HEAD
    } catch (error) {
      logger.error('DBpedia query error:', error);
=======
    } catch (_error) {
      logger.error("DBpedia query error:", error);
>>>>>>> db031f9c
      return [];
    }
  }

  // Enhanced processing methods
  private processWikidataStudios(studios: EnhancedWikidataStudio[], limit: number): RawStudioData[] {
    return studios.slice(0, limit).map(studio => ({
      sourceId: "wikidata",
      sourceEntityId: studio.studio.value,
      name: studio.studioLabel.value,
      description: `Game development studio from Wikidata`,
      location: studio.countryLabel?.value || studio.headquartersLabel?.value || "Unknown",
      websites: studio.officialWebsite?.value ? [studio.officialWebsite.value] : [],
      metadata: {
        wikidataUri: studio.studio.value,
        foundedDate: studio.foundedDate?.value,
        dissolvedDate: studio.dissolvedDate?.value,
        employeeCount: studio.employeeCount?.value,
        parentCompany: studio.parentCompanyLabel?.value,
        industry: studio.industryLabel?.value,
        headquarters: studio.headquartersLabel?.value,
      },
      lastUpdated: new Date(),
      confidence: 0.9, // Very high confidence for Wikidata
    })).filter(studio => studio.name && studio.name.length > 2);
  }

  private processWikidataPublishers(publishers: any[], limit: number): RawStudioData[] {
    return publishers.slice(0, limit).map(publisher => ({
      sourceId: "wikidata",
      sourceEntityId: publisher.publisher.value,
      name: publisher.publisherLabel.value,
      description: `Game publisher from Wikidata`,
      location: publisher.countryLabel?.value || "Unknown",
      websites: [],
      metadata: {
        wikidataUri: publisher.publisher.value,
        foundedDate: publisher.foundedDate?.value,
        revenue: publisher.revenue?.value,
        employeeCount: publisher.employeeCount?.value,
        type: 'publisher',
      },
      lastUpdated: new Date(),
      confidence: 0.9,
    })).filter(studio => studio.name && studio.name.length > 2);
  }

  private processDBpediaStudios(developers: EnhancedDBpediaStudio[], limit: number): RawStudioData[] {
    return developers.slice(0, limit).map(developer => ({
      sourceId: "dbpedia",
      sourceEntityId: developer.company.value,
      name: developer.name.value,
      description: developer.abstract?.value || `Game development studio from DBpedia`,
      location: developer.headquarters?.value || "Unknown",
      websites: developer.website?.value ? [developer.website.value] : [],
      metadata: {
        dbpediaUri: developer.company.value,
        foundedDate: developer.founded?.value,
        parentCompany: developer.parentCompany?.value,
      },
      lastUpdated: new Date(),
      confidence: 0.8,
    })).filter(studio => studio.name && studio.name.length > 2);
  }

  // Enhanced GitHub methods
  private getGitHubHeaders() {
    const headers: Record<string, string> = {
      'Accept': 'application/vnd.github.v3+json'
    };
    
    if (this._githubToken) {
      headers['Authorization'] = `token ${this._githubToken}`;
    }
    
    return headers;
  }

  private async getEnhancedGitHubOrgDetails(orgName: string): Promise<RawStudioData | null> {
    try {
      const [orgResponse, reposResponse] = await Promise.all([
        fetch(`${this.githubEndpoint}/orgs/${orgName}`, { headers: this.getGitHubHeaders() }),
        fetch(`${this.githubEndpoint}/orgs/${orgName}/repos?type=all&per_page=100`, { headers: this.getGitHubHeaders() })
      ]);

      if (!orgResponse.ok) return null;

      const orgData: EnhancedGitHubOrg = await orgResponse.json();
      const reposData: GitHubRepo[] = reposResponse.ok ? await reposResponse.json() : [];

      // Analyze repositories for gaming content
      const gameProjects = reposData.filter(repo => 
        repo.topics?.some(topic => ['game', 'gaming', 'gamedev', 'unity', 'unreal'].includes(topic.toLowerCase())) ||
        repo.description?.toLowerCase().includes('game') ||
        ['javascript', 'c#', 'c++', 'unity'].includes(repo.language?.toLowerCase() || '')
      ).length;

      return {
        sourceId: "github",
        sourceEntityId: orgData.login,
        name: orgData.name || orgData.login,
        description: orgData.bio || `Game development organization on GitHub`,
        location: orgData.location || "Unknown",
        websites: orgData.blog ? [orgData.blog] : [],
        metadata: {
          githubLogin: orgData.login,
          githubUrl: orgData.url,
          publicRepos: orgData.public_repos,
          followers: orgData.followers,
          createdAt: orgData.created_at,
          gameProjects,
          repositories: reposData.slice(0, 10), // Store top 10 repos
        },
        lastUpdated: new Date(),
        confidence: gameProjects > 0 ? 0.8 : 0.5, // Higher confidence if has game projects
      };
    } catch (_error) {
      logger.warn(`Error fetching enhanced GitHub org ${orgName}:`, error);
      return null;
    }
  }

  // Enhanced Wikipedia methods
  private async getWikipediaCategory(category: string) {
    const params = new URLSearchParams({
      action: 'query',
      list: 'categorymembers',
      cmtitle: category,
      cmlimit: '500',
      format: 'json',
      origin: '*'
    });

    try {
      const response = await fetch(`${this.wikipediaEndpoint}?${params}`);
      const data = await response.json();
      return data.query?.categorymembers || [];
<<<<<<< HEAD
    } catch (error) {
      logger.error('Wikipedia category fetch error:', error);
=======
    } catch (_error) {
      logger.error("Wikipedia category fetch error:", error);
>>>>>>> db031f9c
      return [];
    }
  }

  private async getEnhancedWikipediaPageDetails(title: string): Promise<RawStudioData | null> {
    try {
      const [summaryResponse, detailsResponse] = await Promise.all([
        fetch(`https://en.wikipedia.org/api/rest_v1/page/summary/${encodeURIComponent(title)}`),
        fetch(`${this.wikipediaEndpoint}?action=query&prop=extracts|pageprops|categories&exintro=true&explaintext=true&titles=${encodeURIComponent(title)}&format=json&origin=*`)
      ]);

      if (!summaryResponse.ok) return null;

      const summaryData = await summaryResponse.json();
      const detailsData = detailsResponse.ok ? await detailsResponse.json() : null;

      // Filter for game-related content
      if (!summaryData.extract || 
          !(summaryData.extract.toLowerCase().includes('game') || 
            summaryData.extract.toLowerCase().includes('developer') ||
            summaryData.extract.toLowerCase().includes('studio'))) {
        return null;
      }

      const pageDetails = detailsData ? Object.values(detailsData.query?.pages || {})[0] as any : null;

      return {
        sourceId: "wikipedia",
        sourceEntityId: summaryData.title,
        name: summaryData.title,
        description: summaryData.extract || `Game development studio from Wikipedia`,
        location: "Unknown",
        websites: [],
        metadata: {
          wikipediaTitle: summaryData.title,
          wikipediaPageId: summaryData.pageid,
          thumbnail: summaryData.thumbnail?.source,
          categories: pageDetails?.categories?.map((cat: any) => cat.title) || [],
          pageprops: pageDetails?.pageprops || {},
        },
        lastUpdated: new Date(),
        confidence: 0.6, // Medium confidence for Wikipedia
      };
    } catch (_error) {
      logger.warn(`Error fetching enhanced Wikipedia page ${title}:`, error);
      return null;
    }
  }

  // Enhanced merging with game data
  private mergeStudiosWithGameData(studios: RawStudioData[], gamesData: any[], allStudios: Map<string, RawStudioData>, sourceId: string) {
    // Create a map of studios to their games
    const studioGames = new Map<string, any[]>();
    
    gamesData.forEach(game => {
      const studioName = game.studioLabel?.value || game.developerName?.value;
      if (studioName) {
        const key = this.normalizeStudioName(studioName);
        if (!studioGames.has(key)) {
          studioGames.set(key, []);
        }
        studioGames.get(key)!.push(game);
      }
    });

    // Merge studios with their game data
    studios.forEach(studio => {
      const key = this.generateStudioKey(studio.name);
      const normalizedName = this.normalizeStudioName(studio.name);
      const games = studioGames.get(normalizedName) || [];
      
      // Add games to metadata
      if (games.length > 0) {
        studio.metadata = studio.metadata || {};
        studio.metadata.games = games.map(game => ({
          name: game.gameLabel?.value || game.gameName?.value,
          releaseDate: game.releaseDate?.value,
        }));
        studio.metadata.gameCount = games.length;
        studio.confidence = Math.min(0.95, studio.confidence + 0.1); // Boost confidence if has games
      }

      const existing = allStudios.get(key);
      if (existing) {
        this.mergeStudioData(existing, studio, sourceId);
      } else {
        studio.metadata = studio.metadata || {};
        studio.metadata.sources = [sourceId];
        allStudios.set(key, studio);
      }
    });
  }

  // Utility methods based on your specifications
  private normalizeStudioName(name: string): string {
    return name
      .toLowerCase()
      .replace(/\s+(inc|llc|ltd|limited|corporation|corp|co|studio|studios|games|gaming|entertainment)\.?$/gi, '')
      .replace(/[^\w\s]/g, '')
      .trim();
  }

  private fuzzyMergeStudios(studios: RawStudioData[], threshold: number = 0.8): RawStudioData[] {
    const merged = new Map<string, RawStudioData>();
    
    studios.forEach(studio => {
      const normalizedName = this.normalizeStudioName(studio.name);
      let found = false;
      
      for (const [key, existing] of merged) {
        const similarity = this.calculateSimilarity(normalizedName, key);
        if (similarity > threshold) {
          // Merge data
          existing.metadata = existing.metadata || {};
          existing.metadata.alternateNames = existing.metadata.alternateNames || [];
          existing.metadata.alternateNames.push(studio.name);
          existing.metadata.sources = [...new Set([...(existing.metadata.sources || []), ...(studio.metadata?.sources || [])])];
          
          // Merge other properties
          existing.websites = [...new Set([...existing.websites || [], ...studio.websites || []])];
          existing.confidence = Math.max(existing.confidence, studio.confidence);
          
          // Use better description
          if (studio.description && studio.description.length > (existing.description?.length || 0)) {
            existing.description = studio.description;
          }
          
          found = true;
          break;
        }
      }
      
      if (!found) {
        merged.set(normalizedName, studio);
      }
    });
    
    return Array.from(merged.values());
  }

  private calculateSimilarity(str1: string, str2: string): number {
    const longer = str1.length > str2.length ? str1 : str2;
    const shorter = str1.length > str2.length ? str2 : str1;
    
    if (longer.length === 0) return 1.0;
    
    const editDistance = this.levenshteinDistance(longer, shorter);
    return (longer.length - editDistance) / longer.length;
  }

  private levenshteinDistance(str1: string, str2: string): number {
    const matrix: number[][] = [];
    
    for (let i = 0; i <= str2.length; i++) {
      matrix[i] = [i];
    }
    
    for (let j = 0; j <= str1.length; j++) {
      matrix[0][j] = j;
    }
    
    for (let i = 1; i <= str2.length; i++) {
      for (let j = 1; j <= str1.length; j++) {
        if (str2.charAt(i - 1) === str1.charAt(j - 1)) {
          matrix[i][j] = matrix[i - 1][j - 1];
        } else {
          matrix[i][j] = Math.min(
            matrix[i - 1][j - 1] + 1,
            matrix[i][j - 1] + 1,
            matrix[i - 1][j] + 1
          );
        }
      }
    }
    
    return matrix[str2.length][str1.length];
  }

  // Helper methods
  private mergeStudios(newStudios: RawStudioData[], existingStudios: Map<string, RawStudioData>, sourceId: string) {
    for (const studio of newStudios) {
      const key = this.generateStudioKey(studio.name);
      const existing = existingStudios.get(key);
      
      if (existing) {
        this.mergeStudioData(existing, studio, sourceId);
      } else {
        studio.metadata = studio.metadata || {};
        studio.metadata.sources = [sourceId];
        existingStudios.set(key, studio);
      }
    }
  }

  private mergeStudioData(existing: RawStudioData, newStudio: RawStudioData, sourceId: string) {
    // Merge websites
    existing.websites = [...new Set([...existing.websites || [], ...newStudio.websites || []])];
    
    // Merge metadata
    existing.metadata = { ...existing.metadata, ...newStudio.metadata };
    
    // Update confidence
    existing.confidence = Math.max(existing.confidence, newStudio.confidence);
    
    // Update description if new one is better
    if (newStudio.description && newStudio.description.length > (existing.description?.length || 0)) {
      existing.description = newStudio.description;
    }
    
    // Add source to the list
    if (!existing.metadata.sources) {
      existing.metadata.sources = [existing.sourceId];
    }
    if (!existing.metadata.sources.includes(sourceId)) {
      existing.metadata.sources.push(sourceId);
    }
  }

  private generateStudioKey(name: string): string {
    return name
      .toLowerCase()
      .replace(/[^a-z0-9]+/g, '-')
      .replace(/^-+|-+$/g, '')
      .slice(0, 100);
  }

  async testConnection(): Promise<boolean> {
    try {
      const response = await fetch(`${this.wikidataEndpoint}?query=${encodeURIComponent('SELECT ?x WHERE { ?x ?y ?z } LIMIT 1')}&format=json`);
      return response.ok;
    } catch {
      return false;
    }
  }

  getSourceInfo() {
    return {
      id: "enhanced-public-apis",
      name: "Enhanced Public API Sources",
      description: "Comprehensive multi-API aggregation with fuzzy matching and game data correlation",
      requiresApiKey: false,
      supportsRealTimeSync: false,
      estimatedStudioCount: "2,000+",
      dataQuality: "Excellent",
      features: [
        "Sophisticated SPARQL queries",
        "Fuzzy matching and deduplication", 
        "Game-to-studio correlation",
        "Enhanced GitHub organization analysis",
        "Multi-source data validation",
        "Publisher and developer categorization"
      ],
      sources: [
        "Wikidata - Enhanced SPARQL with game relationships",
        "GitHub - Deep organization and repository analysis", 
        "Wikipedia - Category-based discovery with details",
        "DBpedia - Structured data with game correlations"
      ]
    };
  }
}<|MERGE_RESOLUTION|>--- conflicted
+++ resolved
@@ -202,12 +202,8 @@
       
       logger.info(`Enhanced API ingestion completed: ${mergedStudios.length} unique studios found`);
       return mergedStudios;
-<<<<<<< HEAD
       
     } catch (error) {
-=======
-    } catch (_error) {
->>>>>>> db031f9c
       logger.error("Enhanced API data ingestion failed:", error);
       throw error;
     }
@@ -275,12 +271,8 @@
         }
         
         // Rate limiting between queries
-<<<<<<< HEAD
         await new Promise(resolve => setTimeout(resolve, 2000));
       } catch (error) {
-=======
-      } catch (_error) {
->>>>>>> db031f9c
         logger.warn(`GitHub search error for query "${query}":`, error);
       }
     }
@@ -350,13 +342,8 @@
       
       const data = await response.json();
       return data.results?.bindings || [];
-<<<<<<< HEAD
     } catch (error) {
       logger.error('Wikidata query error:', error);
-=======
-    } catch (_error) {
-      logger.error("Wikidata query error:", error);
->>>>>>> db031f9c
       return [];
     }
   }
@@ -383,13 +370,8 @@
       
       const data = await response.json();
       return data.results?.bindings || [];
-<<<<<<< HEAD
     } catch (error) {
       logger.error('DBpedia query error:', error);
-=======
-    } catch (_error) {
-      logger.error("DBpedia query error:", error);
->>>>>>> db031f9c
       return [];
     }
   }
@@ -527,13 +509,8 @@
       const response = await fetch(`${this.wikipediaEndpoint}?${params}`);
       const data = await response.json();
       return data.query?.categorymembers || [];
-<<<<<<< HEAD
     } catch (error) {
       logger.error('Wikipedia category fetch error:', error);
-=======
-    } catch (_error) {
-      logger.error("Wikipedia category fetch error:", error);
->>>>>>> db031f9c
       return [];
     }
   }
