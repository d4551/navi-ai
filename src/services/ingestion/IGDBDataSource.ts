--- conflicted
+++ resolved
@@ -92,14 +92,9 @@
       );
 
       logger.info(`Fetched ${studioData.length} studios from IGDB`);
-<<<<<<< HEAD
       return studioData.filter(studio => studio !== null) as RawStudioData[];
 
     } catch (error) {
-=======
-      return studioData.filter((studio) => studio !== null) as RawStudioData[];
-    } catch (_error) {
->>>>>>> db031f9c
       logger.error("IGDB data fetch failed:", error);
       
       // Fallback to mock data
@@ -196,12 +191,8 @@
       };
 
       return studio;
-<<<<<<< HEAD
 
     } catch (error) {
-=======
-    } catch (_error) {
->>>>>>> db031f9c
       logger.error(`Failed to convert company ${company.name}:`, error);
       return null;
     }
