/**
 * Simple Studio Service - A working studio import and storage system
 * Replaces the broken complex pipeline with something that actually works
 */

import { unifiedStorage } from "@/utils/storage";
import { logger } from "@/shared/utils/logger";
import { GAMING_STUDIOS } from "@/shared/constants/gaming-studios";
import { TOP_100_GAMING_STUDIOS } from "@/data/top-100-gaming-studios";

export interface SimpleStudio {
  id: string;
  name: string;
  description?: string;
  location?: string;
  size?: string;
  type?: string;
  founded?: number;
  games?: string[];
  technologies?: string[];
  website?: string;
  dataSource?: string[];
  lastUpdated: Date;
}

export class SimpleStudioService {
  
  /**
   * Import all studios from static sources + Steam data
   */
  async importAllStudios(includeLive = false): Promise<{
    success: boolean;
    total: number;
    imported: number;
    errors: string[];
  }> {
    const result = {
      success: false,
      total: 0,
      imported: 0,
      errors: [] as string[]
    };

    try {
      logger.info('Starting simple studio import...');
      
      // 1. Import from GAMING_STUDIOS constants
      const gamingStudios = Object.values(GAMING_STUDIOS || {});
      for (const studio of gamingStudios) {
        try {
          const simple = this.convertToSimpleStudio(studio as any, 'gaming-studios');
          await this.storeStudio(simple);
          result.imported++;
        } catch (_error) {
          result.errors.push(`Gaming studio ${studio.name}: ${error.message}`);
        }
      }
      
      // 2. Import from TOP_100_GAMING_STUDIOS
      for (const studio of TOP_100_GAMING_STUDIOS || []) {
        try {
          const simple = this.convertToSimpleStudio(studio as any, 'top-100');
          await this.storeStudio(simple);
          result.imported++;
<<<<<<< HEAD
        } catch (error) {
          result.errors.push(`Top 100 studio ${studio.name}: ${error.message}`);
=======
        } catch (_error) {
>>>>>>> db031f9c
        }
      }

      // 3. Import from Steam (if requested and working)
      if (includeLive) {
        try {
          const steamStudios = await this.fetchSteamStudios();
          for (const studio of steamStudios) {
            try {
              await this.storeStudio(studio);
              result.imported++;
<<<<<<< HEAD
            } catch (error) {
              result.errors.push(`Steam studio ${studio.name}: ${error.message}`);
=======
            } catch (_error) {
              result.errors.push(
                `Steam studio ${studio.name}: ${error.message}`,
              );
>>>>>>> db031f9c
            }
          }
        } catch (_error) {
          result.errors.push(`Steam fetch failed: ${error.message}`);
        }
      }

      result.total = result.imported + result.errors.length;
      result.success = result.imported > 0;

      logger.info(`Simple studio import completed: ${result.imported}/${result.total} successful`);
      return result;
<<<<<<< HEAD

    } catch (error) {
      logger.error('Studio import failed:', error);
=======
    } catch (_error) {
      logger.error("Studio import failed:", error);
>>>>>>> db031f9c
      result.errors.push(`System error: ${error.message}`);
      return result;
    }
  }

  /**
   * Convert any studio format to SimpleStudio
   */
  private convertToSimpleStudio(studio: any, source: string): SimpleStudio {
    if (!studio.id) {
      studio.id = this.generateId(studio.name);
    }

    return {
      id: studio.id,
      name: studio.name || 'Unknown Studio',
      description: studio.description || `Gaming studio from ${source}`,
      location: studio.location || studio.headquarters || 'Unknown',
      size: studio.size || 'Small (2-10)',
      type: studio.type || 'Indie',
      founded: studio.founded || new Date().getFullYear(),
      games: Array.isArray(studio.games) ? studio.games.slice(0, 10) : [],
      technologies: Array.isArray(studio.technologies) ? studio.technologies : [],
      website: studio.website,
      dataSource: [source],
      lastUpdated: new Date()
    };
  }

  /**
   * Generate a clean ID from studio name
   */
  private generateId(name: string): string {
    return name
      .toLowerCase()
      .replace(/[^a-z0-9]+/g, '-')
      .replace(/^-+|-+$/g, '')
      .slice(0, 50);
  }

  /**
   * Store a studio in unified storage
   */
  private async storeStudio(studio: SimpleStudio): Promise<void> {
    if (!studio.id || !studio.name) {
      throw new Error('Studio missing required fields');
    }

    // Check if already exists
    const existing = await unifiedStorage.getStudio(studio.id);
    if (existing) {
      // Update existing
      const merged = { ...existing, ...studio, lastUpdated: new Date() };
      await unifiedStorage.upsertStudio(merged);
    } else {
      // Create new
      await unifiedStorage.upsertStudio(studio);
    }
  }

  /**
   * Fetch studios from Steam API (simplified)
   */
  private async fetchSteamStudios(): Promise<SimpleStudio[]> {
    try {
      const { SteamDataSource } = await import("@/services/ingestion/SteamDataSource");
      const steamSource = new SteamDataSource();
      
      // Test connection
      const canConnect = await steamSource.testConnection();
      if (!canConnect) {
        logger.warn('Steam API not available');
        return [];
      }

      // Fetch limited data
      const mockJob = {
        id: 'simple-steam-job',
        sourceId: 'steam',
        type: 'incremental' as const,
        status: 'running' as const,
        progress: 0,
        errors: [],
        metadata: { maxStudios: 5 } // Keep it small
      };

      const rawStudios = await steamSource.fetchData(mockJob);
      
      // Convert to SimpleStudio format
      const simpleStudios: SimpleStudio[] = [];
      for (const raw of rawStudios || []) {
        if (raw.name && raw.confidence > 0.6) {
          simpleStudios.push({
            id: this.generateId(raw.name),
            name: raw.name,
            description: raw.description || 'Gaming studio from Steam',
            location: raw.location || 'Unknown',
            size: 'Medium (11-50)',
            type: 'Indie',
            founded: new Date().getFullYear(),
            games: raw.games?.map(g => g.name).slice(0, 5) || [],
            technologies: ['Unity', 'C#'],
            website: raw.websites?.[0],
            dataSource: ['steam'],
            lastUpdated: new Date()
          });
        }
      }

      logger.info(`Converted ${simpleStudios.length} studios from Steam`);
      return simpleStudios;
<<<<<<< HEAD

    } catch (error) {
      logger.warn('Steam fetch failed:', error);
=======
    } catch (_error) {
      logger.warn("Steam fetch failed:", error);
>>>>>>> db031f9c
      return [];
    }
  }

  /**
   * Get all stored studios
   */
  async getAllStudios(): Promise<SimpleStudio[]> {
    try {
<<<<<<< HEAD
      return await unifiedStorage.getAllStudios() || [];
    } catch (error) {
      logger.error('Failed to get all studios:', error);
=======
      return (await unifiedStorage.getAllStudios()) || [];
    } catch (_error) {
      logger.error("Failed to get all studios:", error);
>>>>>>> db031f9c
      return [];
    }
  }

  /**
   * Get studio statistics
   */
  async getStatistics(): Promise<{
    total: number;
    bySource: Record<string, number>;
    byType: Record<string, number>;
    lastUpdated: string;
  }> {
    const studios = await this.getAllStudios();
    
    const bySource: Record<string, number> = {};
    const byType: Record<string, number> = {};
    
    for (const studio of studios) {
      // Count by source
      if (studio.dataSource) {
        for (const source of studio.dataSource) {
          bySource[source] = (bySource[source] || 0) + 1;
        }
      }
      
      // Count by type
      const type = studio.type || 'Unknown';
      byType[type] = (byType[type] || 0) + 1;
    }

    return {
      total: studios.length,
      bySource,
      byType,
      lastUpdated: new Date().toISOString()
    };
  }

  /**
   * Clear all studios (for testing)
   */
  async clearAll(): Promise<void> {
    try {
      await unifiedStorage.clear();
<<<<<<< HEAD
      logger.info('All studios cleared');
    } catch (error) {
      logger.error('Failed to clear studios:', error);
=======
      logger.info("All studios cleared");
    } catch (_error) {
      logger.error("Failed to clear studios:", error);
>>>>>>> db031f9c
    }
  }
}

export const simpleStudioService = new SimpleStudioService();<|MERGE_RESOLUTION|>--- conflicted
+++ resolved
@@ -62,12 +62,8 @@
           const simple = this.convertToSimpleStudio(studio as any, 'top-100');
           await this.storeStudio(simple);
           result.imported++;
-<<<<<<< HEAD
         } catch (error) {
           result.errors.push(`Top 100 studio ${studio.name}: ${error.message}`);
-=======
-        } catch (_error) {
->>>>>>> db031f9c
         }
       }
 
@@ -79,15 +75,8 @@
             try {
               await this.storeStudio(studio);
               result.imported++;
-<<<<<<< HEAD
             } catch (error) {
               result.errors.push(`Steam studio ${studio.name}: ${error.message}`);
-=======
-            } catch (_error) {
-              result.errors.push(
-                `Steam studio ${studio.name}: ${error.message}`,
-              );
->>>>>>> db031f9c
             }
           }
         } catch (_error) {
@@ -100,14 +89,9 @@
 
       logger.info(`Simple studio import completed: ${result.imported}/${result.total} successful`);
       return result;
-<<<<<<< HEAD
 
     } catch (error) {
       logger.error('Studio import failed:', error);
-=======
-    } catch (_error) {
-      logger.error("Studio import failed:", error);
->>>>>>> db031f9c
       result.errors.push(`System error: ${error.message}`);
       return result;
     }
@@ -219,14 +203,9 @@
 
       logger.info(`Converted ${simpleStudios.length} studios from Steam`);
       return simpleStudios;
-<<<<<<< HEAD
 
     } catch (error) {
       logger.warn('Steam fetch failed:', error);
-=======
-    } catch (_error) {
-      logger.warn("Steam fetch failed:", error);
->>>>>>> db031f9c
       return [];
     }
   }
@@ -236,15 +215,9 @@
    */
   async getAllStudios(): Promise<SimpleStudio[]> {
     try {
-<<<<<<< HEAD
       return await unifiedStorage.getAllStudios() || [];
     } catch (error) {
       logger.error('Failed to get all studios:', error);
-=======
-      return (await unifiedStorage.getAllStudios()) || [];
-    } catch (_error) {
-      logger.error("Failed to get all studios:", error);
->>>>>>> db031f9c
       return [];
     }
   }
@@ -290,15 +263,9 @@
   async clearAll(): Promise<void> {
     try {
       await unifiedStorage.clear();
-<<<<<<< HEAD
       logger.info('All studios cleared');
     } catch (error) {
       logger.error('Failed to clear studios:', error);
-=======
-      logger.info("All studios cleared");
-    } catch (_error) {
-      logger.error("Failed to clear studios:", error);
->>>>>>> db031f9c
     }
   }
 }
