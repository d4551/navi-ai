/**
 * Additional Job Board Providers
 * Extended collection of job boards to increase job coverage
 */

import type { JobProvider, JobFilters } from "./JobProviderInterface";
import type { Job, JobType } from "@/shared/types/jobs";
import { logger } from '@/shared/utils/logger'

/**
 * AngelList/Wellfound Jobs Provider - Startup Jobs
 */
export class AngelListProvider implements JobProvider {
  name = "angellist";
  displayName = "AngelList";
  description = "Startup and tech company jobs";
  enabled = true;
  priority = 15;
  requiresAuth = false;
  baseUrl = "https://wellfound.com/api";
  rateLimit = { requests: 50, period: 3600000 };

  config = {
    maxResults: 25,
    categories: ["startup", "tech", "gaming"],
    regions: ["us", "global"],
    icon: "mdi-rocket-launch",
    color: "#000000",
  };

  buildParams(filters: JobFilters): Record<string, any> {
    return {
      limit: filters.limit || this.config.maxResults,
      query: filters.title || "developer",
    };
  }

  parseResponse(data: any): Job[] {
    if (!Array.isArray(_data)) return [];
    return data.map((job) => this.normalizeJob(job));
  }

  async fetchJobs(filters: JobFilters): Promise<Job[]> {
    try {
      return this.generateMockJobs(filters);
<<<<<<< HEAD
    } catch (error) {
      logger.error("AngelList fetch failed:", error, 'AdditionalJobBoards')
=======
    } catch (_error) {
      logger.error("AngelList fetch failed:", error, "AdditionalJobBoards");
>>>>>>> db031f9c
      return [];
    }
  }

  private generateMockJobs(filters: JobFilters): Job[] {
    const jobs = [
      {
        id: `angellist-${Date.now()}-1`,
        title: `Senior ${filters.title || "Developer"}`,
        company: "GameTech Startup",
        location: "San Francisco, CA",
        type: "full-time" as const,
        remote: true,
        description: "Join our innovative gaming startup and build the future of interactive entertainment.",
        salary: "$120,000 - $180,000",
        tags: ["Startup", "Gaming", "Equity"],
        postedDate: new Date(),
        source: this.displayName,
      },
      {
        id: `angellist-${Date.now()}-2`,
        title: `${filters.title || "Game"} Product Manager`,
        company: "VR Innovations Inc",
        location: "Remote",
        type: "full-time" as const,
        remote: true,
        description: "Lead product development for cutting-edge VR gaming experiences.",
        salary: "$100,000 - $150,000",
        tags: ["Product", "VR", "Remote"],
        postedDate: new Date(),
        source: this.displayName,
      }
    ];

    return jobs.slice(0, filters.limit || this.config.maxResults);
  }

  private normalizeJob(job: any): Job {
    return {
      id: `angellist-${job.id || Math.random().toString(36)}`,
      title: job.title || "Unknown Position",
      company: job.company || "Unknown Company",
      location: job.location || "Unknown",
      type: (job.type as JobType) || "full-time",
      remote: job.remote || false,
      description: job.description || "",
      salary: job.salary,
      tags: job.tags || [],
      postedDate: job.postedDate || new Date(),
      source: this.displayName,
    };
  }
}

/**
 * CrunchBoard Provider - TechCrunch Job Board
 */
export class CrunchBoardProvider implements JobProvider {
  name = "crunchboard";
  displayName = "CrunchBoard";
  description = "TechCrunch's tech startup job board";
  enabled = true;
  priority = 18;
  requiresAuth = false;
  baseUrl = "https://crunchboard.com";
  rateLimit = { requests: 30, period: 3600000 };

  config = {
    maxResults: 20,
    categories: ["startup", "tech"],
    regions: ["us", "global"],
    icon: "mdi-newspaper",
    color: "#0F7B0F",
  };

  buildParams(filters: JobFilters): Record<string, any> {
    return {
      limit: filters.limit || this.config.maxResults,
      query: filters.title || "developer",
    };
  }

  parseResponse(data: any): Job[] {
    if (!Array.isArray(_data)) return [];
    return data.map((job) => this.normalizeJob(job));
  }

  async fetchJobs(filters: JobFilters): Promise<Job[]> {
    try {
      return this.generateMockJobs(filters);
<<<<<<< HEAD
    } catch (error) {
      logger.error("CrunchBoard fetch failed:", error, 'AdditionalJobBoards')
=======
    } catch (_error) {
      logger.error("CrunchBoard fetch failed:", error, "AdditionalJobBoards");
>>>>>>> db031f9c
      return [];
    }
  }

  private generateMockJobs(filters: JobFilters): Job[] {
    const jobs = [
      {
        id: `crunchboard-${Date.now()}-1`,
        title: `Lead ${filters.title || "Developer"}`,
        company: "TechCrunch Featured Startup",
        location: "New York, NY",
        type: "full-time" as const,
        remote: true,
        description: "Join a high-growth startup featured on TechCrunch.",
        salary: "$140,000 - $200,000",
        tags: ["Leadership", "Startup", "High Growth"],
        postedDate: new Date(),
        source: this.displayName,
      }
    ];

    return jobs.slice(0, filters.limit || this.config.maxResults);
  }

  private normalizeJob(job: any): Job {
    return {
      id: `crunchboard-${job.id || Math.random().toString(36)}`,
      title: job.title || "Unknown Position",
      company: job.company || "Unknown Company",
      location: job.location || "Unknown",
      type: (job.type as JobType) || "full-time",
      remote: job.remote || false,
      description: job.description || "",
      salary: job.salary,
      tags: job.tags || [],
      postedDate: job.postedDate || new Date(),
      source: this.displayName,
    };
  }
}

/**
 * HackerNews Who's Hiring Provider
 */
export class HackerNewsProvider implements JobProvider {
  name = "hackernews";
  displayName = "HackerNews Jobs";
  description = "HackerNews Who's Hiring monthly posts";
  enabled = true;
  priority = 22;
  requiresAuth = false;
  baseUrl = "https://hacker-news.firebaseio.com";
  rateLimit = { requests: 100, period: 3600000 };

  config = {
    maxResults: 30,
    categories: ["tech", "startup"],
    regions: ["global"],
    icon: "mdi-newspaper-variant",
    color: "#FF6600",
  };

  buildParams(filters: JobFilters): Record<string, any> {
    return {
      limit: filters.limit || this.config.maxResults,
      query: filters.title || "developer",
    };
  }

  parseResponse(data: any): Job[] {
    if (!Array.isArray(_data)) return [];
    return data.map((job) => this.normalizeJob(job));
  }

  async fetchJobs(filters: JobFilters): Promise<Job[]> {
    try {
      return this.generateMockJobs(filters);
<<<<<<< HEAD
    } catch (error) {
      logger.error("HackerNews fetch failed:", error, 'AdditionalJobBoards')
=======
    } catch (_error) {
      logger.error("HackerNews fetch failed:", error, "AdditionalJobBoards");
>>>>>>> db031f9c
      return [];
    }
  }

  private generateMockJobs(filters: JobFilters): Job[] {
    const jobs = [
      {
        id: `hn-${Date.now()}-1`,
        title: `Full Stack ${filters.title || "Developer"}`,
        company: "YC Startup",
        location: "San Francisco, CA",
        type: "full-time" as const,
        remote: true,
        description: "Join our Y Combinator startup building the future of tech.",
        salary: "$130,000 - $180,000",
        tags: ["YC", "Full Stack", "Remote"],
        postedDate: new Date(),
        source: this.displayName,
      },
      {
        id: `hn-${Date.now()}-2`,
        title: `${filters.title || "Game"} Backend Engineer`,
        company: "Gaming Startup",
        location: "Remote",
        type: "full-time" as const,
        remote: true,
        description: "Build scalable backend systems for multiplayer games.",
        salary: "$110,000 - $160,000",
        tags: ["Backend", "Gaming", "Scalability"],
        postedDate: new Date(),
        source: this.displayName,
      }
    ];

    return jobs.slice(0, filters.limit || this.config.maxResults);
  }

  private normalizeJob(job: any): Job {
    return {
      id: `hn-${job.id || Math.random().toString(36)}`,
      title: job.title || "Unknown Position",
      company: job.company || "Unknown Company",
      location: job.location || "Unknown",
      type: (job.type as JobType) || "full-time",
      remote: job.remote || false,
      description: job.description || "",
      salary: job.salary,
      tags: job.tags || [],
      postedDate: job.postedDate || new Date(),
      source: this.displayName,
    };
  }
}

/**
 * LinkedIn Jobs Provider (Limited access)
 */
export class LinkedInJobsProvider implements JobProvider {
  name = "linkedin";
  displayName = "LinkedIn Jobs";
  description = "Professional networking platform jobs";
  enabled = true;
  priority = 8; // High priority
  requiresAuth = true;
  baseUrl = "https://api.linkedin.com";
  rateLimit = { requests: 20, period: 3600000 };

  config = {
    maxResults: 25,
    categories: ["professional", "tech", "gaming"],
    regions: ["global"],
    icon: "mdi-linkedin",
    color: "#0077B5",
  };

  buildParams(filters: JobFilters): Record<string, any> {
    return {
      limit: filters.limit || this.config.maxResults,
      query: filters.title || "developer",
      location: filters.location,
    };
  }

  parseResponse(data: any): Job[] {
    if (!Array.isArray(_data)) return [];
    return data.map((job) => this.normalizeJob(job));
  }

  async fetchJobs(filters: JobFilters): Promise<Job[]> {
    try {
      // Note: Real LinkedIn API requires OAuth and company approval
      return this.generateMockJobs(filters);
<<<<<<< HEAD
    } catch (error) {
      logger.error("LinkedIn fetch failed:", error, 'AdditionalJobBoards')
=======
    } catch (_error) {
      logger.error("LinkedIn fetch failed:", error, "AdditionalJobBoards");
>>>>>>> db031f9c
      return [];
    }
  }

  private generateMockJobs(filters: JobFilters): Job[] {
    const jobs = [
      {
        id: `linkedin-${Date.now()}-1`,
        title: `Senior ${filters.title || "Developer"}`,
        company: "Meta",
        location: "Menlo Park, CA",
        type: "full-time" as const,
        remote: false,
        description: "Join Meta's Reality Labs and build the metaverse.",
        salary: "$180,000 - $250,000",
        tags: ["Meta", "VR", "Metaverse"],
        postedDate: new Date(),
        source: this.displayName,
      },
      {
        id: `linkedin-${Date.now()}-2`,
        title: `${filters.title || "Game"} Engine Programmer`,
        company: "Epic Games",
        location: "Cary, NC",
        type: "full-time" as const,
        remote: true,
        description: "Work on Unreal Engine and Fortnite at Epic Games.",
        salary: "$160,000 - $220,000",
        tags: ["Epic", "Unreal", "AAA"],
        postedDate: new Date(),
        source: this.displayName,
      },
      {
        id: `linkedin-${Date.now()}-3`,
        title: `${filters.title || "Software"} Engineer`,
        company: "Google",
        location: "Mountain View, CA",
        type: "full-time" as const,
        remote: true,
        description: "Build products that impact billions of users.",
        salary: "$170,000 - $240,000",
        tags: ["Google", "Scale", "Impact"],
        postedDate: new Date(),
        source: this.displayName,
      }
    ];

    return jobs.slice(0, filters.limit || this.config.maxResults);
  }

  private normalizeJob(job: any): Job {
    return {
      id: `linkedin-${job.id || Math.random().toString(36)}`,
      title: job.title || "Unknown Position",
      company: job.company || "Unknown Company",
      location: job.location || "Unknown",
      type: (job.type as JobType) || "full-time",
      remote: job.remote || false,
      description: job.description || "",
      salary: job.salary,
      tags: job.tags || [],
      postedDate: job.postedDate || new Date(),
      source: this.displayName,
    };
  }
}

/**
 * Tech Jobs for Good Provider - Mission-driven tech jobs
 */
export class TechJobsForGoodProvider implements JobProvider {
  name = "techjobsforgood";
  displayName = "Tech Jobs for Good";
  description = "Mission-driven tech jobs at nonprofits and social impact companies";
  enabled = true;
  priority = 35;
  requiresAuth = false;
  baseUrl = "https://techjobsforgood.com";
  rateLimit = { requests: 40, period: 3600000 };

  config = {
    maxResults: 20,
    categories: ["nonprofit", "social-impact", "tech"],
    regions: ["us", "global"],
    icon: "mdi-heart",
    color: "#4CAF50",
  };

  buildParams(filters: JobFilters): Record<string, any> {
    return {
      limit: filters.limit || this.config.maxResults,
      query: filters.title || "developer",
    };
  }

  parseResponse(data: any): Job[] {
    if (!Array.isArray(_data)) return [];
    return data.map((job) => this.normalizeJob(job));
  }

  async fetchJobs(filters: JobFilters): Promise<Job[]> {
    try {
      return this.generateMockJobs(filters);
<<<<<<< HEAD
    } catch (error) {
      logger.error("TechJobsForGood fetch failed:", error, 'AdditionalJobBoards')
=======
    } catch (_error) {
      logger.error(
        "TechJobsForGood fetch failed:",
        error,
        "AdditionalJobBoards",
      );
>>>>>>> db031f9c
      return [];
    }
  }

  private generateMockJobs(filters: JobFilters): Job[] {
    const jobs = [
      {
        id: `tjfg-${Date.now()}-1`,
        title: `${filters.title || "Software"} Engineer`,
        company: "Code for America",
        location: "San Francisco, CA",
        type: "full-time" as const,
        remote: true,
        description: "Use technology to make government work for people.",
        salary: "$90,000 - $130,000",
        tags: ["Social Impact", "Government", "Civic Tech"],
        postedDate: new Date(),
        source: this.displayName,
      }
    ];

    return jobs.slice(0, filters.limit || this.config.maxResults);
  }

  private normalizeJob(job: any): Job {
    return {
      id: `tjfg-${job.id || Math.random().toString(36)}`,
      title: job.title || "Unknown Position",
      company: job.company || "Unknown Company",
      location: job.location || "Unknown",
      type: (job.type as JobType) || "full-time",
      remote: job.remote || false,
      description: job.description || "",
      salary: job.salary,
      tags: job.tags || [],
      postedDate: job.postedDate || new Date(),
      source: this.displayName,
    };
  }
}

// Export all providers
export function createAdditionalJobBoards(): JobProvider[] {
  return [
    new AngelListProvider(),
    new CrunchBoardProvider(),
    new HackerNewsProvider(),
    new LinkedInJobsProvider(),
    new TechJobsForGoodProvider(),
  ];
}<|MERGE_RESOLUTION|>--- conflicted
+++ resolved
@@ -43,13 +43,8 @@
   async fetchJobs(filters: JobFilters): Promise<Job[]> {
     try {
       return this.generateMockJobs(filters);
-<<<<<<< HEAD
     } catch (error) {
       logger.error("AngelList fetch failed:", error, 'AdditionalJobBoards')
-=======
-    } catch (_error) {
-      logger.error("AngelList fetch failed:", error, "AdditionalJobBoards");
->>>>>>> db031f9c
       return [];
     }
   }
@@ -140,13 +135,8 @@
   async fetchJobs(filters: JobFilters): Promise<Job[]> {
     try {
       return this.generateMockJobs(filters);
-<<<<<<< HEAD
     } catch (error) {
       logger.error("CrunchBoard fetch failed:", error, 'AdditionalJobBoards')
-=======
-    } catch (_error) {
-      logger.error("CrunchBoard fetch failed:", error, "AdditionalJobBoards");
->>>>>>> db031f9c
       return [];
     }
   }
@@ -224,13 +214,8 @@
   async fetchJobs(filters: JobFilters): Promise<Job[]> {
     try {
       return this.generateMockJobs(filters);
-<<<<<<< HEAD
     } catch (error) {
       logger.error("HackerNews fetch failed:", error, 'AdditionalJobBoards')
-=======
-    } catch (_error) {
-      logger.error("HackerNews fetch failed:", error, "AdditionalJobBoards");
->>>>>>> db031f9c
       return [];
     }
   }
@@ -323,13 +308,8 @@
     try {
       // Note: Real LinkedIn API requires OAuth and company approval
       return this.generateMockJobs(filters);
-<<<<<<< HEAD
     } catch (error) {
       logger.error("LinkedIn fetch failed:", error, 'AdditionalJobBoards')
-=======
-    } catch (_error) {
-      logger.error("LinkedIn fetch failed:", error, "AdditionalJobBoards");
->>>>>>> db031f9c
       return [];
     }
   }
@@ -433,17 +413,8 @@
   async fetchJobs(filters: JobFilters): Promise<Job[]> {
     try {
       return this.generateMockJobs(filters);
-<<<<<<< HEAD
     } catch (error) {
       logger.error("TechJobsForGood fetch failed:", error, 'AdditionalJobBoards')
-=======
-    } catch (_error) {
-      logger.error(
-        "TechJobsForGood fetch failed:",
-        error,
-        "AdditionalJobBoards",
-      );
->>>>>>> db031f9c
       return [];
     }
   }
