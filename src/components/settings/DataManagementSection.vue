<!-- eslint-disable vue/no-mutating-props -->
<template>
  <div class="settings-card mb-4" role="region" aria-labelledby="data-mgmt-title">
    <div class="card-header section-header card-header--dense accordion-header" role="button" tabindex="0" @click="toggleAccordion" @keydown.enter="toggleAccordion" @keydown.space="toggleAccordion">
      <div class="d-flex align-items-center justify-content-between w-100">
        <div>
          <h5 id="data-mgmt-title" class="mb-0">
            <DatabaseIconComponent class="me-2 icon-sm" />Data Management
          </h5>
        </div>
        <div class="accordion-toggle">
          <AppIcon name="mdi-chevron-down" class="accordion-icon" :class="{ 'rotated': isExpanded }" />
        </div>
      </div>
    </div>
    <div v-show="isExpanded" class="card-body section-body card-body--dense accordion-content">
      <!-- Data Export -->
      <div class="mb-3 p-3 border rounded-3 glass-input">
        <label class="form-label fw-medium mb-3">Export Data</label>
        <div class="card-grid" style="--card-grid-cols: 2">
          <div>
            <UnifiedButton
              variant="outline"
              size="md"
              class="w-100"
              leading-icon="mdi-file-document-outline"
              @click="$emit('export-resume')"
            >
              Export Resume
            </UnifiedButton>
            <div class="form-text">
              Download your resume as PDF or Word document.
            </div>
          </div>

          <div>
            <UnifiedButton variant="outline" size="md" class="w-100" leading-icon="mdi-briefcase" @click="$emit('export-portfolio')">Export Portfolio</UnifiedButton>
            <div class="form-text">
              Download your portfolio data and projects.
            </div>
          </div>

          <div>
            <UnifiedButton variant="outline" size="md" class="w-100" leading-icon="mdi-message-text" @click="$emit('export-chat-history')">Export Chat History</UnifiedButton>
            <div class="form-text">
              Download all your conversations and interview sessions.
            </div>
          </div>

          <div>
            <UnifiedButton variant="outline" size="md" class="w-100" leading-icon="mdi-cog" @click="$emit('export-settings')">Export Settings</UnifiedButton>
            <div class="form-text">
              Download your application settings and preferences.
            </div>
          </div>

          <div>
            <UnifiedButton
              variant="outline"
              size="md"
              class="w-100"
              leading-icon="mdi-database"
              @click="$emit('backup-database')"
            >
              Backup Database
            </UnifiedButton>
            <div class="form-text">
              Save a backup of the local SQLite database.
            </div>
          </div>
        </div>
      </div>

      <!-- Data Import -->
      <div class="mb-3 p-3 border rounded-3 glass-input">
        <label class="form-label fw-medium mb-3">Import Data</label>
        <div class="card-grid" style="--card-grid-cols: 2">
          <div>
            <UnifiedButton variant="outline" size="md" class="w-100" leading-icon="mdi-upload" @click="$emit('import-resume')">Import Resume</UnifiedButton>
            <div class="form-text">
              Upload and import resume data from external sources.
            </div>
          </div>

          <div>
            <UnifiedButton variant="outline" size="md" class="w-100" leading-icon="mdi-upload" @click="$emit('import-portfolio')">Import Portfolio</UnifiedButton>
            <div class="form-text">
              Import portfolio data and project information.
            </div>
          </div>

          <div>
            <UnifiedButton variant="outline" size="md" class="w-100" leading-icon="mdi-upload" @click="$emit('import-settings')">Import Settings</UnifiedButton>
            <div class="form-text">
              Restore settings from a backup file.
            </div>
          </div>

          <div>
            <UnifiedButton variant="outline" size="md" class="w-100" leading-icon="mdi-linkedin" @click="$emit('import-linkedin')">Import from LinkedIn</UnifiedButton>
            <div class="form-text">
              Import profile data from your LinkedIn account.
            </div>
          </div>
        </div>
      </div>

      <!-- Data Clearing -->
      <div class="mb-3 p-3 border rounded-3 glass-input">
        <label class="form-label fw-medium mb-3">Clear Data</label>
        <div class="alert alert-warning" role="alert">
          <strong>Warning:</strong> These actions cannot be undone. Make sure to export important data first.
        </div>

        <div class="card-grid" style="--card-grid-cols: 2">
          <div>
            <UnifiedButton variant="danger" appearance="outlined" size="md" class="w-100" leading-icon="mdi-trash-can-outline" @click="$emit('clear-chat-history')">Clear Chat History</UnifiedButton>
            <div class="form-text">
              Delete all conversations and interview sessions.
            </div>
          </div>

          <div>
            <UnifiedButton variant="danger" appearance="outlined" size="md" class="w-100" leading-icon="mdi-trash-can-outline" @click="$emit('clear-cache')">Clear Cache</UnifiedButton>
            <div class="form-text">
              Clear cached responses and temporary data.
            </div>
          </div>

          <div>
            <UnifiedButton variant="danger" appearance="outlined" size="md" class="w-100" leading-icon="mdi-trash-can-outline" @click="$emit('clear-portfolio')">Clear Portfolio</UnifiedButton>
            <div class="form-text">
              Remove all portfolio data and projects.
            </div>
          </div>

          <div>
            <UnifiedButton variant="danger" appearance="outlined" size="md" class="w-100" leading-icon="mdi-rotate-ccw" @click="$emit('reset-settings')">Reset Settings</UnifiedButton>
            <div class="form-text">
              Reset all settings to default values.
            </div>
          </div>
        </div>
      </div>

      <!-- Data Privacy -->
      <div class="mb-3 p-3 border rounded-3 glass-input">
        <label class="form-label fw-medium mb-3">Privacy & Security</label>
        <div class="card-grid" style="--card-grid-cols: 2">
          <div>
            <div class="form-check form-switch">
              <input
                id="data-encryption"
                v-model="dataEncryption"
                class="form-check-input"
                type="checkbox"
              />
              <label class="form-check-label" for="data-encryption">
                Encrypt stored data
              </label>
            </div>
            <div class="form-text">
              Encrypt sensitive data stored locally.
            </div>
          </div>

          <div>
            <div class="form-check form-switch">
              <input
                id="sync-disabled"
                v-model="syncDisabled"
                class="form-check-input"
                type="checkbox"
              />
              <label class="form-check-label" for="sync-disabled">
                Disable cloud sync
              </label>
            </div>
            <div class="form-text">
              Keep all data stored locally only.
            </div>
          </div>

          <div style="grid-column: span 2">
            <div class="form-check form-switch">
              <input
                id="anonymize-data"
                v-model="anonymizeData"
                class="form-check-input"
                type="checkbox"
              />
              <label class="form-check-label" for="anonymize-data">
                Anonymize usage data
              </label>
            </div>
            <div class="form-text">
              Remove personal information from analytics and error reports.
            </div>
          </div>
        </div>
      </div>

      <!-- Storage Information -->
      <div class="mb-3 p-3 border rounded-3 glass-input">
        <label class="form-label fw-medium mb-3">Storage Information</label>
        <div class="card-grid" style="--card-grid-cols: 2">
          <div>
            <div class="storage-info">
              <div class="storage-label">Chat History</div>
              <div class="storage-value">{{ formatBytes(storageStats.chatHistorySize) }}</div>
              <div class="progress progress--thin">
                <div
                  class="progress-bar progress-bar--var"
                  role="progressbar"
                  :style="{ '--progress-width': chatHistoryPercent + '%' }"
                  :aria-valuenow="chatHistoryPercent"
                  aria-valuemin="0"
                  aria-valuemax="100"
                ></div>
              </div>
            </div>
          </div>

          <div>
            <div class="storage-info">
              <div class="storage-label">Portfolio Data</div>
              <div class="storage-value">{{ formatBytes(storageStats.portfolioSize) }}</div>
              <div class="progress progress--thin">
                <div
                  class="progress-bar progress-bar--var"
                  role="progressbar"
                  :style="{ '--progress-width': portfolioPercent + '%' }"
                  :aria-valuenow="portfolioPercent"
                  aria-valuemin="0"
                  aria-valuemax="100"
                ></div>
              </div>
            </div>
          </div>

          <div>
            <div class="storage-info">
              <div class="storage-label">Cache</div>
              <div class="storage-value">{{ formatBytes(storageStats.cacheSize) }}</div>
              <div class="progress progress--thin">
                <div
                  class="progress-bar progress-bar--var"
                  role="progressbar"
                  :style="{ '--progress-width': cachePercent + '%' }"
                  :aria-valuenow="cachePercent"
                  aria-valuemin="0"
                  aria-valuemax="100"
                ></div>
              </div>
            </div>
          </div>

          <div>
            <div class="storage-info">
              <div class="storage-label">Settings</div>
              <div class="storage-value">{{ formatBytes(storageStats.settingsSize) }}</div>
              <div class="progress progress--thin">
                <div
                  class="progress-bar bg-info progress-bar--var"
                  role="progressbar"
                  :style="{ '--progress-width': settingsPercent + '%' }"
                  :aria-valuenow="settingsPercent"
                  aria-valuemin="0"
                  aria-valuemax="100"
                ></div>
              </div>
            </div>
          </div>
        </div>
      </div>

      <!-- Jobs API Documentation -->
      <div class="p-3 border rounded-3 glass-input">
        <label class="form-label fw-medium mb-3">Jobs API</label>
        <div class="card-grid" style="--card-grid-cols: 2">
          <div>
            <UnifiedButton variant="outline" size="md" class="w-100" leading-icon="mdi-code-tags" @click="$emit('view-api-docs')">View API Documentation</UnifiedButton>
            <div class="form-text">
              Access complete jobs API documentation and endpoints.
            </div>
          </div>

          <div>
            <UnifiedButton variant="outline" size="md" class="w-100" leading-icon="mdi-pulse" @click="$emit('test-api')">Test API Status</UnifiedButton>
            <div class="form-text">
              Check connectivity and status of job search APIs.
            </div>
          </div>
        </div>
      </div>
    </div>
  </div>
</template>

<script setup>
<<<<<<< HEAD
import { ref, computed, defineEmits, defineProps } from 'vue'
import AppIcon from '@/components/ui/AppIcon.vue'
import UnifiedButton from '@/components/ui/UnifiedButton.vue'
=======
import { ref, computed } from 'vue';

import {computed, defineEmits, defineProps } from "vue";
import AppIcon from "@/components/ui/AppIcon.vue";
import UnifiedButton from "@/components/ui/UnifiedButton.vue";
>>>>>>> db031f9c
import {
  DatabaseIconComponent,
  FileTextIconComponent,
  BriefcaseIconComponent,
  MessageSquareIconComponent,
  SettingsIconComponent,
  UploadIconComponent,
  LinkedinIconComponent,
  TrashIconComponent,
  RotateCcwIconComponent,
  CodeTagsIconComponent,
  PulseIconComponent
} from './SettingsIcons.js'

const _props = defineProps({
  settings: {
    type: Object,
    required: true
  },
  storageStats: {
    type: Object,
    default: () => ({
      chatHistorySize: 0,
      portfolioSize: 0,
      cacheSize: 0,
      settingsSize: 0,
<<<<<<< HEAD
      totalSize: 0
    })
  }
})

const emit = defineEmits([
  'export-resume',
  'export-portfolio',
  'export-chat-history',
  'export-settings',
  'backup-database',
  'import-resume',
  'import-portfolio',
  'import-settings',
  'import-linkedin',
  'clear-chat-history',
  'clear-cache',
  'clear-portfolio',
  'reset-settings',
  'view-api-docs',
  'test-api',
  'update:settings'
])
=======
      totalSize: 0,,
    default: () => ({})
  
    }),
  },
});

const _emit = defineEmits([
  "export-resume",
  "export-portfolio",
  "export-chat-history",
  "export-settings",
  "backup-database",
  "import-resume",
  "import-portfolio",
  "import-settings",
  "import-linkedin",
  "clear-chat-history",
  "clear-cache",
  "clear-portfolio",
  "reset-settings",
  "view-api-docs",
  "test-api",
  "update:settings",
]);
>>>>>>> db031f9c

// Accordion state (default open)
const isExpanded = ref(true)

// Methods
function toggleAccordion() {
  isExpanded.value = !isExpanded.value
}

// Computed proxies (avoid mutating props)
const dataEncryption = computed({
  get: () => props.settings?.dataEncryption,
  set: (val) => emit('update:settings', { ...props.settings, dataEncryption: val })
})
const syncDisabled = computed({
  get: () => props.settings?.syncDisabled,
  set: (val) => emit('update:settings', { ...props.settings, syncDisabled: val })
})
const anonymizeData = computed({
  get: () => props.settings?.anonymizeData,
  set: (val) => emit('update:settings', { ...props.settings, anonymizeData: val })
})

function formatBytes(bytes) {
  if (bytes === 0) {return '0 B'}
  const k = 1024
  const sizes = ['B', 'KB', 'MB', 'GB']
  const i = Math.floor(Math.log(bytes) / Math.log(k))
  return parseFloat((bytes / Math.pow(k, i)).toFixed(1)) + ' ' + sizes[i]
}

// Computed properties
const chatHistoryPercent = computed(() =>
  Math.min((props.storageStats.chatHistorySize / props.storageStats.totalSize) * 100, 100)
)

const portfolioPercent = computed(() =>
  Math.min((props.storageStats.portfolioSize / props.storageStats.totalSize) * 100, 100)
)

const cachePercent = computed(() =>
  Math.min((props.storageStats.cacheSize / props.storageStats.totalSize) * 100, 100)
)

const settingsPercent = computed(() =>
  Math.min((props.storageStats.settingsSize / props.storageStats.totalSize) * 100, 100)
)
</script>

<style scoped>
.progress--thin { height: 6px; }
.progress-bar--var { width: var(--progress-width); }
/* Accordion styles */
.accordion-header {
  cursor: pointer;
  transition: all 0.2s ease;
  user-select: none;
}

.accordion-header:hover {
  background: var(--glass-elevated);
}

.accordion-header:focus-visible {
  outline: 2px solid var(--color-primary);
  outline-offset: 2px;
}

.accordion-toggle {
  display: flex;
  align-items: center;
  justify-content: center;
  width: 32px;
  height: 32px;
  border-radius: 50%;
  background: var(--glass-surface);
  border: 1px solid var(--glass-border);
  transition: all 0.3s ease;
}

.accordion-icon {
  transition: transform 0.3s ease;
  color: var(--text-secondary);
}

.accordion-icon.rotated {
  transform: rotate(180deg);
}

.accordion-content {
  transition: all 0.3s ease;
}

.storage-info {
  text-align: center;
}

.storage-label {
  font-size: 0.875rem;
  color: var(--text-secondary);
  margin-bottom: 0.25rem;
}

.storage-value {
  font-size: 1.1rem;
  font-weight: 600;
  color: var(--text-primary);
  margin-bottom: 0.5rem;
}
</style><|MERGE_RESOLUTION|>--- conflicted
+++ resolved
@@ -298,17 +298,9 @@
 </template>
 
 <script setup>
-<<<<<<< HEAD
 import { ref, computed, defineEmits, defineProps } from 'vue'
 import AppIcon from '@/components/ui/AppIcon.vue'
 import UnifiedButton from '@/components/ui/UnifiedButton.vue'
-=======
-import { ref, computed } from 'vue';
-
-import {computed, defineEmits, defineProps } from "vue";
-import AppIcon from "@/components/ui/AppIcon.vue";
-import UnifiedButton from "@/components/ui/UnifiedButton.vue";
->>>>>>> db031f9c
 import {
   DatabaseIconComponent,
   FileTextIconComponent,
@@ -335,7 +327,6 @@
       portfolioSize: 0,
       cacheSize: 0,
       settingsSize: 0,
-<<<<<<< HEAD
       totalSize: 0
     })
   }
@@ -359,33 +350,6 @@
   'test-api',
   'update:settings'
 ])
-=======
-      totalSize: 0,,
-    default: () => ({})
-  
-    }),
-  },
-});
-
-const _emit = defineEmits([
-  "export-resume",
-  "export-portfolio",
-  "export-chat-history",
-  "export-settings",
-  "backup-database",
-  "import-resume",
-  "import-portfolio",
-  "import-settings",
-  "import-linkedin",
-  "clear-chat-history",
-  "clear-cache",
-  "clear-portfolio",
-  "reset-settings",
-  "view-api-docs",
-  "test-api",
-  "update:settings",
-]);
->>>>>>> db031f9c
 
 // Accordion state (default open)
 const isExpanded = ref(true)
