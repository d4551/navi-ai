<!-- eslint-disable vue/no-mutating-props -->
<template>
  <div class="job-data-sources-section">
    <!-- Accordion Header -->
    <div class="settings-card mb-4" role="region" aria-labelledby="job-sources-title">
      <div class="card-header section-header card-header--dense accordion-header" role="button" tabindex="0" @click="toggleAccordion" @keydown.enter="toggleAccordion" @keydown.space="toggleAccordion">
        <div class="d-flex align-items-center justify-content-between w-100">
          <div>
            <h5 id="job-sources-title" class="mb-0">
              <AppIcon name="mdi-database-search" class="me-2 icon-sm" />
              Job Data Sources
            </h5>
            <p class="text-muted small mb-0 mt-1">
              Configure job board APIs and data source preferences
            </p>
          </div>
          <div class="accordion-toggle">
            <AppIcon name="mdi-chevron-down" class="accordion-icon" :class="{ 'rotated': isExpanded }" />
          </div>
        </div>

        <!-- Provider Health (canonical registry) -->
        <div class="provider-health glass-input p-3 mb-4">
          <div class="d-flex align-items-center justify-content-between mb-2">
            <div class="d-flex align-items-center gap-2">
              <AppIcon name="mdi-stethoscope" class="text-primary" />
              <strong>Provider Health</strong>
            </div>
            <div class="d-flex gap-2 flex-wrap">
              <button
                class="btn btn-sm btn-outline-secondary v-btn variant-outlined ui-btn ui-size-md"
                title="Enable gaming-focused sources"
                @click="enableGamingSources"
              >
                <AppIcon name="mdi-gamepad-variant" class="me-1" />
                Enable Gaming Sources
              </button>
              <button
                class="btn btn-sm btn-outline-secondary v-btn variant-outlined ui-btn ui-size-md"
                title="Add a studio board (Greenhouse, Lever, Recruitee, Workable, Ashby)"
                @click="addCompanyBoard"
              >
                <AppIcon name="mdi-domain-plus" class="me-1" />
                Add Studio Board
              </button>
              <button
                class="btn btn-sm btn-outline-primary v-btn variant-outlined ui-btn ui-size-md"
                :disabled="checkingHealth"
                @click="checkProviderHealth"
              >
                <AppIcon :name="checkingHealth ? 'mdi-loading' : 'mdi-heart-pulse'" :class="{ spin: checkingHealth }" class="me-1" />
                {{ checkingHealth ? 'Checking...' : 'Check Health' }}
              </button>
              <button
                class="btn btn-sm btn-outline-secondary v-btn variant-outlined ui-btn ui-size-md"
                @click="toggleDisabledBoards"
              >
                <AppIcon name="mdi-eye" class="me-1" />
                {{ showDisabledBoards ? 'Hide Disabled' : 'Show Disabled' }}
              </button>
              <button
                class="btn btn-sm btn-outline-warning v-btn variant-outlined ui-btn ui-size-md"
                :disabled="disabledBoards.length === 0"
                @click="reenableAllBoards"
              >
                <AppIcon name="mdi-restore" class="me-1" />
                Re-enable All
              </button>
              <button
                class="btn btn-sm btn-outline-info v-btn variant-outlined ui-btn ui-size-md"
                @click="reverifyCompanyBoards"
              >
                <AppIcon name="mdi-refresh" class="me-1" />
                Re-verify Boards
              </button>
            </div>
          </div>
          <div v-if="providerHealth" class="small text-muted">
            <span class="me-3">
              <AppIcon name="mdi-check-circle-outline" class="text-success me-1" />
              {{ Object.values(providerHealth).filter(Boolean).length }} healthy
            </span>
            <span>
              <AppIcon name="mdi-alert-circle-outline" class="text-warning me-1" />
              {{ Object.values(providerHealth).filter(v => v === false).length }} issues
            </span>
          </div>
          <div v-else class="small text-secondary">Click "Check Health" to probe provider availability.</div>

          <!-- Disabled company boards (auto-managed) -->
          <div v-if="showDisabledBoards" class="mt-2 small">
            <template v-if="disabledBoards.length">
              <div class="mb-1 fw-semibold">Disabled Boards:</div>
              <div class="d-flex flex-wrap gap-2">
                <div v-for="b in disabledBoards" :key="b.type + ':' + b.token" class="disabled-board-chip d-inline-flex align-items-center gap-2 px-2 py-1 rounded-pill">
                  <span class="chip-text">{{ b.type }}: {{ b.token }}</span>
                  <UnifiedButton type="button" size="chip" variant="success" appearance="outlined" leading-icon="mdi-check" @click="enableDisabledBoard(b.type, b.token)">Enable</UnifiedButton>
                </div>
              </div>
            </template>
            <div v-else class="text-secondary">No disabled boards.</div>
          </div>
        </div>
      </div>

      <div v-show="isExpanded" class="card-body section-body card-body--dense accordion-content">
        <!-- Quick Stats -->
        <div class="row g-3 mb-4">
          <div class="col-md-3">
            <div class="stat-card glass-input text-center p-3">
              <div class="stat-value h4 mb-1 text-primary">{{ enabledSources.length }}</div>
              <div class="stat-label small text-muted">Active Sources</div>
            </div>
          </div>
          <div class="col-md-3">
            <div class="stat-card glass-input text-center p-3">
              <div class="stat-value h4 mb-1 text-success">{{ publicSources.length }}</div>
              <div class="stat-label small text-muted">Public APIs</div>
            </div>
          </div>
          <div class="col-md-3">
            <div class="stat-card glass-input text-center p-3">
              <div class="stat-value h4 mb-1 text-info">{{ configuredSources.length }}</div>
              <div class="stat-label small text-muted">Configured</div>
            </div>
          </div>
          <div class="col-md-3">
            <div class="stat-card glass-input text-center p-3">
              <div class="stat-value h4 mb-1 text-warning">{{ selectedRegions.length }}</div>
              <div class="stat-label small text-muted">Regions</div>
            </div>
          </div>
        </div>

        <!-- Region & Category Filters -->
        <div class="row g-4 mb-4">
          <div class="col-md-6">
            <div class="filter-section p-3 border rounded-3 glass-input">
              <label class="form-label fw-medium mb-3">
                <AppIcon name="mdi-earth" class="me-2" />
                Preferred Regions
              </label>
              <div class="region-filters">
                <div class="d-flex flex-wrap gap-2">
                  <button
                    v-for="region in availableRegions"
                    :key="region"
                    type="button"
                    class="btn btn-sm region-filter-btn ui-btn ui-size-md"
                    :class="selectedRegions.includes(region) ? 'btn-primary' : 'btn-outline-secondary'"
                    @click="toggleRegion(region)"
                  >
                    <AppIcon v-if="selectedRegions.includes(region)" name="mdi-check" class="me-1" />
                    {{ region }}
                  </button>
                </div>
                <div class="form-text mt-2">
                  Select regions to prioritize in job searches
                </div>
              </div>
            </div>
          </div>

          <div class="col-md-6">
            <div class="filter-section p-3 border rounded-3 glass-input">
              <label class="form-label fw-medium mb-3">
                <AppIcon name="mdi-tag-multiple" class="me-2" />
                Job Categories
              </label>
              <div class="category-filters">
                <div class="d-flex flex-wrap gap-2">
                  <button
                    v-for="category in availableCategories"
                    :key="category"
                    type="button"
                    class="btn btn-sm category-filter-btn ui-btn ui-size-md"
                    :class="selectedCategories.includes(category) ? 'btn-success' : 'btn-outline-secondary'"
                    @click="toggleCategory(category)"
                  >
                    <AppIcon v-if="selectedCategories.includes(category)" name="mdi-check" class="me-1" />
                    {{ category }}
                  </button>
                </div>
                <div class="form-text mt-2">
                  Focus on specific job categories and industries
                </div>
              </div>
            </div>
          </div>
        </div>

        <!-- Job Sources Grid -->
        <div class="job-sources-grid job-grid">
          <div
            v-for="source in jobSources"
            :key="source.id"
            class="source-card glass-input"
            :class="{ 'source-enabled': source.enabled,
                      'source-configured': isSourceConfigured(source),
                      'source-public': !source.requiresAuth
            }"
          >
            <!-- Source Header -->
            <div class="source-header d-flex align-items-start justify-content-between mb-3">
              <div class="source-info d-flex align-items-center">
                <div class="source-icon me-3" :style="{ '--source-color': source.color }">
                  <AppIcon :name="source.icon" class="fs-4" />
                </div>
                <div>
                  <h6 class="source-name mb-1">{{ source.name }}</h6>
                  <p class="source-description text-muted small mb-0">{{ source.description }}</p>
                </div>
              </div>
              <div class="source-toggle">
                <div class="form-check form-switch">
                  <input
                    :id="`source-${source.id}`"
                    v-model="source.enabled"
                    class="form-check-input"
                    type="checkbox"
                    @change="updateSourceConfig(source.id, { enabled: source.enabled })"
                  >
                  <label :for="`source-${source.id}`" class="form-check-label visually-hidden">
                    Toggle {{ source.name }}
                  </label>
                </div>
              </div>
            </div>

            <!-- Source Details -->
            <div class="source-details mb-3">
              <div class="row g-2">
                <div class="col-6">
                  <div class="detail-item small">
                    <AppIcon name="mdi-speedometer" class="text-muted me-1" />
                    {{ source.rateLimit }}
                  </div>
                </div>
                <div class="col-6">
                  <div class="detail-item small">
                    <AppIcon name="mdi-earth" class="text-muted me-1" />
                    {{ source.regions.slice(0, 2).join(', ') }}
                    <span v-if="source.regions.length > 2">+{{ source.regions.length - 2 }}</span>
                  </div>
                </div>
              </div>
            </div>

            <!-- Features -->
            <div class="source-features mb-3">
              <div class="d-flex flex-wrap gap-1">
                <span
                  v-for="feature in source.features.slice(0, 3)"
                  :key="feature"
                  class="badge bg-light text-dark feature-badge"
                >
                  {{ feature }}
                </span>
                <span
                  v-if="source.features.length > 3"
                  class="badge bg-light text-muted feature-badge"
                  :title="source.features.slice(3).join(', ')"
                >
                  +{{ source.features.length - 3 }}
                </span>
              </div>
            </div>

            <!-- API Configuration -->
            <div v-if="source.enabled" class="source-config">
              <!-- Public API Notice -->
              <div v-if="!source.requiresAuth" class="public-api-notice mb-2 p-2 bg-success-subtle text-success rounded">
                <AppIcon name="mdi-check-circle-outline" />
                <small><strong>Public API</strong> - Ready to use</small>
              </div>

              <!-- API Key Input -->
              <div v-else-if="source.apiKeyRequired" class="api-key-section mb-2">
                <div class="input-group input-group-sm">
                  <span class="input-group-text">
                    <AppIcon name="mdi-key" class="text-muted" />
                  </span>
                  <input
                    v-model="source.apiKey"
                    type="password"
                    class="form-control"
                    :placeholder="`Enter ${source.name} API key`"
                    @change="updateSourceConfig(source.id, { apiKey: source.apiKey })"
                  >
                  <button
                    class="btn btn-outline-secondary v-btn variant-outlined ui-btn ui-size-md"
                    type="button"
                    @click="viewApiDocs(source.id)"
                  >
                    <AppIcon name="mdi-help-circle-outline" />
                  </button>
                </div>
              </div>

              <!-- Actions -->
              <div class="source-actions d-flex gap-2">
                <button
                  class="btn btn-outline-primary btn-sm flex-fill v-btn variant-outlined ui-btn ui-size-md"
                  :disabled="testingSource === source.id || (source.requiresAuth && !source.apiKey)"
                  @click="testSource(source.id)"
                >
                  <span v-if="testingSource === source.id">
                    <AppIcon name="mdi-loading" class="spin me-1" />
                    Testing...
                  </span>
                  <span v-else>
                    <AppIcon name="mdi-transit-connection" class="me-1" />
                    Test
                  </span>
                </button>
                <button
                  v-if="source.requiresAuth"
                  class="btn btn-outline-info btn-sm v-btn variant-outlined ui-btn ui-size-md"
                  @click="viewApiDocs(source.id)"
                >
                  <AppIcon name="mdi-book-open-variant" />
                </button>
              </div>

              <!-- Test Results -->
              <div
                v-if="testResults[source.id]" class="test-result mt-2 p-2 rounded small"
                :class="testResults[source.id].success ? 'bg-success-subtle text-success' : 'bg-danger-subtle text-danger'"
              >
                <AppIcon name="mdi-check-circle-outline'" class="testResults[source.id].success ? 'mdi : 'mdi mdi-alert-circle-outline' me-1" />
                {{ testResults[source.id].message }}
                <span v-if="testResults[source.id].success && testResults[source.id].jobCount !== undefined">
                  ({{ testResults[source.id].jobCount }} jobs available)
                </span>
              </div>
            </div>
          </div>
        </div>

        <!-- Bulk Actions -->
        <div class="bulk-actions mt-4 p-3 border rounded-3 glass-input">
          <h6 class="mb-3">
            <AppIcon name="mdi-cog-outline" class="me-2" />
            Quick Actions
          </h6>
          <div class="d-flex flex-wrap gap-2">
            <UnifiedButton variant="success" appearance="outlined" size="sm" leading-icon="mdi-check-all" @click="enablePublicSources">Enable Gaming Sources</UnifiedButton>
            <UnifiedButton variant="info" appearance="outlined" size="sm" leading-icon="mdi-refresh" @click="refreshJobSources">Refresh Sources</UnifiedButton>
            <UnifiedButton variant="outline" size="sm" leading-icon="mdi-close-circle-outline" @click="disableAllSources">Disable All</UnifiedButton>
            <UnifiedButton variant="info" appearance="outlined" size="sm" leading-icon="mdi-play-circle-outline" @click="testAllEnabled">Test All Enabled</UnifiedButton>
            <UnifiedButton variant="warning" appearance="outlined" size="sm" leading-icon="mdi-restore" @click="resetToDefaults">Reset Defaults</UnifiedButton>
          </div>
        </div>
      </div>
    </div>
  </div>
</template>

<script setup>
<<<<<<< HEAD
import { ref, onMounted, watch, computed, onUnmounted, defineEmits, defineProps } from 'vue'
import AppIcon from '@/components/ui/AppIcon.vue'
import UnifiedButton from '@/components/ui/UnifiedButton.vue'
import { jobSourceManager } from '@/services/JobSourceManager'
import { canonicalJobService as refactoredJobAPIService } from '@/services/CanonicalJobService'
import { COMPANY_BOARDS } from '@/services/providers/companyBoards'
=======
import { ref, computed, watch, onMounted } from 'vue';

import {
  refwatch,
  computed,
  onUnmounted,
  defineEmits,
  defineProps,
} from "vue";
import AppIcon from "@/components/ui/AppIcon.vue";
import UnifiedButton from "@/components/ui/UnifiedButton.vue";
import { jobSourceManager } from "@/services/JobSourceManager";
import { canonicalJobService as refactoredJobAPIService } from "@/services/CanonicalJobService";
import { COMPANY_BOARDS } from "@/services/providers/companyBoards";
>>>>>>> db031f9c
import {
  getJobSources,
  getAllRegions,
  getAllCategories,
  updateJobSourceConfig,
  testJobSource
} from '@/services/jobService'

const _props = defineProps({
  settings: {
    type: Object,
    default: () => ({})
  },
  // When true, expand the accordion automatically (e.g., deep links)
  autoExpand: {
    type: Boolean,
    default: false
  }
})

<<<<<<< HEAD
const emit = defineEmits(['update:settings', 'test-source'])
=======
const _emit = defineEmits(["update:settings", "test-source"]);
>>>>>>> db031f9c

// Reactive state
const isExpanded = ref(false) // Default closed
const jobSources = ref([])
const selectedRegions = ref((props.settings && props.settings.preferredRegions) ? props.settings.preferredRegions : [])
const selectedCategories = ref((props.settings && props.settings.preferredCategories) ? props.settings.preferredCategories : [])
const testingSource = ref(null)
const testResults = ref({})
const checkingHealth = ref(false)
const providerHealth = ref(null)
const showDisabledBoards = ref(false)
const disabledBoards = ref([])

// Available options
const availableRegions = ref([])
const availableCategories = ref([])

// Computed properties
const enabledSources = computed(() =>
  jobSources.value.filter(source => source.enabled)
)

const publicSources = computed(() =>
  jobSources.value.filter(source => !source.requiresAuth)
)

const configuredSources = computed(() =>
  jobSources.value.filter(source => isSourceConfigured(source))
)

// Methods
function toggleAccordion() {
  isExpanded.value = !isExpanded.value
}

function isSourceConfigured(source) {
  if (!source.requiresAuth) {return true}
  return source.apiKey && source.apiKey.trim().length > 0
}

function toggleRegion(region) {
  const index = selectedRegions.value.indexOf(region)
  if (index > -1) {
    selectedRegions.value.splice(index, 1)
  } else {
    selectedRegions.value.push(region)
  }
  updateSettings()
}

function toggleCategory(category) {
  const index = selectedCategories.value.indexOf(category)
  if (index > -1) {
    selectedCategories.value.splice(index, 1)
  } else {
    selectedCategories.value.push(category)
  }
  updateSettings()
}

function updateSourceConfig(sourceId, config) {
  const success = jobSourceManager.updateSourceConfig(sourceId, config)
  if (success) {
    console.log(`Updated ${sourceId} config:`, config)
    updateSettings()
  }
}

async function testSource(sourceId) {
  const source = jobSources.value.find(s => s.id === sourceId)
  if (!source) {return}

  console.log(`[SEARCH] Testing ${source.name}...`)
  testingSource.value = sourceId

  // Clear previous results
  if (testResults.value[sourceId]) {
    delete testResults.value[sourceId]
  }

  try {
<<<<<<< HEAD
    const result = await testJobSource(sourceId)
    testResults.value[sourceId] = result

    console.log(`${result.success ? '✅' : '❌'} Test result for ${source.name}:`, result)
    emit('test-source', { sourceId, result })

  } catch (error) {
    console.error(`[✗] Test failed for ${source.name}:`, error)
=======
    const result = await testJobSource(sourceId);
    testResults.value[sourceId] = result;

    console.log(
      `${result.success ? "✅" : "❌"} Test result for ${source.name}:`,
      result,
    );
    emit("test-source", { sourceId, result });
  } catch (_error) {
    console.error(`[✗] Test failed for ${source.name}:`, error);
>>>>>>> db031f9c
    testResults.value[sourceId] = {
      success: false,
      message: `Connection failed: ${error.message}`
    }
  } finally {
    testingSource.value = null
  }
}

function viewApiDocs(sourceId) {
  // This would open documentation for the specific API
  console.log(`Opening API docs for ${sourceId}`)
  // Could implement actual doc URLs per source
}

function enablePublicSources() {
  // Enable gaming-focused and public sources using the manager
  const gamingSources = jobSourceManager.getSourcesBy({ gamingFocus: 0.3 })
  const publicSources = jobSourceManager.getSourcesBy({ requiresAuth: false })
  
  // Combine and deduplicate
  const sourcesToEnable = new Set([
    ...gamingSources.map(s => s.id),
    ...publicSources.map(s => s.id)
  ])
  
  jobSources.value.forEach(source => {
    if (sourcesToEnable.has(source.id)) {
      source.enabled = true
      jobSourceManager.updateSourceConfig(source.id, { enabled: true })
    }
  })
  updateSettings()
  
  console.log(`[GAME] Enabled ${sourcesToEnable.size} gaming and public job sources`)
}

function disableAllSources() {
  jobSources.value.forEach(source => {
    source.enabled = false
    jobSourceManager.updateSourceConfig(source.id, { enabled: false })
  })
  updateSettings()
}

async function testAllEnabled() {
  for (const source of enabledSources.value) {
    if (isSourceConfigured(source)) {
      await testSource(source.id)
      // Small delay between tests
      await new Promise(resolve => setTimeout(resolve, 500))
    }
  }
}

function resetToDefaults() {
  // Reset to default configuration
  selectedRegions.value = []
  selectedCategories.value = []

  // Get gaming and public sources for defaults
  const gamingSources = jobSourceManager.getSourcesBy({ gamingFocus: 0.3 })
  const publicSources = jobSourceManager.getSourcesBy({ requiresAuth: false })
  const defaultEnabledIds = new Set([
    ...gamingSources.slice(0, 4).map(s => s.id), // Top 4 gaming sources
    ...publicSources.slice(0, 4).map(s => s.id)  // Top 4 public sources
  ])

  jobSources.value.forEach(source => {
    const defaultEnabled = defaultEnabledIds.has(source.id)
    source.enabled = defaultEnabled
    jobSourceManager.updateSourceConfig(source.id, { enabled: defaultEnabled })
  })

  updateSettings()
}

function refreshJobSources() {
  try {
    // Use the job source manager to get updated sources
<<<<<<< HEAD
    jobSourceManager.forceRefresh()
    jobSources.value = jobSourceManager.getAllSources()
    
    updateSettings()
    console.log(`🔄 Refreshed ${jobSources.value.length} job sources`)
  } catch (error) {
    console.error('Failed to refresh job sources:', error)
=======
    jobSourceManager.forceRefresh();
    jobSources.value = jobSourceManager.getAllSources();

    updateSettings();
    console.log(`🔄 Refreshed ${jobSources.value.length} job sources`);
  } catch (_error) {
    console.error("Failed to refresh job sources:", error);
>>>>>>> db031f9c
  }
}

function updateSettings() {
  const base = (props.settings && typeof props.settings === 'object') ? props.settings : {}
  const newSettings = {
    ...base,
    preferredRegions: [...selectedRegions.value],
    preferredCategories: [...selectedCategories.value],
    enabledJobSources: enabledSources.value.map(s => s.id),
    jobSourcesConfig: Object.fromEntries(
      jobSources.value.map(source => [source.id, {
        enabled: source.enabled,
        apiKey: source.apiKey || ''
      }])
    )
  }

  emit('update:settings', newSettings)
}

// Provider health (canonical registry)
async function checkProviderHealth() {
  try {
<<<<<<< HEAD
    checkingHealth.value = true
    providerHealth.value = await refactoredJobAPIService.checkProviderHealth()
  } catch (e) {
    console.error('Failed to check provider health:', e)
    providerHealth.value = null
=======
    checkingHealth.value = true;
    providerHealth.value = await refactoredJobAPIService.checkProviderHealth();
  } catch (_e) {
    console.error("Failed to check provider health:", e);
    providerHealth.value = null;
>>>>>>> db031f9c
  } finally {
    checkingHealth.value = false
  }
}

// Quick-enable gaming-focused providers (priority already tuned in code)
function enableGamingSources() {
  const gaming = jobSourceManager.getSourcesBy({ gamingFocus: 0.5 })
  gaming.forEach((s) => {
    s.enabled = true
    jobSourceManager.updateSourceConfig(s.id, { enabled: true })
  })
  updateSettings()
}

// Quick add for company ATS boards
function addCompanyBoard() {
  try {
    const name = window.prompt('Studio name (e.g., Riot Games)')?.trim()
    if (!name) return
    const token = window.prompt('Board token (e.g., riotgames)')?.trim()
    if (!token) return
    const type = window.prompt('ATS type: greenhouse | lever | recruitee | workable | ashby')?.trim()?.toLowerCase()
    const allowed = ['greenhouse','lever','recruitee','workable','ashby']
    if (!type || !allowed.includes(type)) {
      alert('Invalid ATS type. Use one of: ' + allowed.join(', '))
      return
    }

    const userBoards = getUserCompanyBoards()
    if (!userBoards.some(b => b.type === type && b.token === token)) {
      userBoards.push({ name, token, type })
      saveUserCompanyBoards(userBoards)
    }

    // If previously disabled, re-enable now
    const raw = window?.localStorage?.getItem('navi-disabled-company-boards')
    let disabled = []
    try { disabled = raw ? JSON.parse(raw) || [] : [] } catch { disabled = [] }
    const filtered = disabled.filter((x) => !(x && x.type === type && x.token === token))
    if (filtered.length !== disabled.length) {
      window?.localStorage?.setItem('navi-disabled-company-boards', JSON.stringify(filtered))
    }

    // Reload providers with merged list and verify
<<<<<<< HEAD
    const merged = getMergedCompanyBoards()
    refactoredJobAPIService.reloadCompanyProviders(merged)
    jobSourceManager.forceRefresh()
    jobSources.value = jobSourceManager.getAllSources()
    updateSettings()
    alert(`Added ${name} (${type})`)
  } catch (e) {
    console.error('Failed to add company board:', e)
    alert('Failed to add board; see console')
=======
    const merged = getMergedCompanyBoards();
    refactoredJobAPIService.reloadCompanyProviders(merged);
    jobSourceManager.forceRefresh();
    jobSources.value = jobSourceManager.getAllSources();
    updateSettings();
    alert(`Added ${name} (${type})`);
  } catch (_e) {
    console.error("Failed to add company board:", e);
    alert("Failed to add board; see console");
>>>>>>> db031f9c
  }
}

// Initialize
onMounted(() => {
  // Load job sources from the job source manager
  try {
<<<<<<< HEAD
    jobSources.value = jobSourceManager.getAllSources()
    console.log(`[TARGET] Loaded ${jobSources.value.length} job sources from manager`)
  } catch (error) {
    console.error('Failed to load job sources from manager:', error)
=======
    jobSources.value = jobSourceManager.getAllSources();
    console.log(
      `[TARGET] Loaded ${jobSources.value.length} job sources from manager`,
    );
  } catch (_error) {
    console.error("Failed to load job sources from manager:", error);
>>>>>>> db031f9c
    // Fallback to legacy method
    jobSources.value = getJobSources()
  }

  // Load available options
  availableRegions.value = getAllRegions()
  availableCategories.value = getAllCategories()

  // Load disabled company boards
  loadDisabledBoards()

  // Apply saved settings
  if (props.settings && props.settings.jobSourcesConfig) {
    jobSources.value.forEach(source => {
      const savedConfig = props.settings.jobSourcesConfig[source.id]
      if (savedConfig) {
        source.enabled = savedConfig.enabled !== undefined ? savedConfig.enabled : source.enabled
        source.apiKey = savedConfig.apiKey || ''
      }
    })
  }

  console.log('[LAUNCH] Job Data Sources initialized:', {
    totalSources: jobSources.value.length,
    enabledSources: enabledSources.value.length,
    publicSources: publicSources.value.length,
    gamingSources: jobSources.value.filter(s => s.gamingFocus && s.gamingFocus > 0.5).length,
    regions: availableRegions.value.length,
    categories: availableCategories.value.length
  })

  // Auto-expand when deep-linked or when prop requests it
  try {
    const hash = window?.location?.hash || ''
    if (props.autoExpand || hash.includes('job-sources-section')) {
      isExpanded.value = true
    }
        } catch (_e) {
    // non-blocking
  }

  // Also respond to hash changes dynamically without prop
  const onHashChange = () => {
    try {
      const hash = window?.location?.hash || ''
      if (hash.includes('job-sources-section')) {
        isExpanded.value = true
      }
    } catch {}
  }
  window.addEventListener('hashchange', onHashChange)
  // Clean up
  onUnmounted(() => window.removeEventListener('hashchange', onHashChange))
})

// Helper function to format rate limits
function formatRateLimit(rateLimit) {
  if (!rateLimit) return 'Unlimited'
  if (typeof rateLimit === 'string') return rateLimit
  if (rateLimit.requests && rateLimit.period) {
    const hours = Math.round(rateLimit.period / 3600000)
    return `${rateLimit.requests}/${hours}h`
  }
  return 'Limited'
}

function loadDisabledBoards() {
  try {
    const raw = window?.localStorage?.getItem('navi-disabled-company-boards')
    disabledBoards.value = raw ? JSON.parse(raw) || [] : []
  } catch {
    disabledBoards.value = []
  }
}

function toggleDisabledBoards() {
  showDisabledBoards.value = !showDisabledBoards.value
  if (showDisabledBoards.value) loadDisabledBoards()
}

function getUserCompanyBoards() {
  try {
    const raw = window?.localStorage?.getItem('navi-company-boards')
    const parsed = raw ? JSON.parse(raw) : []
    return Array.isArray(parsed) ? parsed.filter(b => b && b.name && b.type && b.token) : []
  } catch {
    return []
  }
}

async function reenableAllBoards() {
  try {
<<<<<<< HEAD
    window?.localStorage?.removeItem('navi-disabled-company-boards')
    disabledBoards.value = []
    const merged = [...(Array.isArray(COMPANY_BOARDS) ? COMPANY_BOARDS : []), ...getUserCompanyBoards()]
    refactoredJobAPIService.reloadCompanyProviders(merged)
    refreshJobSources()
    await checkProviderHealth()
  } catch (e) {
    console.error('Failed to re-enable boards:', e)
=======
    window?.localStorage?.removeItem("navi-disabled-company-boards");
    disabledBoards.value = [];
    const merged = [
      ...(Array.isArray(COMPANY_BOARDS) ? COMPANY_BOARDS : []),
      ...getUserCompanyBoards(),
    ];
    refactoredJobAPIService.reloadCompanyProviders(merged);
    refreshJobSources();
    await checkProviderHealth();
  } catch (_e) {
    console.error("Failed to re-enable boards:", e);
>>>>>>> db031f9c
  }
}

async function reverifyCompanyBoards() {
  try {
<<<<<<< HEAD
    const merged = [...(Array.isArray(COMPANY_BOARDS) ? COMPANY_BOARDS : []), ...getUserCompanyBoards()]
    refactoredJobAPIService.reloadCompanyProviders(merged)
    loadDisabledBoards()
  } catch (e) {
    console.error('Failed to re-verify boards:', e)
=======
    const merged = [
      ...(Array.isArray(COMPANY_BOARDS) ? COMPANY_BOARDS : []),
      ...getUserCompanyBoards(),
    ];
    refactoredJobAPIService.reloadCompanyProviders(merged);
    loadDisabledBoards();
  } catch (_e) {
    console.error("Failed to re-verify boards:", e);
>>>>>>> db031f9c
  }
}

function saveUserCompanyBoards(list) {
  try {
    window?.localStorage?.setItem('navi-company-boards', JSON.stringify(list || []))
  } catch {}
}

function getMergedCompanyBoards() {
  return [...(Array.isArray(COMPANY_BOARDS) ? COMPANY_BOARDS : []), ...getUserCompanyBoards()]
}

async function enableDisabledBoard(type, token) {
  try {
    // Remove from disabled list
    const raw = window?.localStorage?.getItem('navi-disabled-company-boards')
    let list = []
    try { list = raw ? JSON.parse(raw) || [] : [] } catch { list = [] }
    list = list.filter((x) => !(x && x.type === type && x.token === token))
    window?.localStorage?.setItem('navi-disabled-company-boards', JSON.stringify(list))
    loadDisabledBoards()

    // Reload providers with merged list
<<<<<<< HEAD
    const merged = getMergedCompanyBoards()
    refactoredJobAPIService.reloadCompanyProviders(merged)
    refreshJobSources()
    await checkProviderHealth()
  } catch (e) {
    console.error('Failed to enable board:', e)
=======
    const merged = getMergedCompanyBoards();
    refactoredJobAPIService.reloadCompanyProviders(merged);
    refreshJobSources();
    await checkProviderHealth();
  } catch (_e) {
    console.error("Failed to enable board:", e);
>>>>>>> db031f9c
  }
}

// (removed duplicate addCompanyBoard; unified above)

// If the prop flips to true later (e.g., navigation within app), expand
watch(
  () => props.autoExpand,
  (val) => {
    if (val) {
      isExpanded.value = true
    }
  }
)
</script>

<style scoped>
.job-data-sources-section {
  max-width: 100%;
}

/* Accordion styles */
.accordion-header {
  cursor: pointer;
  transition: all 0.2s ease;
  user-select: none;
}

.accordion-header:hover {
  background: var(--glass-elevated);
}

.accordion-header:focus-visible {
  outline: 2px solid var(--color-primary);
  outline-offset: 2px;
}

.accordion-toggle {
  display: flex;
  align-items: center;
  justify-content: center;
  width: 32px;
  height: 32px;
  border-radius: 50%;
  background: var(--glass-surface);
  border: 1px solid var(--glass-border);
  transition: all 0.3s ease;
}

.accordion-icon {
  transition: transform 0.3s ease;
  color: var(--text-secondary);
}

.accordion-icon.rotated {
  transform: rotate(180deg);
}

.accordion-content {
  transition: all 0.3s ease;
}

.stat-card {
  transition: all 0.2s ease;
}

.stat-card:hover {
  transform: translateY(-2px);
  box-shadow: 0 4px 12px rgba(0, 0, 0, 0.1);
}

.job-sources-grid {
  gap: 1.25rem;
}

.source-card {
  transition: all 0.3s ease;
  padding: 1.25rem;
  position: relative;
  border-left: 4px solid transparent;
}

.source-card.source-enabled {
  border-left-color: var(--color-primary);
}

.source-card.source-public {
  border-left-color: var(--color-success);
}

.source-card:hover {
  transform: translateY(-2px);
  box-shadow: 0 6px 20px rgba(0, 0, 0, 0.1);
}

.source-icon {
  width: 40px;
  height: 40px;
  display: flex;
  align-items: center;
  justify-content: center;
  flex-shrink: 0;
}

.source-name {
  font-weight: 600;
  color: var(--text-primary);
}

.source-description {
  font-size: 0.875rem;
  line-height: 1.3;
}

.detail-item {
  color: var(--text-secondary);
  font-weight: 500;
}

.feature-badge {
  font-size: 0.7rem;
  padding: 0.2rem 0.5rem;
  border-radius: 12px;
}

.region-filter-btn,
.category-filter-btn {
  border-radius: 20px;
  transition: all 0.2s ease;
}

.region-filter-btn:hover,
.category-filter-btn:hover {
  transform: translateY(-1px);
}

.public-api-notice {
  font-weight: 500;
}

.test-result {
  border-left: 3px solid;
  border-left-color: inherit;
  animation: fadeInUp 0.3s ease;
}

@keyframes fadeInUp {
  from {
    opacity: 0;
    transform: translateY(10px);
  }
  to {
    opacity: 1;
    transform: translateY(0);
  }
}

@keyframes spin {
  from { transform: rotate(0deg); }
  to { transform: rotate(360deg); }
}

.spin {
  animation: spin 1s linear infinite;
}

.disabled-board-chip {
  background: var(--glass-input-bg, rgba(255,255,255,0.06));
  border: 1px solid var(--glass-border, rgba(255,255,255,0.12));
}

.btn.btn-xs {
  padding: 0.1rem 0.4rem;
  font-size: 0.7rem;
  line-height: 1.2;
}

.form-check-input:checked {
  background-color: var(--color-primary);
  border-color: var(--color-primary);
}

/* Responsive adjustments */
@media (max-width: 768px) {
  .job-sources-grid {
    grid-template-columns: 1fr;
    gap: 1rem;
  }

  .source-card {
    padding: 1rem;
  }

  .bulk-actions .btn {
    flex: 1;
    min-width: 0;
  }
}

/* Dark theme support */
[data-theme="dark"] .source-card {
  background: var(--glass-surface-dark);
  border-color: var(--glass-border-dark);
}

[data-theme="dark"] .feature-badge {
  background-color: var(--glass-surface-dark) !important;
  color: var(--dark-text-primary) !important;
  border: 1px solid var(--glass-border-dark);
}

/* Animation preferences */
@media (prefers-reduced-motion: reduce) {
  .source-card,
  .stat-card,
  .region-filter-btn,
  .category-filter-btn {
    transition: none;
  }

  .source-card:hover,
  .stat-card:hover,
  .region-filter-btn:hover,
  .category-filter-btn:hover {
    transform: none;
  }

  .spin {
    animation: none;
  }

  .test-result {
    animation: none;
  }
}
</style><|MERGE_RESOLUTION|>--- conflicted
+++ resolved
@@ -357,29 +357,12 @@
 </template>
 
 <script setup>
-<<<<<<< HEAD
 import { ref, onMounted, watch, computed, onUnmounted, defineEmits, defineProps } from 'vue'
 import AppIcon from '@/components/ui/AppIcon.vue'
 import UnifiedButton from '@/components/ui/UnifiedButton.vue'
 import { jobSourceManager } from '@/services/JobSourceManager'
 import { canonicalJobService as refactoredJobAPIService } from '@/services/CanonicalJobService'
 import { COMPANY_BOARDS } from '@/services/providers/companyBoards'
-=======
-import { ref, computed, watch, onMounted } from 'vue';
-
-import {
-  refwatch,
-  computed,
-  onUnmounted,
-  defineEmits,
-  defineProps,
-} from "vue";
-import AppIcon from "@/components/ui/AppIcon.vue";
-import UnifiedButton from "@/components/ui/UnifiedButton.vue";
-import { jobSourceManager } from "@/services/JobSourceManager";
-import { canonicalJobService as refactoredJobAPIService } from "@/services/CanonicalJobService";
-import { COMPANY_BOARDS } from "@/services/providers/companyBoards";
->>>>>>> db031f9c
 import {
   getJobSources,
   getAllRegions,
@@ -400,11 +383,7 @@
   }
 })
 
-<<<<<<< HEAD
 const emit = defineEmits(['update:settings', 'test-source'])
-=======
-const _emit = defineEmits(["update:settings", "test-source"]);
->>>>>>> db031f9c
 
 // Reactive state
 const isExpanded = ref(false) // Default closed
@@ -486,7 +465,6 @@
   }
 
   try {
-<<<<<<< HEAD
     const result = await testJobSource(sourceId)
     testResults.value[sourceId] = result
 
@@ -495,18 +473,6 @@
 
   } catch (error) {
     console.error(`[✗] Test failed for ${source.name}:`, error)
-=======
-    const result = await testJobSource(sourceId);
-    testResults.value[sourceId] = result;
-
-    console.log(
-      `${result.success ? "✅" : "❌"} Test result for ${source.name}:`,
-      result,
-    );
-    emit("test-source", { sourceId, result });
-  } catch (_error) {
-    console.error(`[✗] Test failed for ${source.name}:`, error);
->>>>>>> db031f9c
     testResults.value[sourceId] = {
       success: false,
       message: `Connection failed: ${error.message}`
@@ -587,7 +553,6 @@
 function refreshJobSources() {
   try {
     // Use the job source manager to get updated sources
-<<<<<<< HEAD
     jobSourceManager.forceRefresh()
     jobSources.value = jobSourceManager.getAllSources()
     
@@ -595,15 +560,6 @@
     console.log(`🔄 Refreshed ${jobSources.value.length} job sources`)
   } catch (error) {
     console.error('Failed to refresh job sources:', error)
-=======
-    jobSourceManager.forceRefresh();
-    jobSources.value = jobSourceManager.getAllSources();
-
-    updateSettings();
-    console.log(`🔄 Refreshed ${jobSources.value.length} job sources`);
-  } catch (_error) {
-    console.error("Failed to refresh job sources:", error);
->>>>>>> db031f9c
   }
 }
 
@@ -628,19 +584,11 @@
 // Provider health (canonical registry)
 async function checkProviderHealth() {
   try {
-<<<<<<< HEAD
     checkingHealth.value = true
     providerHealth.value = await refactoredJobAPIService.checkProviderHealth()
   } catch (e) {
     console.error('Failed to check provider health:', e)
     providerHealth.value = null
-=======
-    checkingHealth.value = true;
-    providerHealth.value = await refactoredJobAPIService.checkProviderHealth();
-  } catch (_e) {
-    console.error("Failed to check provider health:", e);
-    providerHealth.value = null;
->>>>>>> db031f9c
   } finally {
     checkingHealth.value = false
   }
@@ -686,7 +634,6 @@
     }
 
     // Reload providers with merged list and verify
-<<<<<<< HEAD
     const merged = getMergedCompanyBoards()
     refactoredJobAPIService.reloadCompanyProviders(merged)
     jobSourceManager.forceRefresh()
@@ -696,17 +643,6 @@
   } catch (e) {
     console.error('Failed to add company board:', e)
     alert('Failed to add board; see console')
-=======
-    const merged = getMergedCompanyBoards();
-    refactoredJobAPIService.reloadCompanyProviders(merged);
-    jobSourceManager.forceRefresh();
-    jobSources.value = jobSourceManager.getAllSources();
-    updateSettings();
-    alert(`Added ${name} (${type})`);
-  } catch (_e) {
-    console.error("Failed to add company board:", e);
-    alert("Failed to add board; see console");
->>>>>>> db031f9c
   }
 }
 
@@ -714,19 +650,10 @@
 onMounted(() => {
   // Load job sources from the job source manager
   try {
-<<<<<<< HEAD
     jobSources.value = jobSourceManager.getAllSources()
     console.log(`[TARGET] Loaded ${jobSources.value.length} job sources from manager`)
   } catch (error) {
     console.error('Failed to load job sources from manager:', error)
-=======
-    jobSources.value = jobSourceManager.getAllSources();
-    console.log(
-      `[TARGET] Loaded ${jobSources.value.length} job sources from manager`,
-    );
-  } catch (_error) {
-    console.error("Failed to load job sources from manager:", error);
->>>>>>> db031f9c
     // Fallback to legacy method
     jobSources.value = getJobSources()
   }
@@ -819,7 +746,6 @@
 
 async function reenableAllBoards() {
   try {
-<<<<<<< HEAD
     window?.localStorage?.removeItem('navi-disabled-company-boards')
     disabledBoards.value = []
     const merged = [...(Array.isArray(COMPANY_BOARDS) ? COMPANY_BOARDS : []), ...getUserCompanyBoards()]
@@ -828,40 +754,16 @@
     await checkProviderHealth()
   } catch (e) {
     console.error('Failed to re-enable boards:', e)
-=======
-    window?.localStorage?.removeItem("navi-disabled-company-boards");
-    disabledBoards.value = [];
-    const merged = [
-      ...(Array.isArray(COMPANY_BOARDS) ? COMPANY_BOARDS : []),
-      ...getUserCompanyBoards(),
-    ];
-    refactoredJobAPIService.reloadCompanyProviders(merged);
-    refreshJobSources();
-    await checkProviderHealth();
-  } catch (_e) {
-    console.error("Failed to re-enable boards:", e);
->>>>>>> db031f9c
   }
 }
 
 async function reverifyCompanyBoards() {
   try {
-<<<<<<< HEAD
     const merged = [...(Array.isArray(COMPANY_BOARDS) ? COMPANY_BOARDS : []), ...getUserCompanyBoards()]
     refactoredJobAPIService.reloadCompanyProviders(merged)
     loadDisabledBoards()
   } catch (e) {
     console.error('Failed to re-verify boards:', e)
-=======
-    const merged = [
-      ...(Array.isArray(COMPANY_BOARDS) ? COMPANY_BOARDS : []),
-      ...getUserCompanyBoards(),
-    ];
-    refactoredJobAPIService.reloadCompanyProviders(merged);
-    loadDisabledBoards();
-  } catch (_e) {
-    console.error("Failed to re-verify boards:", e);
->>>>>>> db031f9c
   }
 }
 
@@ -886,21 +788,12 @@
     loadDisabledBoards()
 
     // Reload providers with merged list
-<<<<<<< HEAD
     const merged = getMergedCompanyBoards()
     refactoredJobAPIService.reloadCompanyProviders(merged)
     refreshJobSources()
     await checkProviderHealth()
   } catch (e) {
     console.error('Failed to enable board:', e)
-=======
-    const merged = getMergedCompanyBoards();
-    refactoredJobAPIService.reloadCompanyProviders(merged);
-    refreshJobSources();
-    await checkProviderHealth();
-  } catch (_e) {
-    console.error("Failed to enable board:", e);
->>>>>>> db031f9c
   }
 }
 
