--- conflicted
+++ resolved
@@ -284,7 +284,6 @@
 </template>
 
 <script setup>
-<<<<<<< HEAD
 import { ref, onMounted, computed, watch, defineEmits, defineProps } from 'vue'
 import AppIcon from '@/components/ui/AppIcon.vue'
 import { useToast } from '@/composables/useToast'
@@ -292,17 +291,6 @@
 import { version } from 'vue'
 import { getAppVersion } from '@/utils/version'
 import UnifiedButton from '@/components/ui/UnifiedButton.vue'
-=======
-import { ref, computed, watch, onMounted } from 'vue';
-
-import { refcomputed, watch, defineEmits, defineProps } from "vue";
-import AppIcon from "@/components/ui/AppIcon.vue";
-import { useToast } from "@/composables/useToast";
-import ThemeToggle from "@/components/ThemeToggle.vue";
-import { version } from "vue";
-import { getAppVersion } from "@/utils/version";
-import UnifiedButton from "@/components/ui/UnifiedButton.vue";
->>>>>>> db031f9c
 
 const _props = defineProps({
   settings: {
@@ -315,16 +303,7 @@
   }
 })
 
-<<<<<<< HEAD
 const emit = defineEmits(['save', 'reset-all', 'export-debug', 'update:settings'])
-=======
-const _emit = defineEmits([
-  "save",
-  "reset-all",
-  "export-debug",
-  "update:settings",
-]);
->>>>>>> db031f9c
 
 const toast = useToast()
 const saving = ref(false)
@@ -388,19 +367,11 @@
 const saveSettings = async () => {
   saving.value = true
   try {
-<<<<<<< HEAD
     emit('save')
     toast.success('Developer settings saved successfully!')
   } catch (error) {
     toast.error('Failed to save developer settings')
     console.error('Save settings error:', error)
-=======
-    emit("save");
-    toast.success("Developer settings saved successfully!");
-  } catch (_error) {
-    toast.error("Failed to save developer settings");
-    console.error("Save settings error:", error);
->>>>>>> db031f9c
   } finally {
     saving.value = false
   }
