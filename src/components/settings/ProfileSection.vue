--- conflicted
+++ resolved
@@ -470,21 +470,11 @@
 </template>
 
 <script setup>
-<<<<<<< HEAD
 import { computed, ref, watch } from 'vue'
 import { useAppStore } from '@/stores/app'
 import { useToast } from '@/composables/useToast'
 import AppIcon from '@/components/ui/AppIcon.vue'
 import UnifiedButton from '@/components/ui/UnifiedButton.vue'
-=======
-import { ref, computed, watch } from 'vue';
-
-import { computed, ref, watch } from "vue";
-import { useAppStore } from "@/stores/app";
-import { useToast } from "@/composables/useToast";
-import AppIcon from "@/components/ui/AppIcon.vue";
-import UnifiedButton from "@/components/ui/UnifiedButton.vue";
->>>>>>> db031f9c
 
 // Props
 const _props = defineProps({
@@ -505,11 +495,7 @@
 })
 
 // Emits
-<<<<<<< HEAD
 const emit = defineEmits(['save', 'profile-preview'])
-=======
-const _emit = defineEmits(["save", "profile-preview", "profile-update", "profile-reset"]);
->>>>>>> db031f9c
 
 // Store
 const store = useAppStore()
@@ -599,15 +585,9 @@
       })
       toast.success('Profile suggestions applied')
     }
-<<<<<<< HEAD
   } catch (error) {
     console.error('Auto-fill failed:', error)
     toast.error('Failed to generate profile suggestions')
-=======
-  } catch (_error) {
-    console.error("Auto-fill failed:", error);
-    toast.error("Failed to generate profile suggestions");
->>>>>>> db031f9c
   }
 }
 
