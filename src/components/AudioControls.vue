<template>
  <div
    class="audio-controls noir-glass-surface p-4 rounded-lg"
    :class="{ 'recording-active': isRecording,
              'fairy-ai-active': fairyAIMode 
    }"
    role="region"
    aria-label="NAVI Audio System - Voice Input and Output Controls"
  >
    <!-- Enhanced Device Selection Section -->
    <div v-if="showDeviceSelection" class="device-selection-section mb-4">
      <h3 class="h6 mb-3 text-muted d-flex align-items-center gap-2">
        <AppIcon name="mdi-microphone-settings" class="text-primary" />
        Audio Device Settings
      </h3>

      <div class="row g-3">
        <!-- Microphone Selection -->
        <div class="col-md-6">
          <label class="form-label small fw-medium" for="mic-select">
            <AppIcon name="mdi-microphone" />
            Microphone
          </label>
          <select
            id="mic-select"
            v-model="selectedMicId"
            class="unified-input ui-input"
            :disabled="isRecording"
            aria-describedby="mic-help"
            @change="updateDevicePreferences"
          >
            <option value="">Default Microphone</option>
            <option
              v-for="device in audioInputs"
              :key="device.deviceId"
              :value="device.deviceId"
            >
              {{ device.label || `Microphone ${device.deviceId.slice(-4)}` }}
            </option>
          </select>
          <div id="mic-help" class="form-text small">
            Select your preferred microphone for voice input
          </div>
        </div>

        <!-- Speaker Selection -->
        <div class="col-md-6">
          <label class="form-label small fw-medium" for="speaker-select">
            <AppIcon name="mdi-volume-high" />
            Speaker
          </label>
          <select
            id="speaker-select"
            v-model="selectedSpeakerId"
            class="unified-input ui-input"
            aria-describedby="speaker-help"
            @change="updateDevicePreferences"
          >
            <option value="">Default Speaker</option>
            <option
              v-for="device in audioOutputs"
              :key="device.deviceId"
              :value="device.deviceId"
            >
              {{ device.label || `Speaker ${device.deviceId.slice(-4)}` }}
            </option>
          </select>
          <div id="speaker-help" class="form-text small">
            Select your preferred speaker for AI responses
          </div>
        </div>
      </div>
    </div>

    <!-- Canonical Push-to-Talk Control -->
    <div class="push-to-talk-section">
      <div class="d-flex align-items-center justify-content-between mb-3">
        <h3 class="h6 mb-0 text-muted d-flex align-items-center gap-2">
          <AppIcon name="mdi-microphone-variant" class="text-primary" />
          Voice Input Controls
        </h3>
      </div>

      <PushToTalkButton
        :max-recording-time="maxRecordingDuration"
        :show-transcript="false"
        :show-response="false"
        :auto-send="false"
        :show-device-selector="true"
        @recording-start="$emit('recordingStart')"
        @recording-stop="handlePTTStop"
      >
        <template #device-selector="{ microphoneDevices, selectedMicId, setSelectedMic }">
          <div class="ptt-device-select mt-2">
            <label class="form-label small fw-medium mb-1" for="ptt-mic-select">
              <AppIcon name="mdi-microphone" />
              Microphone (PTT)
            </label>
            <select
              id="ptt-mic-select"
              class="unified-input ui-input"
              :value="selectedMicId"
              :disabled="isRecording"
              @change="setSelectedMic(($event.target && $event.target.value) || '')"
            >
              <option value="">System Default</option>
              <option
                v-for="d in microphoneDevices"
                :key="d.deviceId"
                :value="d.deviceId"
              >
                {{ d.label || `Microphone ${d.deviceId.slice(0, 8)}...` }}
              </option>
            </select>
          </div>
        </template>
      </PushToTalkButton>
    </div>

    <!-- Playback Controls -->
    <div v-if="audioData || isPlaying" class="playback-section mt-3">
      <div class="d-flex align-items-center gap-2">
        <UnifiedButton
          variant="success"
          size="sm"
          :disabled="!audioData || isPlaying"
          aria-label="Play recorded audio"
          leading-icon="mdi-play"
          @click="playAudio"
        >
          Play
        </UnifiedButton>

        <UnifiedButton
          variant="danger"
          size="sm"
          :disabled="!isPlaying"
          aria-label="Stop playing audio"
          leading-icon="mdi-stop"
          @click="stopAudio"
        >
          Stop
        </UnifiedButton>

        <!-- Playback Progress -->
        <div v-if="isPlaying || playbackDuration > 0" class="playback-progress flex-grow-1">
          <div class="progress progress--xs">
            <div
              class="progress-bar"
              :style="{ width: `${playbackProgress}%` }"
              role="progressbar"
              :aria-valuenow="playbackProgress"
              aria-valuemin="0"
              aria-valuemax="100"
            ></div>
          </div>
          <small class="text-muted">{{ formatTime(playbackCurrentTime) }} / {{ formatTime(playbackDuration) }}</small>
        </div>
      </div>
    </div>

    <!-- Permission Request -->
    <div v-if="!hasPermission" class="permission-section">
      <div class="alert alert-warning d-flex align-items-center">
        <AppIcon name="mdi-microphone-off" class="me-2" />
        <div>
          <strong>Microphone access required</strong>
          <p class="mb-0 small">Please grant microphone permission to use voice features.</p>
        </div>
        <UnifiedButton variant="outline" size="sm" class="ms-auto" @click="requestPermission">
          Grant Permission
        </UnifiedButton>
      </div>
    </div>
  </div>
</template>

<script>
<<<<<<< HEAD
import { ref, onMounted, computed, onUnmounted } from 'vue'
import { audioService as _audioService } from '@/shared/services/AudioService';
import { logger } from '@/shared/utils/logger';
import PushToTalkButton from '@/components/PushToTalkButton.vue';
import AppIcon from '@/components/ui/AppIcon.vue';
import UnifiedButton from '@/components/ui/UnifiedButton.vue';
=======
import { ref, computed, onMounted } from 'vue';

import { refcomputed, onUnmounted } from "vue";
import { audioService as _audioService } from "@/shared/services/AudioService";
import { logger } from "@/shared/utils/logger";
import PushToTalkButton from "@/components/PushToTalkButton.vue";
import AppIcon from "@/components/ui/AppIcon.vue";
import UnifiedButton from "@/components/ui/UnifiedButton.vue";
>>>>>>> db031f9c

export default {
  name: 'AudioControls',
  components: { 
    PushToTalkButton,
    AppIcon,
    UnifiedButton
  },
  props: {
    showDeviceSelection: {
      type: Boolean,
      default: true
    },
    enablePushToTalk: {
      type: Boolean,
      default: true
    },
    maxRecordingDuration: {
      type: Number,
      default: 300 // 5 minutes
    },
    variant: {
      type: String,
      default: 'default',
      validator: (value) => ['default', 'compact', 'enhanced'].includes(value)
    },
    continuousMode: {
      type: Boolean,
      default: false
    }
  },
  emits: [
    'recordingStart',
    'recordingStop',
    'recordingData',
    'playbackStart',
    'playbackEnd',
    'deviceChanged',
    'permissionChanged',
    'modeChanged'
  ],
  setup(_props, { emit }) {
    // Device management
    const audioInputs = ref([]);
    const audioOutputs = ref([]);
    const selectedMicId = ref('');
    const selectedSpeakerId = ref('');

    // Permission state
    const hasPermission = ref(false);

    // Recording state
    const isRecording = ref(false);
    const recordingStatus = ref('');
    const recordingDuration = ref(0);
    const audioLevel = ref(0);
    const audioData = ref(null);

    // Playback state
    const isPlaying = ref(false);
    const playbackDuration = ref(0);
    const playbackCurrentTime = ref(0);
    const playbackProgress = computed(() => {
      if (playbackDuration.value === 0) {return 0;}
      return (playbackCurrentTime.value / playbackDuration.value) * 100;
    });

    // Internal state
    let currentAudio = null;
    let recordingTimer = null;
    const pushToTalkMode = ref(true);

    // Initialize component
    onMounted(async () => {
      await initializeAudioDevices();
      // Non-invasive permission check on mount (no prompts)
      await checkPermissions();
    });

    onUnmounted(() => {
      cleanup();
    });

    // Device management
    async function initializeAudioDevices() {
      try {
        let devices = [];
        if (navigator.mediaDevices?.enumerateDevices) {
          devices = await navigator.mediaDevices.enumerateDevices();
        } else if (window.api?.media?.getDevices) {
          // Avoid prompting via main process; only call after permission is granted
          const settings = await window.api?.app?.getSettings?.().catch(() => null);
          const granted = hasPermission.value || Boolean(settings?.microphoneGranted);
          if (granted) {
            devices = await window.api.media.getDevices();
          }
        }

        audioInputs.value = (devices || []).filter((d) => d.kind === 'audioinput');
        audioOutputs.value = (devices || []).filter((d) => d.kind === 'audiooutput');

        // Set default devices
        const settings = await (window.api?.app?.getSettings?.() || Promise.resolve(null)).catch(() => null);
        if (settings) {
          selectedMicId.value = settings.selectedMicId || '';
          selectedSpeakerId.value = settings.selectedSpeakerId || '';
        }
<<<<<<< HEAD
      } catch (error) {
        logger.error('Failed to get audio devices:', error);
=======
      } catch (_error) {
        logger.error("Failed to get audio devices:", error);
>>>>>>> db031f9c
      }
    }

    async function checkPermissions() {
      try {
        // Non-invasive: use Permissions API or device labels heuristic; never prompt
        let granted = false;
        const permAPI = navigator.permissions;
        if (permAPI && typeof permAPI.query === 'function') {
          try {
            const status = await permAPI.query({ name: 'microphone' });
            granted = status.state === 'granted';
          } catch {/* some browsers do not support querying microphone */}
        }

        if (!granted && navigator.mediaDevices?.enumerateDevices) {
          const devices = await navigator.mediaDevices.enumerateDevices();
          granted = devices.some(d => d.kind === 'audioinput' && typeof d.label === 'string' && d.label.trim().length > 0);
        }

        hasPermission.value = granted;
<<<<<<< HEAD
        emit('permissionChanged', granted);
      } catch (error) {
        logger.error('Permission check failed:', error);
=======
        emit("permissionChanged", granted);
      } catch (_error) {
        logger.error("Permission check failed:", error);
>>>>>>> db031f9c
        hasPermission.value = false;
      }
    }

    async function requestPermission() {
      try {
        // First try browser API for immediate feedback
        const stream = await navigator.mediaDevices.getUserMedia({ audio: true });
        stream.getTracks().forEach(track => track.stop());
        hasPermission.value = true;
        emit('permissionChanged', true);

        // Also notify main process
        if (window.api?.media) {
          await window.api.media.requestPermissions({ audio: true });
        }
<<<<<<< HEAD
      } catch (error) {
        logger.error('Permission request failed:', error);
=======
      } catch (_error) {
        logger.error("Permission request failed:", error);
>>>>>>> db031f9c
        hasPermission.value = false;
        emit('permissionChanged', false);
      }
    }

    async function updateDevicePreferences() {
      emit('deviceChanged', {
        micId: selectedMicId.value,
        speakerId: selectedSpeakerId.value
      });

      // Save to settings
      if (window.api?.app?.updateSettings) {
        await window.api.app.updateSettings({
          selectedMicId: selectedMicId.value,
          selectedSpeakerId: selectedSpeakerId.value
        });
      }
    }

    // Enhanced recording mode management
    const setPushToTalkMode = (enabled) => {
      pushToTalkMode.value = enabled;
      emit('modeChanged', { pushToTalk: enabled });
    };

    const _getRecordingAriaLabel = () => {
      if (!hasPermission.value) {return 'Microphone permission required';}
      if (isRecording.value) {
        return pushToTalkMode.value ? 'Recording - release to stop' : 'Recording - click to stop';
      }
      return pushToTalkMode.value ? 'Hold to record' : 'Click to start recording';
    };

    const _getRecordingButtonText = () => {
      if (!hasPermission.value) {return 'Permission Required';}
      if (isRecording.value) {return 'Recording...';}
      return pushToTalkMode.value ? 'Hold to Record' : 'Click to Record';
    };

    // Recording logic handled by canonical PushToTalkButton

    // Enhanced event handlers
    const handleRecordingStart = () => {
      isRecording.value = true;
      recordingStatus.value = 'Recording...';
      startRecordingTimer();
      emit('recordingStart');
      logger.debug('AudioControls: Recording started');
    };

    const handleRecordingStop = () => {
      isRecording.value = false;
      recordingStatus.value = 'Processing...';
      stopRecordingTimer();
      audioLevel.value = 0;
      emit('recordingStop', { 
        duration: recordingDuration.value, 
        audioData: audioData.value 
      });
      logger.debug('AudioControls: Recording stopped', { duration: recordingDuration.value });
    };

    const _handleRecordingClick = async () => {
      if (!hasPermission.value) {
        await requestPermission();
        return;
      }

      if (pushToTalkMode.value) {
        // In push-to-talk mode, this is handled by the PTT button
        return;
      }

      if (isRecording.value) {
        handleRecordingStop();
      } else {
        handleRecordingStart();
      }
    };

    // Timer functions
    const startRecordingTimer = () => {
      recordingDuration.value = 0;
      recordingTimer = setInterval(() => {
        recordingDuration.value += 1;
        if (recordingDuration.value >= props.maxRecordingDuration) {
          handleRecordingStop();
        }
      }, 1000);
    };

    const stopRecordingTimer = () => {
      if (recordingTimer) {
        clearInterval(recordingTimer);
        recordingTimer = null;
      }
    };

    // Handle Stop from canonical PTT to capture audio blob for playback
    const handlePTTStop = async (blob) => {
      try {
        if (blob) {
          audioData.value = blob;
          emit('recordingData', blob);
          emit('recordingStop', { duration: recordingDuration.value, audioData: blob });
        }
        // Reset timers/state maintained by legacy code
        isRecording.value = false;
<<<<<<< HEAD
        recordingDuration.value = 0;
        audioLevel.value = 0;
        recordingStatus.value = '';
      } catch (e) {
        logger.error('handlePTTStop failed:', e);
=======
        recordingStatus.value = "";
      } catch (_e) {
        logger.error("handlePTTStop failed:", e);
>>>>>>> db031f9c
      }
    };

    // --

    // Playback functions
    async function playAudio() {
      if (!audioData.value || isPlaying.value) {return;}

      try {
        // Stop current audio if playing
        if (currentAudio) {
          currentAudio.pause();
          currentAudio = null;
        }

        const url = URL.createObjectURL(audioData.value);
        currentAudio = new window.Audio(url);
        try {
          const svc = await import('@/shared/services/AudioService');
          await svc.applyOutputDevice(currentAudio);
        } catch {/* ignore */}

        currentAudio.ontimeupdate = () => {
          playbackCurrentTime.value = currentAudio.currentTime;
        };

        currentAudio.onloadedmetadata = () => {
          playbackDuration.value = currentAudio.duration;
        };

        currentAudio.onended = () => {
          isPlaying.value = false;
          playbackCurrentTime.value = 0;
          emit('playbackEnd');
          URL.revokeObjectURL(url);
        };

        await currentAudio.play();
        isPlaying.value = true;
<<<<<<< HEAD
        emit('playbackStart');

      } catch (error) {
        logger.error('Failed to play audio:', error);
=======
        emit("playbackStart");
      } catch (_error) {
        logger.error("Failed to play audio:", error);
>>>>>>> db031f9c
      }
    }

    function stopAudio() {
      if (currentAudio) {
        currentAudio.pause();
        currentAudio.currentTime = 0;
        isPlaying.value = false;
        playbackCurrentTime.value = 0;
        emit('playbackEnd');
      }
    }

    // Utility functions
    function formatTime(seconds) {
      const mins = Math.floor(seconds / 60);
      const secs = Math.floor(seconds % 60);
      return `${mins}:${secs.toString().padStart(2, '0')}`;
    }

    function cleanup() {
      // AudioService handles stream/context lifecycle
      audioLevel.value = 0;
    }

    return {
      // Device management
      audioInputs,
      audioOutputs,
      selectedMicId,
      selectedSpeakerId,
      updateDevicePreferences,

      // Permission
      hasPermission,
      requestPermission,

      // Recording (PTT-based)
      isRecording,
      recordingStatus,
      recordingDuration,
      audioLevel,
      audioData,

      // Playback
      isPlaying,
      playbackDuration,
      playbackCurrentTime,
      playbackProgress,
      playAudio,
      stopAudio,
      handlePTTStop,

      // Enhanced features
      pushToTalkMode,
      setPushToTalkMode,
      // Legacy getters removed
      // removed legacy handlers

      // Utility
      formatTime
    };
  }
};
</script>

<style scoped>
.audio-controls {
  background: rgba(5, 5, 15, 0.95);
  backdrop-filter: blur(16px);
  border: 1px solid transparent;
  border-image: linear-gradient(135deg, #00ff87 0%, #60efff 50%, #ff0080 100%) 1;
  box-shadow: 
    0 4px 20px rgba(0, 255, 135, 0.1),
    0 2px 10px rgba(96, 239, 255, 0.05),
    inset 0 1px 0 rgba(255, 255, 255, 0.1);
  color: #f0f8ff;
  transition: all 0.3s cubic-bezier(0.25, 0.46, 0.45, 0.94);
}

.audio-controls.fairy-ai-active {
  border-image: linear-gradient(135deg, #60efff 0%, #00ff87 50%, #60efff 100%) 1;
  box-shadow: 
    0 8px 32px rgba(96, 239, 255, 0.3),
    0 4px 16px rgba(0, 255, 135, 0.2),
    0 0 24px rgba(96, 239, 255, 0.4),
    inset 0 1px 0 rgba(96, 239, 255, 0.2);
  animation: fairyGlow 2s ease-in-out infinite alternate;
}

@keyframes fairyGlow {
  0% { 
    box-shadow: 
      0 8px 32px rgba(96, 239, 255, 0.2),
      0 4px 16px rgba(0, 255, 135, 0.15),
      0 0 24px rgba(96, 239, 255, 0.3);
  }
  100% {
    box-shadow: 
      0 12px 40px rgba(96, 239, 255, 0.4),
      0 6px 20px rgba(0, 255, 135, 0.25),
      0 0 32px rgba(96, 239, 255, 0.5);
  }
}

.playback-progress {
  display: flex;
  flex-direction: column;
  gap: 0.25rem;
}

/* Removed legacy recording button visuals in favor of canonical PTT */

/* Accessibility improvements */
.recording-btn:focus {
  outline: 2px solid var(--color-focus-ring);
  outline-offset: 2px;
}

/* Dark mode support */
@media (prefers-color-scheme: dark) {
  .audio-controls {
    background: var(--bg-secondary-dark);
    border-color: var(--border-color-dark);
  }

  .meter-container {
    background: var(--bg-tertiary-dark);
  }
}

/* Mobile responsiveness */
@media (max-width: 768px) {
  .recording-section .d-flex {
    flex-direction: column;
    align-items: stretch;
    gap: 1rem;
  }

  /* No legacy recording button meter on mobile */
}
</style><|MERGE_RESOLUTION|>--- conflicted
+++ resolved
@@ -176,23 +176,12 @@
 </template>
 
 <script>
-<<<<<<< HEAD
 import { ref, onMounted, computed, onUnmounted } from 'vue'
 import { audioService as _audioService } from '@/shared/services/AudioService';
 import { logger } from '@/shared/utils/logger';
 import PushToTalkButton from '@/components/PushToTalkButton.vue';
 import AppIcon from '@/components/ui/AppIcon.vue';
 import UnifiedButton from '@/components/ui/UnifiedButton.vue';
-=======
-import { ref, computed, onMounted } from 'vue';
-
-import { refcomputed, onUnmounted } from "vue";
-import { audioService as _audioService } from "@/shared/services/AudioService";
-import { logger } from "@/shared/utils/logger";
-import PushToTalkButton from "@/components/PushToTalkButton.vue";
-import AppIcon from "@/components/ui/AppIcon.vue";
-import UnifiedButton from "@/components/ui/UnifiedButton.vue";
->>>>>>> db031f9c
 
 export default {
   name: 'AudioControls',
@@ -300,13 +289,8 @@
           selectedMicId.value = settings.selectedMicId || '';
           selectedSpeakerId.value = settings.selectedSpeakerId || '';
         }
-<<<<<<< HEAD
       } catch (error) {
         logger.error('Failed to get audio devices:', error);
-=======
-      } catch (_error) {
-        logger.error("Failed to get audio devices:", error);
->>>>>>> db031f9c
       }
     }
 
@@ -328,15 +312,9 @@
         }
 
         hasPermission.value = granted;
-<<<<<<< HEAD
         emit('permissionChanged', granted);
       } catch (error) {
         logger.error('Permission check failed:', error);
-=======
-        emit("permissionChanged", granted);
-      } catch (_error) {
-        logger.error("Permission check failed:", error);
->>>>>>> db031f9c
         hasPermission.value = false;
       }
     }
@@ -353,13 +331,8 @@
         if (window.api?.media) {
           await window.api.media.requestPermissions({ audio: true });
         }
-<<<<<<< HEAD
       } catch (error) {
         logger.error('Permission request failed:', error);
-=======
-      } catch (_error) {
-        logger.error("Permission request failed:", error);
->>>>>>> db031f9c
         hasPermission.value = false;
         emit('permissionChanged', false);
       }
@@ -469,17 +442,11 @@
         }
         // Reset timers/state maintained by legacy code
         isRecording.value = false;
-<<<<<<< HEAD
         recordingDuration.value = 0;
         audioLevel.value = 0;
         recordingStatus.value = '';
       } catch (e) {
         logger.error('handlePTTStop failed:', e);
-=======
-        recordingStatus.value = "";
-      } catch (_e) {
-        logger.error("handlePTTStop failed:", e);
->>>>>>> db031f9c
       }
     };
 
@@ -520,16 +487,10 @@
 
         await currentAudio.play();
         isPlaying.value = true;
-<<<<<<< HEAD
         emit('playbackStart');
 
       } catch (error) {
         logger.error('Failed to play audio:', error);
-=======
-        emit("playbackStart");
-      } catch (_error) {
-        logger.error("Failed to play audio:", error);
->>>>>>> db031f9c
       }
     }
 
