--- conflicted
+++ resolved
@@ -407,7 +407,6 @@
     const aiInsights = ref(null);
     const achievementInsights = ref(null);
     const activityInsights = ref(null);
-<<<<<<< HEAD
   let aiService;
   try {
     aiService = getBestAIClient();
@@ -415,15 +414,6 @@
     console.warn('AI service not available:', error);
     aiService = null;
   }
-=======
-    let aiService;
-    try {
-      aiService = getBestAIClient();
-    } catch (_error) {
-      console.warn("AI service not available:", error);
-      aiService = null;
-    }
->>>>>>> db031f9c
 
     const generateAISuggestion = async () => {
       try {
@@ -759,13 +749,8 @@
       try {
         const xp = store?.user?.xp || 0;
         return gamificationService.getLevelInfo(xp);
-<<<<<<< HEAD
       } catch (error) {
         console.warn('Failed to get user level info:', error);
-=======
-      } catch (_error) {
-        console.warn("Failed to get user level info:", error);
->>>>>>> db031f9c
         return {
           level: 1,
           title: 'Rookie',
@@ -784,13 +769,8 @@
         // Merge base challenges with AI-generated dynamic challenges
         const dynamicChalls = Array.isArray(dynamicChallenges.value) ? dynamicChallenges.value : [];
         return [...baseChallenges, ...dynamicChalls];
-<<<<<<< HEAD
       } catch (error) {
         console.warn('Failed to get daily challenges:', error);
-=======
-      } catch (_error) {
-        console.warn("Failed to get daily challenges:", error);
->>>>>>> db031f9c
         return [];
       }
     });
@@ -834,17 +814,9 @@
 
     const earnedAchievements = computed(() => {
       try {
-<<<<<<< HEAD
         return Array.isArray(store?.user?.achievements) ? store.user.achievements : [];
       } catch (error) {
         console.warn('Failed to get earned achievements:', error);
-=======
-        return Array.isArray(store?.user?.achievements)
-          ? store.user.achievements
-          : [];
-      } catch (_error) {
-        console.warn("Failed to get earned achievements:", error);
->>>>>>> db031f9c
         return [];
       }
     });
