--- conflicted
+++ resolved
@@ -346,26 +346,16 @@
 </template>
 
 <script setup>
-<<<<<<< HEAD
 import { Teleport, computed, nextTick, onMounted, onUnmounted, ref, watch } from 'vue'
 import AppIcon from '@/components/ui/AppIcon.vue'
 import UnifiedButton from '@/components/ui/UnifiedButton.vue'
 import IconButton from '@/components/ui/IconButton.vue'
 import { useUnifiedUI } from '@/composables/useUnifiedUI'
 import { useToast } from '@/composables/useToast'
-=======
-import { ref, computed, watch, onMounted, nextTick, onUnmounted, Teleport } from 'vue';
-import AppIcon from "@/components/ui/AppIcon.vue";
-import UnifiedButton from "@/components/ui/UnifiedButton.vue";
-import IconButton from "@/components/ui/IconButton.vue";
-import { useUnifiedUI } from "@/composables/useUnifiedUI";
-import { useToast } from "@/composables/useToast";
->>>>>>> db031f9c
 
 const _props = defineProps({
   open: { type: Boolean, default: false },
   messages: { type: Array, default: () => [] },
-<<<<<<< HEAD
   size: { type: String, default: 'lg' }, // 'md' | 'lg' | 'xl'
 })
 const emit = defineEmits(['update:open', 'send'])
@@ -380,22 +370,6 @@
 const ttsProvider = ref('system')
 const ttsRate = ref(0.9)
 const ttsVolume = ref(0.8)
-=======
-  size: { type: String, default: "lg" }, // 'md' | 'lg' | 'xl'
-});
-const _emit = defineEmits(["update:open", "send"]);
-
-const ttsEnabled = ref(false);
-const listening = ref(false);
-const video = ref(false);
-const draft = ref("");
-const inputRef = ref(null);
-const logRef = ref(null);
-const showTTSModal = ref(false);
-const ttsProvider = ref("system");
-const ttsRate = ref(0.9);
-const ttsVolume = ref(0.8);
->>>>>>> db031f9c
 
 // AI Suggestions state
 const aiSuggestions = ref([])
@@ -540,7 +514,6 @@
   
   if (listening.value) {
     try {
-<<<<<<< HEAD
       recognition.value.start()
       toastInfo('Voice input activated - speak now')
     } catch (error) {
@@ -554,21 +527,6 @@
       toastInfo('Voice input deactivated')
     } catch (error) {
       console.error('Failed to stop speech recognition:', error)
-=======
-      recognition.value.start();
-      toastInfo("Voice input activated - speak now");
-    } catch (_error) {
-      console.error("Failed to start speech recognition:", error);
-      listening.value = false;
-      toastError("Failed to start voice input");
-    }
-  } else {
-    try {
-      recognition.value.stop();
-      toastInfo("Voice input deactivated");
-    } catch (_error) {
-      console.error("Failed to stop speech recognition:", error);
->>>>>>> db031f9c
     }
   }
 }
@@ -602,7 +560,6 @@
     toastSuccess('Video streaming enabled')
     
     // Note: In a real implementation, you would send this stream to your AI service
-<<<<<<< HEAD
     // For now, we just capture the stream for potential screenshot functionality
     
   } catch (error) {
@@ -615,19 +572,6 @@
       toastError('No camera found on this device.')
     } else if (error.name === 'NotReadableError') {
       toastError('Camera is already in use by another application.')
-=======
-
-  } catch (_error) {
-    console.error("Failed to start video stream:", error);
-    video.value = false;
-
-    if (error.name === "NotAllowedError") {
-      toastError("Camera access denied. Please allow camera permissions.");
-    } else if (error.name === "NotFoundError") {
-      toastError("No camera found on this device.");
-    } else if (error.name === "NotReadableError") {
-      toastError("Camera is already in use by another application.");
->>>>>>> db031f9c
     } else {
       toastError('Failed to access camera. Please try again.')
     }
@@ -672,7 +616,6 @@
       
       // Convert to blob and create download link
       canvas.toBlob((blob) => {
-<<<<<<< HEAD
         const url = URL.createObjectURL(blob)
         const a = document.createElement('a')
         a.href = url
@@ -685,19 +628,6 @@
     } catch (error) {
       console.error('Screenshot capture failed:', error)
       toastError('Failed to capture screenshot')
-=======
-        const url = URL.createObjectURL(blob);
-        const a = document.createElement("a");
-        a.href = url;
-        a.download = `screenshot-${Date.now()}.png`;
-        a.click();
-        URL.revokeObjectURL(url);
-        toastSuccess("Screenshot captured and saved");
-      }, "image/png");
-    } catch (_error) {
-      console.error("Screenshot capture failed:", error);
-      toastError("Failed to capture screenshot");
->>>>>>> db031f9c
     }
   } else {
     // Fallback: use screen capture API if available
@@ -729,18 +659,11 @@
       }, 'image/png')
       
       // Stop the screen capture stream
-<<<<<<< HEAD
       stream.getTracks().forEach(track => track.stop())
       
     } catch (error) {
       console.error('Screen capture failed:', error)
       toastError('Screen capture not available or denied')
-=======
-      stream.getTracks().forEach((track) => track.stop());
-    } catch (_error) {
-      console.error("Screen capture failed:", error);
-      toastError("Screen capture not available or denied");
->>>>>>> db031f9c
     }
   }
 }
@@ -766,17 +689,10 @@
       toastInfo(`Uploading ${file.name}...`)
       
       // For images, show preview and analyze
-<<<<<<< HEAD
       if (file.type.startsWith('image/')) {
         const reader = new FileReader()
         reader.onload = (e) => {
           const imageData = e.target.result
-=======
-      if (file.type.startsWith("image/")) {
-        const reader = new FileReader();
-        reader.onload = (_e) => {
-          const imageData = e.target.result;
->>>>>>> db031f9c
           // In a real implementation, you would send this to your AI service for analysis
           emit('send', `[Uploaded image: ${file.name}]`)
           toastSuccess(`Image uploaded: ${file.name}`)
@@ -785,21 +701,10 @@
       }
       
       // For text files, read content
-<<<<<<< HEAD
       else if (file.type.startsWith('text/') || file.name.endsWith('.md') || file.name.endsWith('.txt')) {
         const reader = new FileReader()
         reader.onload = (e) => {
           const content = e.target.result
-=======
-      else if (
-        file.type.startsWith("text/") ||
-        file.name.endsWith(".md") ||
-        file.name.endsWith(".txt")
-      ) {
-        const reader = new FileReader();
-        reader.onload = (_e) => {
-          const content = e.target.result;
->>>>>>> db031f9c
           // Truncate long content for display
           const truncatedContent = content.length > 500 ? content.substring(0, 500) + '...' : content
           emit('send', `[Uploaded text file: ${file.name}]\n\nContent:\n${truncatedContent}`)
@@ -813,16 +718,10 @@
         emit('send', `[Uploaded file: ${file.name} (${file.type})]`)
         toastSuccess(`File uploaded: ${file.name}`)
       }
-<<<<<<< HEAD
       
     } catch (error) {
       console.error('File upload failed:', error)
       toastError(`Failed to upload ${file.name}`)
-=======
-    } catch (_error) {
-      console.error("File upload failed:", error);
-      toastError(`Failed to upload ${file.name}`);
->>>>>>> db031f9c
     }
   }
   
@@ -952,19 +851,10 @@
 onMounted(() => nextTick(scrollToBottom))
 // Close on Escape
 onMounted(() => {
-<<<<<<< HEAD
   const onKey = (e) => { if (e.key === 'Escape') close() }
   window.addEventListener('keydown', onKey)
   onUnmounted(() => window.removeEventListener('keydown', onKey))
 })
-=======
-  const onKey = (_e) => {
-    if (e.key === "Escape") close();
-  };
-  window.addEventListener("keydown", onKey);
-  onUnmounted(() => window.removeEventListener("keydown", onKey));
-});
->>>>>>> db031f9c
 
 // Initialize from global app-settings (shared with assistant)
 onMounted(() => {
