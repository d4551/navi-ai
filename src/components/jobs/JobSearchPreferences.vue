<template>
  <div class="job-search-preferences">
    <div class="row g-4">
      <!-- Role Types Section -->
      <div class="col-lg-6">
        <div class="preference-section glass-card section-card-subtle">
          <div class="section-header mb-3">
            <h6 class="mb-1">
              <AppIcon name="mdi-briefcase-variant" class="me-2 text-primary" />
              Role Types
            </h6>
            <p class="text-muted small mb-0">Select your preferred gaming industry roles</p>
          </div>

          <div class="role-categories">
            <div
              v-for="category in roleCategories"
              :key="category.name"
              class="role-category mb-3"
            >
              <div class="category-header d-flex align-items-center mb-2">
                <i :class="[category.icon, 'me-2']" :style="{ color: category.color }"></i>
                <span class="fw-medium">{{ category.name }}</span>
              </div>
              <div class="role-options">
                <div
                  v-for="role in category.roles"
                  :key="role"
                  class="form-check form-check-inline role-checkbox"
                >
                  <input
                    :id="`role-${role.replace(/\s+/g, '-').toLowerCase()}`"
                    v-model="localPreferences.roleTypes"
                    class="form-check-input"
                    type="checkbox"
                    :value="role"
                    @change="updatePreferences"
                  >
                  <label
                    :for="`role-${role.replace(/\s+/g, '-').toLowerCase()}`"
                    class="form-check-label small"
                  >
                    {{ role }}
                  </label>
                </div>
              </div>
            </div>
          </div>
        </div>
      </div>

      <!-- Experience & Compensation -->
      <div class="col-lg-6">
        <div class="preference-section glass-card section-card-subtle">
          <div class="section-header mb-3">
            <h6 class="mb-1">
              <AppIcon name="mdi-account-star" class="me-2 text-success" />
              Experience & Compensation
            </h6>
            <p class="text-muted small mb-0">Define your experience level and salary expectations</p>
          </div>

          <!-- Experience Level -->
          <div class="form-group mb-3">
            <label class="form-label small fw-medium">Experience Level</label>
            <select
              v-model="localPreferences.experienceLevel"
              class="form-select form-select-sm"
              @change="updatePreferences"
            >
              <option value="entry">Entry Level (0-2 years)</option>
              <option value="mid">Mid Level (2-5 years)</option>
              <option value="senior">Senior Level (5-8 years)</option>
              <option value="lead">Lead/Principal (8+ years)</option>
              <option value="executive">Executive/Director</option>
              <option value="all">All Levels</option>
            </select>
          </div>

          <!-- Salary Range -->
          <div class="form-group mb-3">
            <label class="form-label small fw-medium">
              Salary Range
              <span class="text-muted">(USD/year)</span>
            </label>
            <div class="salary-range-inputs row g-2">
              <div class="col-6">
                <div class="input-group input-group-sm">
                  <span class="input-group-text">$</span>
                  <input
                    v-model.number="localPreferences.salaryRange.min"
                    type="number"
                    class="form-control"
                    placeholder="Min"
                    min="0"
                    step="5000"
                    @input="updatePreferences"
                  >
                </div>
              </div>
              <div class="col-6">
                <div class="input-group input-group-sm">
                  <span class="input-group-text">$</span>
                  <input
                    v-model.number="localPreferences.salaryRange.max"
                    type="number"
                    class="form-control"
                    placeholder="Max"
                    min="0"
                    step="5000"
                    @input="updatePreferences"
                  >
                </div>
              </div>
            </div>
            <div class="salary-display mt-2">
              <div class="text-center small text-muted">
                {{ formatSalaryRange(localPreferences.salaryRange) }}
              </div>
            </div>
          </div>
        </div>
      </div>

      <!-- Location & Work Style -->
      <div class="col-lg-6">
        <div class="preference-section glass-card section-card-subtle">
          <div class="section-header mb-3">
            <h6 class="mb-1">
              <AppIcon name="mdi-map-marker" color="info" />
              Location & Work Style
            </h6>
            <p class="text-muted small mb-0">Set your location and remote work preferences</p>
          </div>

          <!-- Location Preference -->
          <div class="form-group mb-3">
            <label class="form-label small fw-medium">Location Preference</label>
            <div class="location-options">
              <div
                v-for="option in locationOptions"
                :key="option.value"
                class="form-check"
              >
                <input
                  :id="`location-${option.value}`"
                  v-model="localPreferences.locationPreference"
                  class="form-check-input"
                  type="radio"
                  :value="option.value"
                  @change="updatePreferences"
                >
                <label :for="`location-${option.value}`" class="form-check-label small">
                  <i :class="[option.icon, 'me-2']"></i>
                  {{ option.label }}
                </label>
              </div>
            </div>
          </div>

          <!-- Work Style -->
          <div class="form-group mb-3">
            <label class="form-label small fw-medium">Work Style</label>
            <select
              v-model="localPreferences.workStyle"
              class="form-select form-select-sm"
              @change="updatePreferences"
            >
              <option value="remote">Fully Remote</option>
              <option value="hybrid">Hybrid (2-3 days remote)</option>
              <option value="onsite">On-site</option>
              <option value="flexible">Flexible</option>
            </select>
          </div>

          <!-- Company Size -->
          <div class="form-group">
            <label class="form-label small fw-medium">Company Size</label>
            <div class="company-size-options">
              <div
                v-for="size in companySizeOptions"
                :key="size.value"
                class="form-check form-check-inline"
              >
                <input
                  :id="`size-${size.value}`"
                  v-model="localPreferences.companySize"
                  class="form-check-input"
                  type="radio"
                  :value="size.value"
                  @change="updatePreferences"
                >
                <label :for="`size-${size.value}`" class="form-check-label small">
                  {{ size.label }}
                </label>
              </div>
            </div>
          </div>
        </div>
      </div>

      <!-- Keywords & Notifications -->
      <div class="col-lg-6">
        <div class="preference-section glass-card section-card-subtle">
          <div class="section-header mb-3">
            <h6 class="mb-1">
              <AppIcon name="mdi-magnify" color="warning" />
              Keywords & Notifications
            </h6>
            <p class="text-muted small mb-0">Fine-tune search terms and alert preferences</p>
          </div>

          <!-- Keywords -->
          <div class="form-group mb-3">
            <label class="form-label small fw-medium">Include Keywords</label>
            <textarea
              v-model="localPreferences.keywords"
              class="form-control form-control-sm glass-input"
              rows="2"
              placeholder="Unity, Unreal, multiplayer, esports..."
              @input="updatePreferences"
            ></textarea>
            <div class="form-text">Separate multiple keywords with commas</div>
          </div>

          <!-- Exclude Keywords -->
          <div class="form-group mb-3">
            <label class="form-label small fw-medium">Exclude Keywords</label>
            <textarea
              v-model="localPreferences.excludeKeywords"
              class="form-control form-control-sm glass-input"
              rows="2"
              placeholder="gambling, casino, NFT..."
              @input="updatePreferences"
            ></textarea>
            <div class="form-text">Jobs containing these terms will be filtered out</div>
          </div>

          <!-- Notification Frequency -->
          <div class="form-group">
            <label class="form-label small fw-medium">
              <AppIcon name="mdi-bell" class="me-1" />
              Notification Frequency
            </label>
            <select
              v-model="localPreferences.notificationFrequency"
              class="form-select form-select-sm"
              @change="updatePreferences"
            >
              <option value="realtime">Real-time</option>
              <option value="daily">Daily Digest</option>
              <option value="weekly">Weekly Summary</option>
              <option value="none">No Notifications</option>
            </select>
          </div>
        </div>
      </div>
    </div>

    <!-- Preferences Summary -->
    <div class="preferences-summary mt-4">
      <div class="glass-card section-card-subtle p-3">
        <div class="d-flex align-items-center justify-content-between">
          <div>
            <h6 class="mb-1">
              <AppIcon name="mdi-check-circle-outline" color="success" context="success" />
              Preferences Summary
            </h6>
            <div class="summary-text small text-muted">
              {{ generateSummaryText() }}
            </div>
          </div>
          <div class="summary-actions d-flex gap-2">
            <UnifiedButton variant="outline" size="sm" leading-icon="mdi-refresh" @click="resetToDefaults">Reset</UnifiedButton>
            <UnifiedButton variant="primary" size="sm" leading-icon="mdi-content-save" @click="savePreferences">Save</UnifiedButton>
          </div>
        </div>
      </div>
    </div>
  </div>
</template>

<script>
<<<<<<< HEAD
import AppIcon from '@/components/ui/AppIcon.vue';
import UnifiedButton from '@/components/ui/UnifiedButton.vue';
=======
import { ref, watch } from 'vue';

import AppIcon from "@/components/ui/AppIcon.vue";
import UnifiedButton from "@/components/ui/UnifiedButton.vue";
>>>>>>> db031f9c

import { ref, watch, defineEmits, defineProps } from 'vue'

const _props = defineProps({
  preferences: {
    type: Object,
    required: true
  }
})

<<<<<<< HEAD
const emit = defineEmits(['update:preferences'])
=======
const _emit = defineEmits(["update:preferences"]);
>>>>>>> db031f9c

// Local state
const localPreferences = ref({ ...props.preferences })

// Role categories with gaming focus
const roleCategories = ref([
  {
    name: 'Design & Creative',
    icon: 'mdi-palette',
    color: '#8b5cf6',
    roles: ['Game Designer', 'Level Designer', 'Narrative Designer', 'UX/UI Designer', 'Concept Artist']
  },
  {
    name: 'Engineering & Technical',
    icon: 'mdi-code-tags',
    color: '#06b6d4',
    roles: ['Game Programmer', 'Engine Developer', 'Graphics Programmer', 'Technical Artist', 'DevOps Engineer']
  },
  {
    name: 'Community & Marketing',
    icon: 'mdi-account-group',
    color: '#10b981',
    roles: ['Community Manager', 'Content Creator', 'Marketing Manager', 'Social Media Manager', 'Streamer Coordinator']
  },
  {
    name: 'Esports & Competitive',
    icon: 'mdi-trophy',
    color: '#f59e0b',
    roles: ['Esports Manager', 'Tournament Coordinator', 'Team Coach', 'Analyst', 'Broadcast Producer']
  },
  {
    name: 'Business & Operations',
    icon: 'mdi-briefcase',
    color: '#ef4444',
    roles: ['Product Manager', 'Producer', 'Business Development', 'Operations Manager', 'QA Lead']
  }
])

const locationOptions = ref([
  { value: 'remote', label: 'Remote Only', icon: 'mdi-home' },
  { value: 'hybrid', label: 'Hybrid Preferred', icon: 'mdi-home-city' },
  { value: 'onsite', label: 'On-site Only', icon: 'mdi-office-building' },
  { value: 'flexible', label: 'Flexible', icon: 'mdi-map-marker-radius' }
])

const companySizeOptions = ref([
  { value: 'startup', label: 'Startup (1-50)' },
  { value: 'small', label: 'Small (51-200)' },
  { value: 'medium', label: 'Medium (201-1000)' },
  { value: 'large', label: 'Large (1000+)' },
  { value: 'any', label: 'Any Size' }
])

// Watch for external changes
watch(() => props.preferences, (newVal) => {
  localPreferences.value = { ...newVal }
}, { deep: true })

// Methods
const updatePreferences = () => {
  emit('update:preferences', { ...localPreferences.value })
}

const formatSalaryRange = (range) => {
  if (!range.min && !range.max) {return 'No salary preference set'}
  if (!range.min) {return `Up to $${range.max.toLocaleString()}`}
  if (!range.max) {return `$${range.min.toLocaleString()}+`}
  return `$${range.min.toLocaleString()} - $${range.max.toLocaleString()}`
}

const generateSummaryText = () => {
  const parts = []

  if (localPreferences.value.roleTypes.length > 0) {
    parts.push(`${localPreferences.value.roleTypes.length} role type${localPreferences.value.roleTypes.length !== 1 ? 's' : ''} selected`)
  }

  if (localPreferences.value.experienceLevel !== 'all') {
    const levels = {
      entry: 'entry-level',
      mid: 'mid-level',
      senior: 'senior-level',
      lead: 'lead/principal',
      executive: 'executive'
    }
    parts.push(`${levels[localPreferences.value.experienceLevel]} positions`)
  }

  if (localPreferences.value.locationPreference) {
    const locations = {
      remote: 'remote work',
      hybrid: 'hybrid work',
      onsite: 'on-site work',
      flexible: 'flexible location'
    }
    parts.push(`${locations[localPreferences.value.locationPreference]} preferred`)
  }

  return parts.join(', ') || 'Configure your preferences to get started'
}

const resetToDefaults = () => {
  localPreferences.value = {
    roleTypes: [],
    experienceLevel: 'all',
    locationPreference: 'remote',
    salaryRange: { min: 0, max: 200000 },
    companySize: 'any',
    workStyle: 'hybrid',
    keywords: '',
    excludeKeywords: '',
    notificationFrequency: 'daily'
  }
  updatePreferences()
}

const savePreferences = () => {
  // Emit save event with current preferences
  updatePreferences()

  // Optional: Show success message
  // Could emit success event or show toast notification
}
</script>

<style scoped>
.job-search-preferences {
  max-width: 1200px;
  margin: 0 auto;
}

.glass-card-subtle {
  background: var(--glass-surface-light);
  border: 1px solid var(--glass-border-light);
  border-radius: var(--border-radius-lg);
  backdrop-filter: blur(8px);
  -webkit-backdrop-filter: blur(8px);
  padding: 1.5rem;
  height: 100%;
}

.preference-section {
  height: 100%;
  display: flex;
  flex-direction: column;
}

.section-header {
  flex-shrink: 0;
}

.role-category {
  background: rgba(255, 255, 255, 0.5);
  border-radius: var(--border-radius-md);
  padding: 1rem;
  border: 1px solid var(--glass-border-light);
}

.category-header {
  font-weight: 600;
  font-size: 0.9rem;
}

.role-checkbox {
  margin-bottom: 0.5rem;
  margin-right: 1rem;
}

.role-checkbox .form-check-input {
  margin-top: 0.125rem;
}

.role-checkbox .form-check-label {
  font-size: 0.8rem;
  padding: 0.25rem 0.5rem;
  border-radius: var(--border-radius-sm);
  transition: all 0.2s ease;
}

.role-checkbox .form-check-input:checked + .form-check-label {
  background: var(--color-primary);
  color: white;
  transform: translateY(-1px);
}

.location-options .form-check,
.company-size-options .form-check-inline {
  margin-bottom: 0.5rem;
}

.salary-range-inputs .input-group-text {
  background: var(--glass-surface-light);
  border: 1px solid var(--glass-border-light);
  color: var(--text-secondary);
}

.salary-display {
  background: linear-gradient(135deg, rgba(99, 102, 241, 0.1), rgba(139, 92, 246, 0.1));
  border-radius: var(--border-radius-sm);
  padding: 0.5rem;
  font-weight: 600;
}

.preferences-summary {
  border-top: 2px dashed var(--glass-border-light);
  padding-top: 1rem;
}

.summary-text {
  max-width: 600px;
}

.form-control:focus,
.form-select:focus {
  border-color: var(--color-primary);
  box-shadow: 0 0 0 0.2rem rgba(99, 102, 241, 0.25);
}

/* Responsive adjustments */
@media (max-width: 768px) {
  .glass-card-subtle {
    padding: 1rem;
  }

  .role-checkbox {
    margin-right: 0.5rem;
    margin-bottom: 0.75rem;
  }

  .summary-actions {
    margin-top: 1rem;
  }

  .d-flex.align-items-center.justify-content-between {
    flex-direction: column;
    align-items: flex-start !important;
  }
}

/* Dark theme support */
[data-theme="dark"] .glass-card-subtle {
  background: var(--glass-surface-dark);
  border-color: var(--glass-border-dark);
}

[data-theme="dark"] .role-category {
  background: rgba(0, 0, 0, 0.2);
  border-color: var(--glass-border-dark);
}

[data-theme="dark"] .salary-range-inputs .input-group-text {
  background: var(--glass-surface-dark);
  border-color: var(--glass-border-dark);
  color: var(--text-secondary);
}

/* Animation preferences */
@media (prefers-reduced-motion: reduce) {
  .role-checkbox .form-check-label {
    transition: none;
  }

  .role-checkbox .form-check-input:checked + .form-check-label {
    transform: none;
  }
}
</style><|MERGE_RESOLUTION|>--- conflicted
+++ resolved
@@ -281,15 +281,8 @@
 </template>
 
 <script>
-<<<<<<< HEAD
 import AppIcon from '@/components/ui/AppIcon.vue';
 import UnifiedButton from '@/components/ui/UnifiedButton.vue';
-=======
-import { ref, watch } from 'vue';
-
-import AppIcon from "@/components/ui/AppIcon.vue";
-import UnifiedButton from "@/components/ui/UnifiedButton.vue";
->>>>>>> db031f9c
 
 import { ref, watch, defineEmits, defineProps } from 'vue'
 
@@ -300,11 +293,7 @@
   }
 })
 
-<<<<<<< HEAD
 const emit = defineEmits(['update:preferences'])
-=======
-const _emit = defineEmits(["update:preferences"]);
->>>>>>> db031f9c
 
 // Local state
 const localPreferences = ref({ ...props.preferences })
