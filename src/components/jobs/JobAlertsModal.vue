--- conflicted
+++ resolved
@@ -364,21 +364,11 @@
 </template>
 
 <script setup lang="ts">
-<<<<<<< HEAD
 import { ref, computed, watch } from 'vue'
 import UnifiedButton from '@/components/ui/UnifiedButton.vue'
 import UiChip from '@/components/ui/UiChip.vue'
 import AppIcon from '@/components/ui/AppIcon.vue'
 import { toastService } from '@/shared/services/toastService'
-=======
-import { ref, computed, watch } from 'vue';
-
-import { ref, computed, watch } from "vue";
-import UnifiedButton from "@/components/ui/UnifiedButton.vue";
-import UiChip from "@/components/ui/UiChip.vue";
-import AppIcon from "@/components/ui/AppIcon.vue";
-import { toastService } from "@/shared/services/toastService";
->>>>>>> db031f9c
 
 // Props
 interface Props {
@@ -392,7 +382,6 @@
 })
 
 // Emits
-<<<<<<< HEAD
 const emit = defineEmits([
   'update:show',
   'alert-created',
@@ -400,15 +389,6 @@
   'alert-deleted',
   'alert-toggled'
 ])
-=======
-const _emit = defineEmits([
-  "update:show",
-  "alert-created",
-  "alert-updated",
-  "alert-deleted",
-  "alert-toggled",
-]);
->>>>>>> db031f9c
 
 // State
 const creating = ref(false)
@@ -481,19 +461,11 @@
       lastTriggered: null
     }
 
-<<<<<<< HEAD
     emit('alert-created', alert)
     toastService.success(`Job alert "${alert.name}" created successfully!`)
     resetCreateForm()
   } catch (error) {
     toastService.error('Failed to create alert: ' + error.message)
-=======
-    emit("alert-created", alert);
-    toastService.success(`Job alert "${alert.name}" created successfully!`);
-    resetCreateForm();
-  } catch (_error) {
-    toastService.error("Failed to create alert: " + error.message);
->>>>>>> db031f9c
   } finally {
     creating.value = false
   }
