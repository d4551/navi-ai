<template>
  <div class="job-details-view" :class="{ 'sidebar-view': isSidebarView }">
    <div v-if="job" class="job-details-content">
      <!-- Job Header -->
      <div class="job-header glass-card section-card">
        <div class="job-header-main">
          <div class="job-company-info">
            <div v-if="job.company?.logo" class="company-logo">
              <img :src="job.company.logo" :alt="`${job.company.name} logo`" />
            </div>
            <div v-else class="company-logo-placeholder">
              <AppIcon name="mdi-domain" />
            </div>
            <div class="job-title-section">
              <h1 class="job-title">
                {{ job.title }}
                <span
                  v-if="job.matchScore !== undefined && job.matchScore !== null"
                  class="match-badge match-badge-sm ms-2 align-middle"
                  :class="getMatchBadgeClass(job.matchScore)"
                  title="Match score"
                  aria-label="Match score"
                >
                  <AppIcon name="mdi-target-variant" class="me-1" aria-hidden="true" />
                  <span class="match-pct">{{ Math.round(job.matchScore) }}%</span>
                </span>
              </h1>
              <div class="company-details">
                <h2 class="company-name">{{ job.company?.name || job.company }}</h2>
                <div class="job-meta">
                  <span v-if="job.location" class="job-location">
                    <AppIcon name="mdi-map-marker" />
                    {{ job.location }}
                  </span>
                  <span v-if="job.remote" class="job-remote">
                    <AppIcon name="mdi-home-variant" />
                    Remote
                  </span>
                  <span v-if="job.type" class="job-type">
                    <AppIcon name="mdi-clock-outline" />
                    {{ formatJobType(job.type) }}
                  </span>
                </div>
              </div>
            </div>
          </div>

          <div class="job-actions">
            <div class="action-buttons">
              <UnifiedButton
                variant="outline"
                :leading-icon="isSaved ? 'mdi-heart' : 'mdi-heart-outline'"
                :class="{ active: isSaved }"
                @click="toggleSaved"
              >
                {{ isSaved ? 'Saved' : 'Save' }}
              </UnifiedButton>
              <UnifiedButton
                variant="primary"
                :disabled="isApplying"
                :loading="isApplying"
                leading-icon="mdi-send"
                @click="applyToJob"
              >
                {{ isApplying ? 'Applying...' : 'Apply Now' }}
              </UnifiedButton>
            </div>
          </div>
        </div>

        <!-- Job Tags -->
        <div v-if="job.tags && job.tags.length > 0" class="job-tags">
          <span
            v-for="tag in job.tags.slice(0, 8)"
            :key="tag"
            class="job-tag"
            :class="getTagClass(tag)"
          >
            {{ tag }}
          </span>
        </div>
      </div>

      <!-- Job Details Grid -->
      <div class="job-details-grid split-layout--main-sidebar">
        <!-- Main Content -->
        <div class="job-main-content v-main">
          <!-- Description -->
          <section class="job-section">
            <h3 class="section-title">
              <AppIcon name="mdi-text-box-outline" />
              Job Description
            </h3>
            <!-- eslint-disable-next-line vue/no-v-html -->
            <div class="job-description" v-html="formatDescription(job.description)"></div>
          </section>

          <!-- Requirements -->
          <section v-if="job.requirements && job.requirements.length > 0" class="job-section">
            <h3 class="section-title">
              <AppIcon name="mdi-check-circle-outline-outline" />
              Requirements
            </h3>
            <ul class="requirements-list">
              <li v-for="requirement in job.requirements" :key="requirement">
                {{ requirement }}
              </li>
            </ul>
          </section>

          <!-- Skills & Technologies -->
          <section v-if="job.skills && job.skills.length > 0" class="job-section">
            <h3 class="section-title">
              <AppIcon name="mdi-cog-outline" />
              Required Skills
            </h3>
            <div class="skills-grid compact-grid">
              <span
                v-for="skill in job.skills"
                :key="skill"
                class="skill-badge"
                :class="getSkillLevel(skill)"
              >
                {{ skill }}
              </span>
            </div>
          </section>

          <!-- Game Engines -->
          <section v-if="job.engines && job.engines.length > 0" class="job-section">
            <h3 class="section-title">
              <AppIcon name="mdi-gamepad-variant-outline" />
              Game Engines
            </h3>
            <div class="engines-grid compact-grid">
              <span
                v-for="engine in job.engines"
                :key="engine"
                class="engine-badge"
              >
                <AppIcon :name="getEngineIcon(engine)" />
                {{ engine }}
              </span>
            </div>
          </section>

          <!-- Benefits -->
          <section v-if="job.benefits && job.benefits.length > 0" class="job-section">
            <h3 class="section-title">
              <AppIcon name="mdi-gift-outline" />
              Benefits & Perks
            </h3>
            <div class="benefits-grid tool-grid">
              <div
                v-for="benefit in job.benefits"
                :key="benefit"
                class="benefit-item"
              >
                <AppIcon name="mdi-check-circle-outline" context="success" />
                <span>{{ benefit }}</span>
              </div>
            </div>
          </section>
        </div>

        <!-- Sidebar -->
        <div class="job-sidebar">
          <!-- Quick Info Card -->
          <div class="info-card glass-card section-card">
            <h4 class="card-title">Job Information</h4>
            <div class="info-list">
              <div v-if="job.experience" class="info-item">
                <span class="info-label">Experience Level</span>
                <span class="info-value">{{ formatExperience(job.experience) }}</span>
              </div>
              <div v-if="job.salary" class="info-item">
                <span class="info-label">Salary Range</span>
                <span class="info-value">{{ formatSalary(job.salary) }}</span>
              </div>
              <div v-if="job.posted" class="info-item">
                <span class="info-label">Posted</span>
                <span class="info-value">{{ formatDate(job.posted) }}</span>
              </div>
              <div v-if="job.applicants" class="info-item">
                <span class="info-label">Applicants</span>
                <span class="info-value">{{ job.applicants }} candidates</span>
              </div>
            </div>
          </div>

          <!-- Company Card -->
          <div v-if="job.company && typeof job.company === 'object'" class="company-card glass-card section-card">
            <h4 class="card-title">About {{ job.company.name }}</h4>
            <div class="company-info">
              <p v-if="job.company.description" class="company-description">
                {{ job.company.description }}
              </p>
              <div class="company-stats">
                <div v-if="job.company.size" class="stat-item">
                  <AppIcon name="mdi-account-group" />
                  <span>{{ job.company.size }}</span>
                </div>
                <div v-if="job.company.founded" class="stat-item">
                  <AppIcon name="mdi-calendar" />
                  <span>Founded {{ job.company.founded }}</span>
                </div>
                <div v-if="job.company.website" class="stat-item">
                  <AppIcon name="mdi-web" />
                  <a :href="job.company.website" target="_blank" rel="noopener">
                    Website
                  </a>
                </div>
              </div>
            </div>
          </div>

          <!-- Similar Jobs -->
          <div v-if="similarJobs.length > 0" class="similar-jobs-card glass-card section-card">
            <h4 class="card-title">Similar Jobs</h4>
            <div class="similar-jobs-list">
              <div
                v-for="similarJob in similarJobs.slice(0, 3)"
                :key="similarJob.id"
                class="similar-job-item"
                @click="$emit('select-job', similarJob)"
              >
                <div class="similar-job-title">{{ similarJob.title }}</div>
                <div class="similar-job-company">{{ similarJob.company?.name || similarJob.company }}</div>
                <div class="similar-job-location">{{ similarJob.location }}</div>
              </div>
            </div>
          </div>
        </div>
      </div>
    </div>

    <!-- Empty State -->
    <div v-else class="empty-state">
      <AppIcon name="mdi-briefcase-search-outline" />
      <h3>Select a job to view details</h3>
      <p>Choose a job from the list to see detailed information, requirements, and application options.</p>
    </div>
  </div>
</template>

<script setup>
<<<<<<< HEAD
import { ref, watch, defineEmits, defineProps } from 'vue'
import AppIcon from '@/components/ui/AppIcon.vue'
import UnifiedButton from '@/components/ui/UnifiedButton.vue'
=======
import { ref, watch } from 'vue';

import { ref, watch, defineEmits, defineProps } from "vue";
import { formatRelativeDate } from "@/utils/date";
import AppIcon from "@/components/ui/AppIcon.vue";
import UnifiedButton from "@/components/ui/UnifiedButton.vue";
>>>>>>> db031f9c

const _props = defineProps({
  job: {
    type: Object,
    default: null
  },
  similarJobs: {
    type: Array,
    default: () => []
  },
  isSidebarView: {
    type: Boolean,
    default: false
  }
})

<<<<<<< HEAD
const emit = defineEmits(['select-job', 'save-job', 'apply-job'])
=======
const _emit = defineEmits(["select-job", "save-job", "apply-job"]);
>>>>>>> db031f9c

// Reactive state
const isSaved = ref(false)

function getMatchBadgeClass(score) {
  const s = Number(score) || 0
  if (s >= 90) return 'match-excellent'
  if (s >= 80) return 'match-very-good'
  if (s >= 70) return 'match-good'
  if (s >= 60) return 'match-fair'
  return 'match-poor'
}
const isApplying = ref(false)

// Methods
const toggleSaved = () => {
  isSaved.value = !isSaved.value
  emit('save-job', { job: props.job, saved: isSaved.value })
}

const applyToJob = async () => {
  isApplying.value = true
  try {
    emit('apply-job', props.job)
  } finally {
    setTimeout(() => {
      isApplying.value = false
    }, 2000)
  }
}

const formatJobType = (type) => {
  const typeMap = {
    'full-time': 'Full-time',
    'part-time': 'Part-time',
    'contract': 'Contract',
    'internship': 'Internship',
    'freelance': 'Freelance'
  }
  return typeMap[type] || type
}

const formatExperience = (experience) => {
  const expMap = {
    'entry': 'Entry Level',
    'mid': 'Mid Level',
    'senior': 'Senior Level',
    'lead': 'Lead',
    'principal': 'Principal'
  }
  return expMap[experience] || experience
}

const formatSalary = (salary) => {
  if (typeof salary === 'object') {
    const { min, max, currency = 'USD' } = salary
    const symbol = currency === 'USD' ? '$' : currency === 'EUR' ? '€' : currency
    if (min && max) {
      return `${symbol}${min.toLocaleString()} - ${symbol}${max.toLocaleString()}`
    }
  }
  return salary
}

const formatDate = (date) => {
  if (!date) {return ''}
  const now = new Date()
  const postDate = new Date(date)
  const diffDays = Math.floor((now - postDate) / (1000 * 60 * 60 * 24))

  if (diffDays === 0) {return 'Today'}
  if (diffDays === 1) {return '1 day ago'}
  if (diffDays < 7) {return `${diffDays} days ago`}
  if (diffDays < 30) {return `${Math.floor(diffDays / 7)} weeks ago`}
  return `${Math.floor(diffDays / 30)} months ago`
}

const formatDescription = (description) => {
  if (!description) {return ''}
  // Simple HTML formatting for line breaks
  return description
    .replace(/\n\n/g, '</p><p>')
    .replace(/\n/g, '<br>')
    .replace(/^/, '<p>')
    .replace(/$/, '</p>')
}

const getTagClass = (tag) => {
  const gamingTags = ['unity', 'unreal', 'gamedev', 'gaming', 'game']
  const skillTags = ['javascript', 'python', 'c#', 'react', 'vue']

  if (gamingTags.some(t => tag.toLowerCase().includes(t))) {return 'tag-gaming'}
  if (skillTags.some(t => tag.toLowerCase().includes(t))) {return 'tag-skill'}
  return 'tag-default'
}

const getSkillLevel = (skill) => {
  // Simple skill level detection based on common patterns
  const advanced = ['senior', 'expert', 'lead', 'architect']
  const intermediate = ['mid', 'intermediate', 'experienced']

  if (advanced.some(level => skill.toLowerCase().includes(level))) {return 'skill-advanced'}
  if (intermediate.some(level => skill.toLowerCase().includes(level))) {return 'skill-intermediate'}
  return 'skill-basic'
}

const getEngineIcon = (engine) => {
  const iconMap = {
    'unity': 'mdi-unity',
    'unreal': 'mdi-unity', // Using unity icon as fallback
    'godot': 'mdi-gamepad-variant',
    'construct': 'mdi-puzzle'
  }
  return iconMap[engine.toLowerCase()] || 'mdi-cog'
}

// Watch for job changes to reset state
watch(() => props.job, (newJob) => {
  if (newJob) {
    // Check if job is already saved (would normally check against saved jobs list)
    isSaved.value = false
    isApplying.value = false
  }
})
</script>

<style scoped>
.job-details-view {
  height: 100%;
  overflow-y: auto;
  padding: 1rem;
}

.job-details-view.sidebar-view {
  padding: 0.5rem;
}

/* Job Header */
.job-header {
  padding: 2rem;
  margin-bottom: 1.5rem;
}

.job-header-main {
  display: flex;
  justify-content: space-between;
  align-items: flex-start;
  margin-bottom: 1.5rem;
}

.job-company-info {
  display: flex;
  align-items: flex-start;
  gap: 1rem;
  flex: 1;
}

.company-logo,
.company-logo-placeholder {
  width: 64px;
  height: 64px;
  border-radius: 12px;
  overflow: hidden;
  background: var(--glass-surface, rgba(255, 255, 255, 0.95));
  backdrop-filter: blur(8px);
  border: 1px solid var(--glass-border);
  display: flex;
  align-items: center;
  justify-content: center;
  flex-shrink: 0;
  box-shadow: 0 2px 8px rgba(0, 0, 0, 0.1);
  transition: all 0.2s ease;
}

.company-logo img {
  width: 100%;
  height: 100%;
  object-fit: cover;
}

.company-logo-placeholder i {
  font-size: 2rem;
  color: var(--text-muted);
}

.job-title {
  font-size: 2rem;
  font-weight: 700;
  color: var(--text-primary);
  margin: 0 0 0.5rem 0;
  line-height: 1.2;
}

.company-name {
  font-size: 1.25rem;
  font-weight: 600;
  color: var(--color-primary);
  margin: 0 0 0.5rem 0;
}

.job-meta {
  display: flex;
  flex-wrap: wrap;
  gap: 1rem;
  font-size: 0.9rem;
  color: var(--text-secondary);
}

.job-meta span {
  display: flex;
  align-items: center;
  gap: 0.25rem;
}

.job-meta i {
  font-size: 1rem;
}

/* Job Actions */
.job-actions {
  display: flex;
  flex-direction: column;
  align-items: flex-end;
  gap: 1rem;
}

/* match score pill used next to title; legacy circle removed for consistency */

.action-buttons {
  display: flex;
  gap: 0.75rem;
}

.action-buttons .btn {
  padding: 0.75rem 1.5rem;
  border-radius: 8px;
  font-weight: 500;
  transition: all 0.2s ease;
}

.action-buttons .btn.active {
  background: var(--color-danger);
  border-color: var(--color-danger);
  color: white;
}

/* Job Tags */
.job-tags {
  display: flex;
  flex-wrap: wrap;
  gap: 0.5rem;
}

.job-tag {
  padding: 0.25rem 0.75rem;
  border-radius: 16px;
  font-size: 0.75rem;
  font-weight: 500;
  background: var(--glass-elevated);
  border: 1px solid var(--glass-border);
  color: var(--text-secondary);
}

.job-tag.tag-gaming {
  background: color-mix(in srgb, var(--color-primary) 10%, transparent);
  border-color: color-mix(in srgb, var(--color-primary) 30%, transparent);
  color: var(--color-primary);
}

.job-tag.tag-skill {
  background: color-mix(in srgb, var(--color-success) 10%, transparent);
  border-color: color-mix(in srgb, var(--color-success) 30%, transparent);
  color: var(--color-success);
}

/* Job Details Grid */
.job-details-grid {
  display: grid;
  gap: 2rem;
  align-items: start;
}

/* Job Sections */
.job-section {
  margin-bottom: 2rem;
  padding: 1.5rem;
  background: var(--glass-surface);
  border-radius: 12px;
  border: 1px solid var(--glass-border);
}

.section-title {
  display: flex;
  align-items: center;
  gap: 0.5rem;
  font-size: 1.25rem;
  font-weight: 600;
  color: var(--text-primary);
  margin-bottom: 1rem;
}

.section-title i {
  color: var(--color-primary);
}

.job-description {
  line-height: 1.6;
  color: var(--text-secondary);
}

.requirements-list {
  list-style: none;
  padding: 0;
  margin: 0;
}

.requirements-list li {
  padding: 0.5rem 0;
  padding-left: 1.5rem;
  position: relative;
  color: var(--text-secondary);
  line-height: 1.5;
}

.requirements-list li::before {
  content: '✓';
  position: absolute;
  left: 0;
  color: var(--color-success);
  font-weight: bold;
}

/* Skills & Engines */
.skills-grid,
.engines-grid {
  display: grid;
  gap: 0.75rem;
}

.skill-badge,
.engine-badge {
  padding: 0.5rem 0.75rem;
  border-radius: 8px;
  font-size: 0.875rem;
  font-weight: 500;
  text-align: center;
  background: var(--glass-elevated);
  border: 1px solid var(--glass-border);
  color: var(--text-primary);
  transition: all 0.2s ease;
}

.skill-badge:hover,
.engine-badge:hover {
  transform: translateY(-1px);
  box-shadow: 0 2px 8px rgba(0, 0, 0, 0.1);
}

.skill-badge.skill-advanced {
  background: color-mix(in srgb, var(--color-danger) 10%, transparent);
  border-color: var(--color-danger);
  color: var(--color-danger);
}

.skill-badge.skill-intermediate {
  background: color-mix(in srgb, var(--color-warning) 10%, transparent);
  border-color: var(--color-warning);
  color: var(--color-warning);
}

.skill-badge.skill-basic {
  background: color-mix(in srgb, var(--color-success) 10%, transparent);
  border-color: var(--color-success);
  color: var(--color-success);
}

.engine-badge {
  display: flex;
  align-items: center;
  justify-content: center;
  gap: 0.5rem;
}

/* Benefits */
.benefits-grid {
  display: grid;
  gap: 0.75rem;
}

.benefit-item {
  display: flex;
  align-items: center;
  gap: 0.5rem;
  color: var(--text-secondary);
}

.benefit-icon {
  color: var(--color-success);
  font-size: 1.1rem;
}

/* Sidebar Cards */
.info-card,
.company-card,
.similar-jobs-card {
  padding: 1.5rem;
  margin-bottom: 1.5rem;
}

.card-title {
  font-size: 1.125rem;
  font-weight: 600;
  color: var(--text-primary);
  margin-bottom: 1rem;
}

.info-list {
  display: flex;
  flex-direction: column;
  gap: 0.75rem;
}

.info-item {
  display: flex;
  justify-content: space-between;
  align-items: center;
  padding: 0.5rem 0;
  border-bottom: 1px solid var(--glass-border);
}

.info-item:last-child {
  border-bottom: none;
}

.info-label {
  font-size: 0.875rem;
  color: var(--text-muted);
}

.info-value {
  font-weight: 500;
  color: var(--text-primary);
  text-align: right;
}

/* Company Info */
.company-description {
  color: var(--text-secondary);
  line-height: 1.5;
  margin-bottom: 1rem;
}

.company-stats {
  display: flex;
  flex-direction: column;
  gap: 0.5rem;
}

.stat-item {
  display: flex;
  align-items: center;
  gap: 0.5rem;
  font-size: 0.875rem;
  color: var(--text-secondary);
}

.stat-item a {
  color: var(--color-primary);
  text-decoration: none;
}

.stat-item a:hover {
  text-decoration: underline;
}

/* Similar Jobs */
.similar-jobs-list {
  display: flex;
  flex-direction: column;
  gap: 0.75rem;
}

.similar-job-item {
  padding: 0.75rem;
  background: var(--glass-elevated);
  border-radius: 8px;
  border: 1px solid var(--glass-border);
  cursor: pointer;
  transition: all 0.2s ease;
}

.similar-job-item:hover {
  border-color: var(--color-primary);
  transform: translateX(2px);
}

.similar-job-title {
  font-weight: 500;
  color: var(--text-primary);
  margin-bottom: 0.25rem;
}

.similar-job-company,
.similar-job-location {
  font-size: 0.875rem;
  color: var(--text-muted);
}

/* Empty State */
.empty-state {
  text-align: center;
  padding: 4rem 2rem;
  color: var(--text-muted);
}

.empty-state i {
  font-size: 4rem;
  margin-bottom: 1rem;
  opacity: 0.5;
}

.empty-state h3 {
  font-size: 1.5rem;
  font-weight: 600;
  margin-bottom: 0.5rem;
  color: var(--text-secondary);
}

/* Responsive Design */
@media (max-width: 1024px) {
  /* Grid utility handles responsive behavior */

  .job-header {
    padding: 1.5rem;
  }

  .job-title {
    font-size: 1.75rem;
  }
}

@media (max-width: 768px) {
  .job-header-main {
    flex-direction: column;
    gap: 1.5rem;
  }

  .job-actions {
    width: 100%;
    flex-direction: row;
    justify-content: space-between;
    align-items: center;
  }

  .action-buttons {
    flex: 1;
    justify-content: flex-end;
  }

  .job-company-info {
    flex-direction: column;
    align-items: center;
    text-align: center;
  }

  .job-title {
    font-size: 1.5rem;
  }

  /* Grid utilities handle responsive behavior */

  .job-section {
    padding: 1rem;
  }
}

/* Dark theme support */
[data-theme="dark"] .job-description,
[data-theme="dark"] .requirements-list li,
[data-theme="dark"] .company-description {
  color: var(--text-secondary);
}

[data-theme="dark"] .match-score-circle::before {
  background: var(--glass-surface);
}
</style><|MERGE_RESOLUTION|>--- conflicted
+++ resolved
@@ -244,18 +244,9 @@
 </template>
 
 <script setup>
-<<<<<<< HEAD
 import { ref, watch, defineEmits, defineProps } from 'vue'
 import AppIcon from '@/components/ui/AppIcon.vue'
 import UnifiedButton from '@/components/ui/UnifiedButton.vue'
-=======
-import { ref, watch } from 'vue';
-
-import { ref, watch, defineEmits, defineProps } from "vue";
-import { formatRelativeDate } from "@/utils/date";
-import AppIcon from "@/components/ui/AppIcon.vue";
-import UnifiedButton from "@/components/ui/UnifiedButton.vue";
->>>>>>> db031f9c
 
 const _props = defineProps({
   job: {
@@ -272,11 +263,7 @@
   }
 })
 
-<<<<<<< HEAD
 const emit = defineEmits(['select-job', 'save-job', 'apply-job'])
-=======
-const _emit = defineEmits(["select-job", "save-job", "apply-job"]);
->>>>>>> db031f9c
 
 // Reactive state
 const isSaved = ref(false)
