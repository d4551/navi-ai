<template>
  <div class="job-pagination">
    <!-- Results Info -->
    <div class="pagination-info">
      <span class="results-count">
        Showing {{ startItem }}-{{ endItem }} of {{ totalItems }} jobs
      </span>
      <div class="per-page-controls">
        <label for="jobs-per-page" class="per-page-label">Per page:</label>
        <select
          id="jobs-per-page"
          :value="itemsPerPage"
          class="per-page-select"
          @change="$emit('update:itemsPerPage', parseInt($event.target.value))"
        >
          <option v-for="size in perPageOptions" :key="size" :value="size">
            {{ size }}
          </option>
        </select>
      </div>
    </div>

    <!-- Pagination Controls -->
    <div v-if="totalPages > 1" class="pagination-nav">
      <button
        :disabled="currentPage <= 1"
        class="nav-btn prev-btn"
        @click="$emit('update:currentPage', currentPage - 1)"
      >
        <AppIcon name="mdi-chevron-left" />
        Previous
      </button>

      <div class="page-numbers">
        <button
          v-for="page in visiblePages"
          :key="page"
          class="page-btn"
          :class="{ active: page === currentPage }"
          @click="$emit('update:currentPage', page)"
        >
          {{ page }}
        </button>
      </div>

      <button
        :disabled="currentPage >= totalPages"
        class="nav-btn next-btn"
        @click="$emit('update:currentPage', currentPage + 1)"
      >
        Next
        <AppIcon name="mdi-chevron-right" />
      </button>
    </div>

    <!-- Quick Jump for Large Result Sets -->
    <div v-if="totalPages > 10" class="quick-jump">
      <span>Go to page:</span>
      <input
        v-model.number="jumpToPage"
        type="number"
        :min="1"
        :max="totalPages"
        class="jump-input"
        @keyup.enter="jumpToPageAction"
      >
      <button
        class="jump-btn"
        :disabled="!isValidJumpPage"
        @click="jumpToPageAction"
      >
        Go
      </button>
    </div>
  </div>
</template>

<script setup>
<<<<<<< HEAD
import { computed, ref } from 'vue'
import AppIcon from '@/components/ui/AppIcon.vue'
=======
import { ref, computed } from 'vue';

import { computed} from "vue";
import AppIcon from "@/components/ui/AppIcon.vue";
>>>>>>> db031f9c

const _props = defineProps({
  currentPage: {
    type: Number,
    default: 1
  },
  totalItems: {
    type: Number,
    default: 0
  },
  itemsPerPage: {
    type: Number,
    default: 25
  },
  perPageOptions: {
    type: Array,
    default: () => [10, 25, 50, 100]
  }
})

<<<<<<< HEAD
const emit = defineEmits(['update:currentPage', 'update:itemsPerPage'])
=======
const _emit = defineEmits(["update:currentPage", "update:itemsPerPage"]);
>>>>>>> db031f9c

const jumpToPage = ref(props.currentPage)

const totalPages = computed(() => Math.ceil(props.totalItems / props.itemsPerPage))

const startItem = computed(() => {
  if (props.totalItems === 0) return 0
  return (props.currentPage - 1) * props.itemsPerPage + 1
})

const endItem = computed(() => {
  const end = props.currentPage * props.itemsPerPage
  return Math.min(end, props.totalItems)
})

const visiblePages = computed(() => {
  const total = totalPages.value
  const current = props.currentPage
  const maxVisible = 5

  if (total <= maxVisible) {
    return Array.from({ length: total }, (_, i) => i + 1)
  }

  const half = Math.floor(maxVisible / 2)
  let start = Math.max(current - half, 1)
  let end = Math.min(start + maxVisible - 1, total)

  if (end - start + 1 < maxVisible) {
    start = Math.max(end - maxVisible + 1, 1)
  }

  return Array.from({ length: end - start + 1 }, (_, i) => start + i)
})

const isValidJumpPage = computed(() => {
  return jumpToPage.value >= 1 && jumpToPage.value <= totalPages.value
})

const jumpToPageAction = () => {
  if (isValidJumpPage.value) {
    emit('update:currentPage', jumpToPage.value)
  }
}
</script>

<style scoped>
.job-pagination {
  display: flex;
  flex-direction: column;
  gap: var(--spacing-md);
  padding: var(--spacing-lg) 0;
  border-top: 1px solid var(--border-base);
  margin-top: var(--spacing-lg);
}

.pagination-info {
  display: flex;
  justify-content: space-between;
  align-items: center;
  font-size: var(--font-size-sm);
  color: var(--text-secondary);
}

.results-count {
  font-weight: var(--font-weight-medium);
}

.per-page-controls {
  display: flex;
  align-items: center;
  gap: var(--spacing-sm);
}

.per-page-label {
  font-size: var(--font-size-sm);
  color: var(--text-secondary);
}

.per-page-select {
  padding: var(--spacing-xs) var(--spacing-sm);
  border: 1px solid var(--border-base);
  border-radius: var(--radius-sm);
  background: var(--surface-base);
  color: var(--text-primary);
  font-size: var(--font-size-sm);
}

.pagination-nav {
  display: flex;
  justify-content: center;
  align-items: center;
  gap: var(--spacing-sm);
}

.nav-btn {
  display: flex;
  align-items: center;
  gap: var(--spacing-xs);
  padding: var(--spacing-xs) var(--spacing-sm);
  border: 1px solid var(--border-base);
  border-radius: var(--radius-sm);
  background: var(--surface-base);
  color: var(--text-primary);
  font-size: var(--font-size-sm);
  cursor: pointer;
  transition: all var(--duration-fast) var(--easing-ease);
}

.nav-btn:hover:not(:disabled) {
  background: var(--surface-hover);
  border-color: var(--border-hover);
}

.nav-btn:disabled {
  opacity: 0.5;
  cursor: not-allowed;
}

.page-numbers {
  display: flex;
  gap: var(--spacing-xs);
}

.page-btn {
  min-width: 36px;
  height: 36px;
  display: flex;
  align-items: center;
  justify-content: center;
  border: 1px solid var(--border-base);
  border-radius: var(--radius-sm);
  background: var(--surface-base);
  color: var(--text-primary);
  font-size: var(--font-size-sm);
  cursor: pointer;
  transition: all var(--duration-fast) var(--easing-ease);
}

.page-btn:hover {
  background: var(--surface-hover);
  border-color: var(--border-hover);
}

.page-btn.active {
  background: var(--color-primary-500);
  border-color: var(--color-primary-500);
  color: var(--color-primary-contrast);
  font-weight: var(--font-weight-semibold);
}

.quick-jump {
  display: flex;
  justify-content: center;
  align-items: center;
  gap: var(--spacing-sm);
  font-size: var(--font-size-sm);
  color: var(--text-secondary);
}

.jump-input {
  width: 60px;
  padding: var(--spacing-xs);
  border: 1px solid var(--border-base);
  border-radius: var(--radius-sm);
  background: var(--surface-base);
  color: var(--text-primary);
  text-align: center;
  font-size: var(--font-size-sm);
}

.jump-btn {
  padding: var(--spacing-xs) var(--spacing-sm);
  border: 1px solid var(--border-base);
  border-radius: var(--radius-sm);
  background: var(--surface-base);
  color: var(--text-primary);
  font-size: var(--font-size-sm);
  cursor: pointer;
  transition: all var(--duration-fast) var(--easing-ease);
}

.jump-btn:hover:not(:disabled) {
  background: var(--surface-hover);
  border-color: var(--border-hover);
}

.jump-btn:disabled {
  opacity: 0.5;
  cursor: not-allowed;
}

/* Responsive Design */
@media (max-width: 768px) {
  .job-pagination {
    gap: var(--spacing-sm);
  }
  
  .pagination-info {
    flex-direction: column;
    gap: var(--spacing-sm);
    text-align: center;
  }
  
  .pagination-nav {
    flex-wrap: wrap;
  }
  
  .nav-btn span {
    display: none;
  }
  
  .page-btn {
    min-width: 32px;
    height: 32px;
    font-size: var(--font-size-xs);
  }
  
  .quick-jump {
    flex-direction: column;
    text-align: center;
  }
}

@media (max-width: 480px) {
  .page-numbers {
    gap: 2px;
  }
  
  .page-btn {
    min-width: 28px;
    height: 28px;
  }
}
</style><|MERGE_RESOLUTION|>--- conflicted
+++ resolved
@@ -76,15 +76,8 @@
 </template>
 
 <script setup>
-<<<<<<< HEAD
 import { computed, ref } from 'vue'
 import AppIcon from '@/components/ui/AppIcon.vue'
-=======
-import { ref, computed } from 'vue';
-
-import { computed} from "vue";
-import AppIcon from "@/components/ui/AppIcon.vue";
->>>>>>> db031f9c
 
 const _props = defineProps({
   currentPage: {
@@ -105,11 +98,7 @@
   }
 })
 
-<<<<<<< HEAD
 const emit = defineEmits(['update:currentPage', 'update:itemsPerPage'])
-=======
-const _emit = defineEmits(["update:currentPage", "update:itemsPerPage"]);
->>>>>>> db031f9c
 
 const jumpToPage = ref(props.currentPage)
 
