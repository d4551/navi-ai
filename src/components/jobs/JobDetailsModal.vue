--- conflicted
+++ resolved
@@ -348,21 +348,11 @@
 </template>
 
 <script setup lang="ts">
-<<<<<<< HEAD
 import { ref, computed, watch } from 'vue'
 import UnifiedButton from '@/components/ui/UnifiedButton.vue'
 import UiChip from '@/components/ui/UiChip.vue'
 import AppIcon from '@/components/ui/AppIcon.vue'
 import { toastService } from '@/shared/services/toastService'
-=======
-import { ref, computed } from 'vue';
-
-import { refwatch } from "vue";
-import UnifiedButton from "@/components/ui/UnifiedButton.vue";
-import UiChip from "@/components/ui/UiChip.vue";
-import AppIcon from "@/components/ui/AppIcon.vue";
-import { toastService } from "@/shared/services/toastService";
->>>>>>> db031f9c
 
 // Props
 interface Props {
@@ -378,7 +368,6 @@
 })
 
 // Emits
-<<<<<<< HEAD
 const emit = defineEmits([
   'update:show',
   'job-applied',
@@ -386,15 +375,6 @@
   'job-selected',
   'studio-selected'
 ])
-=======
-const _emit = defineEmits([
-  "update:show",
-  "job-applied",
-  "job-saved",
-  "job-selected",
-  "studio-selected",
-]);
->>>>>>> db031f9c
 
 // State
 const applying = ref(false)
@@ -416,7 +396,6 @@
   applying.value = true
   try {
     // Simulate application process
-<<<<<<< HEAD
     await new Promise(resolve => setTimeout(resolve, 2000))
     
     emit('job-applied', props.job)
@@ -424,15 +403,6 @@
     closeModal()
   } catch (error) {
     toastService.error('Application failed: ' + error.message)
-=======
-    await new Promise((resolve) => setTimeout(resolve, 2000));
-
-    emit("job-applied", props.job);
-    toastService.success(`Application submitted for ${props.job.title}!`);
-    closeModal();
-  } catch (_error) {
-    toastService.error("Application failed: " + error.message);
->>>>>>> db031f9c
   } finally {
     applying.value = false
   }
