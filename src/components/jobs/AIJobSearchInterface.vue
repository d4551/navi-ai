--- conflicted
+++ resolved
@@ -279,7 +279,6 @@
 </template>
 
 <script setup>
-<<<<<<< HEAD
 import { ref, onMounted, onUnmounted, computed, watch, defineEmits, defineProps } from 'vue'
 import { useAIJobSearch } from '@/composables/useAIJobSearch'
 import { useToast } from '@/composables/useToast'
@@ -287,23 +286,6 @@
 import { profileSyncService } from '@/services/ProfileSyncService'
 import AppIcon from '@/components/ui/AppIcon.vue'
 import UnifiedButton from '@/components/ui/UnifiedButton.vue'
-=======
-import { ref, computed, watch, onMounted } from 'vue';
-
-import {
-  refonUnmounted,
-  computed,
-  watch,
-  defineEmits,
-  defineProps,
-} from "vue";
-import { useAIJobSearch } from "@/composables/useAIJobSearch";
-import { useToast } from "@/composables/useToast";
-import { useUnifiedProfile } from "@/composables/useUnifiedProfile";
-import { profileSyncService } from "@/services/ProfileSyncService";
-import AppIcon from "@/components/ui/AppIcon.vue";
-import UnifiedButton from "@/components/ui/UnifiedButton.vue";
->>>>>>> db031f9c
 
 const _props = defineProps({
   searchForm: {
@@ -364,14 +346,7 @@
   return suggestions.filter(Boolean).slice(0, 5)
 })
 
-<<<<<<< HEAD
 const emit = defineEmits(['search', 'save-search', 'results', 'expand-skills'])
-=======
-  return suggestions.filter(Boolean).slice(0, 5);
-});
-
-const _emit = defineEmits(["search", "save-search", "results", "expand-skills"]);
->>>>>>> db031f9c
 
 // AI Job Search integration - now uses unified profile
 const {
@@ -526,18 +501,9 @@
       // Fallback to regular search
       emit('search', { ...localSearchForm.value })
     }
-<<<<<<< HEAD
   } catch (error) {
     console.error('Error during AI search:', error)
     toastError('AI search is currently unavailable. Using standard search instead.', 'AI Search Error')
-=======
-  } catch (_error) {
-    console.error("Error during AI search:", error);
-    toastError(
-      "AI search is currently unavailable. Using standard search instead.",
-      "AI Search Error",
-    );
->>>>>>> db031f9c
     // Fallback to regular search
     emit('search', { ...localSearchForm.value })
   }
@@ -546,17 +512,10 @@
 const saveCurrentSearch = async () => {
   try {
     // Use AI service to save search
-<<<<<<< HEAD
     const savedSearch = await saveSearch(localSearchForm.value)
     emit('save-search', savedSearch)
   } catch (error) {
     console.error('Failed to save search:', error)
-=======
-    const savedSearch = await saveSearch(localSearchForm.value);
-    emit("save-search", savedSearch);
-  } catch (_error) {
-    console.error("Failed to save search:", error);
->>>>>>> db031f9c
     // Fallback to emit original form
     emit('save-search', { ...localSearchForm.value })
   }
@@ -599,13 +558,8 @@
       default:
         // Default insight action result handled
     }
-<<<<<<< HEAD
   } catch (error) {
     console.error('Failed to handle insight action:', error)
-=======
-  } catch (_error) {
-    console.error("Failed to handle insight action:", error);
->>>>>>> db031f9c
   }
 }
 
