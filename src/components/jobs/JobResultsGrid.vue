<template>
  <div class="job-results-grid">
    <!-- Loading State -->
    <div v-if="loading" class="loading-state text-center py-8">
      <LoadingIndicator size="large" />
      <p class="text-muted mt-4">Searching gaming job sources...</p>
    </div>

    <!-- Empty State -->
    <div v-else-if="jobs.length === 0" class="empty-state text-center py-12">
      <AppIcon name="mdi-briefcase-search-outline" class="text-6xl text-muted mb-6" />
      <h3 class="mb-3 text-secondary">No jobs found</h3>
      <p class="text-muted">Adjust your search criteria or try different keywords.</p>
    </div>

    <!-- Jobs Grid -->
    <div v-else class="jobs-container">
      <div class="jobs-grid job-grid">
        <EnhancedJobCard
          v-for="job in jobs"
          :key="job.id"
          :job="job"
          :show-metrics="showMetrics"
          :max-skills="6"
          :ai-insights="getJobInsights(job)"
          @select="showDetails"
          @apply="handleApply"
          @save="handleJobSave"
          @view-details="showDetails"
          @add-to-compare="handleAddToCompare"
          @share="handleShare"
          @report="handleReport"
        />
      </div>
    </div>
  </div>
</template>

<script setup>
<<<<<<< HEAD
import { ref, computed, defineEmits, defineProps } from 'vue'
import EnhancedJobCard from './EnhancedJobCard.vue'
import AppIcon from '@/components/ui/AppIcon.vue'
import LoadingIndicator from '@/components/LoadingIndicator.vue'
import UnifiedButton from '@/components/ui/UnifiedButton.vue'
=======
import { ref, computed } from 'vue';

import { ref, computed, defineEmits, defineProps } from "vue";
import EnhancedJobCard from "./EnhancedJobCard.vue";
import AppIcon from "@/components/ui/AppIcon.vue";
import LoadingIndicator from "@/components/LoadingIndicator.vue";
import UnifiedButton from "@/components/ui/UnifiedButton.vue";
>>>>>>> db031f9c

const _props = defineProps({
  jobs: { type: Array, default: () => [] },
  loading: { type: Boolean, default: false },
  filters: { type: Object, default: () => ({}) },
  savedJobs: { type: Array, default: () => [] },
  showMetrics: { type: Boolean, default: true },
<<<<<<< HEAD
  enableAIInsights: { type: Boolean, default: true }
})

const emit = defineEmits(['apply', 'save', 'filter', 'view-job', 'add-to-compare', 'share-job', 'report-job'])
=======
  enableAIInsights: { type: Boolean, default: true },
});

const _emit = defineEmits([
  "apply",
  "save",
  "filter",
  "view-job",
  "add-to-compare",
  "share-job",
  "report-job",
]);
>>>>>>> db031f9c

// Generate AI insights for jobs based on match score and other factors
const getJobInsights = (job) => {
  if (!props.enableAIInsights) return []
  
  const insights = []
  
  // Match score insights
  if (job.matchScore >= 90) {
    insights.push({
      icon: '✓',
      color: '#10b981',
      text: 'Excellent match for your skills and experience'
    })
  } else if (job.matchScore >= 80) {
    insights.push({
      icon: '★',
      color: '#667eea',
      text: 'Strong alignment with your game development background'
    })
  }
  
  // Urgency insights
  if (job.posted) {
    const hoursAgo = Math.floor((new Date() - new Date(job.posted)) / (1000 * 60 * 60))
    if (hoursAgo <= 48) {
      insights.push({
        icon: '!',
        color: '#f59e0b',
        text: 'New posting - apply quickly for best consideration'
      })
    }
  }
  
  // Company insights
  if (job.company?.type === 'AAA Studio' || (typeof job.company === 'string' && ['Epic Games', 'Blizzard', 'Valve', 'Riot Games'].includes(job.company))) {
    insights.push({
      icon: '🏢',
      color: '#8b5cf6',
      text: 'AAA studio with strong return offer rates for this role'
    })
  }
  
  // Skills insights
  const gamingSkills = ['Unity', 'Unreal', 'C#', 'C++', 'Game Development']
  const jobSkills = job.skills || job.tags || []
  const hasGamingSkills = jobSkills.some(skill => 
    gamingSkills.some(gs => skill.toLowerCase().includes(gs.toLowerCase()))
  )
  
  if (hasGamingSkills) {
    insights.push({
      icon: '💡',
      color: '#06b6d4',
      text: 'Highlight your Unity/Unreal projects - they value game engine experience'
    })
  }
  
  return insights.slice(0, 4) // Limit to 4 insights
}

// Event handlers
function showDetails(job) {
  emit('view-job', job)
}

function handleApply(job) {
  emit('apply', job)
}

<<<<<<< HEAD
function handleJobSave(data) {
  emit('save', data.job)
=======
function handleJobSave(_data) {
  emit("save", data.job);
>>>>>>> db031f9c
}

function handleAddToCompare(job) {
  emit('add-to-compare', job)
}

function handleShare(job) {
  emit('share-job', job)
}

function handleReport(job) {
  emit('report-job', job)
}
</script>

<style scoped>
.job-results-grid {
  width: 100%;
}

.jobs-container {
  width: 100%;
  max-width: var(--page-content-max-width);
  margin: 0 auto;
  padding: 0 var(--spacing-6);
}

.jobs-grid {
  display: grid;
  gap: var(--spacing-6);
  grid-template-columns: repeat(2, 1fr);
  width: 100%;
}

/* Loading and Empty States */
.loading-state,
.empty-state {
  display: flex;
  flex-direction: column;
  align-items: center;
  justify-content: center;
  min-height: 400px;
  color: var(--text-secondary);
}

.empty-state h3 {
  font-size: var(--font-size-xl);
  font-weight: var(--font-weight-semibold);
  color: var(--text-primary);
}

.empty-state p {
  font-size: var(--font-size-base);
  max-width: 400px;
  text-align: center;
}

/* Responsive Design */
@media (max-width: 1400px) {
  .jobs-grid {
    grid-template-columns: repeat(2, 1fr);
  }
}

@media (max-width: 1024px) {
  .jobs-grid {
    grid-template-columns: repeat(2, 1fr);
    gap: var(--spacing-5);
  }
}

@media (max-width: 768px) {
  .jobs-container {
    padding: 0 var(--spacing-4);
  }
  
  .jobs-grid {
    grid-template-columns: 1fr;
    gap: var(--spacing-4);
  }
}

@media (max-width: 480px) {
  .jobs-container {
    padding: 0 var(--spacing-2);
  }
  
  .jobs-grid {
    gap: var(--spacing-3);
  }
}

/* Animation for job cards appearing */
.jobs-grid > * {
  animation: slideInUp 0.4s ease-out;
}

@keyframes slideInUp {
  from {
    opacity: 0;
    transform: translateY(20px);
  }
  to {
    opacity: 1;
    transform: translateY(0);
  }
}

/* Staggered animation delay for multiple cards */
.jobs-grid > *:nth-child(1) { animation-delay: 0ms; }
.jobs-grid > *:nth-child(2) { animation-delay: 100ms; }
.jobs-grid > *:nth-child(3) { animation-delay: 200ms; }
.jobs-grid > *:nth-child(4) { animation-delay: 300ms; }
.jobs-grid > *:nth-child(5) { animation-delay: 400ms; }
.jobs-grid > *:nth-child(n+6) { animation-delay: 500ms; }
</style><|MERGE_RESOLUTION|>--- conflicted
+++ resolved
@@ -37,21 +37,11 @@
 </template>
 
 <script setup>
-<<<<<<< HEAD
 import { ref, computed, defineEmits, defineProps } from 'vue'
 import EnhancedJobCard from './EnhancedJobCard.vue'
 import AppIcon from '@/components/ui/AppIcon.vue'
 import LoadingIndicator from '@/components/LoadingIndicator.vue'
 import UnifiedButton from '@/components/ui/UnifiedButton.vue'
-=======
-import { ref, computed } from 'vue';
-
-import { ref, computed, defineEmits, defineProps } from "vue";
-import EnhancedJobCard from "./EnhancedJobCard.vue";
-import AppIcon from "@/components/ui/AppIcon.vue";
-import LoadingIndicator from "@/components/LoadingIndicator.vue";
-import UnifiedButton from "@/components/ui/UnifiedButton.vue";
->>>>>>> db031f9c
 
 const _props = defineProps({
   jobs: { type: Array, default: () => [] },
@@ -59,25 +49,10 @@
   filters: { type: Object, default: () => ({}) },
   savedJobs: { type: Array, default: () => [] },
   showMetrics: { type: Boolean, default: true },
-<<<<<<< HEAD
   enableAIInsights: { type: Boolean, default: true }
 })
 
 const emit = defineEmits(['apply', 'save', 'filter', 'view-job', 'add-to-compare', 'share-job', 'report-job'])
-=======
-  enableAIInsights: { type: Boolean, default: true },
-});
-
-const _emit = defineEmits([
-  "apply",
-  "save",
-  "filter",
-  "view-job",
-  "add-to-compare",
-  "share-job",
-  "report-job",
-]);
->>>>>>> db031f9c
 
 // Generate AI insights for jobs based on match score and other factors
 const getJobInsights = (job) => {
@@ -148,13 +123,8 @@
   emit('apply', job)
 }
 
-<<<<<<< HEAD
 function handleJobSave(data) {
   emit('save', data.job)
-=======
-function handleJobSave(_data) {
-  emit("save", data.job);
->>>>>>> db031f9c
 }
 
 function handleAddToCompare(job) {
