--- conflicted
+++ resolved
@@ -233,21 +233,11 @@
 </template>
 
 <script setup>
-<<<<<<< HEAD
 import { ref, computed, watch, defineEmits, defineProps } from 'vue'
 import AppIcon from '@/components/ui/AppIcon.vue'
 import UnifiedButton from '@/components/ui/UnifiedButton.vue'
 import IconButton from '@/components/ui/IconButton.vue'
 import { jobSourceManager } from '@/services/JobSourceManager'
-=======
-import { ref, computed, watch } from 'vue';
-
-import { ref, computed, watch, defineEmits, defineProps } from "vue";
-import AppIcon from "@/components/ui/AppIcon.vue";
-import UnifiedButton from "@/components/ui/UnifiedButton.vue";
-import IconButton from "@/components/ui/IconButton.vue";
-import { jobSourceManager } from "@/services/JobSourceManager";
->>>>>>> db031f9c
 
 const _props = defineProps({
   sources: {
@@ -260,11 +250,7 @@
   }
 })
 
-<<<<<<< HEAD
 const emit = defineEmits(['update:selected'])
-=======
-const _emit = defineEmits(["update:selected"]);
->>>>>>> db031f9c
 
 // Local state
 const localSelectedSources = ref([...props.selectedSources])
@@ -342,15 +328,9 @@
     testResults.value[sourceId] = {
       success: result.success,
       message: result.message,
-<<<<<<< HEAD
       jobCount: result.jobCount
     }
   } catch (error) {
-=======
-      jobCount: result.jobCount,
-    };
-  } catch (_error) {
->>>>>>> db031f9c
     testResults.value[sourceId] = {
       success: false,
       message: `Connection failed: ${error?.message || 'Unknown error'}`
