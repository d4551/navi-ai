<template>
  <div class="easter-eggs-container">
    <!-- Hidden Gaming References -->
    <div v-if="showSecretMenu" class="secret-menu">
      <div class="secret-menu-content">
        <h3><AppIcon name="mdi-gamepad-variant" color="gaming" context="gaming" aria-hidden="true" /> Secret Developer Menu <AppIcon name="mdi-gamepad-variant" color="gaming" context="gaming" aria-hidden="true" /></h3>
        <div class="secret-options">
          <UnifiedButton variant="gaming" size="sm" @click="activateMatrixMode">
            Matrix Mode
          </UnifiedButton>
          <UnifiedButton variant="cyber" size="sm" @click="activateRetroMode">
            Retro Mode
          </UnifiedButton>
          <UnifiedButton variant="glass" size="sm" @click="activatePartyMode">
            Party Mode
          </UnifiedButton>
          <UnifiedButton variant="ghost" size="sm" @click="showSecretMenu = false">
            Close
          </UnifiedButton>
        </div>
      </div>
    </div>

    <!-- Floating Gaming Icons (Easter Egg) -->
    <div v-if="floatingIconsActive" class="floating-icons">
      <div
        v-for="icon in floatingIcons"
        :key="icon.id"
        class="floating-icon"
        :style="icon.style"
        @click="collectIcon(icon)"
      >
        <AppIcon :name="icon.class" />
      </div>
    </div>

    <!-- Click Counter Easter Egg -->
    <div v-if="showClickChallenge" class="click-challenge">
      <div class="challenge-content">
        <h4>[TARGET] Click Challenge!</h4>
        <p>Can you click {{ targetClicks }} times in {{ timeLeft }}s?</p>
        <div class="challenge-progress">
          <div class="progress-bar" :style="{ width: `${(currentClicks / targetClicks) * 100}%` }"></div>
        </div>
        <div class="challenge-stats">
          {{ currentClicks }} / {{ targetClicks }}
        </div>
      </div>
    </div>

    <!-- Hidden Studio References -->
    <div v-if="showStudioEggs" class="studio-easter-eggs">
      <div v-for="egg in studioEggs" :key="egg.id" class="studio-egg" @click="revealStudioEgg(egg)">
        {{ egg.hint }}
      </div>
    </div>

    <!-- Gaming Quotes Carousel -->
    <div v-if="showGamingQuotes" class="gaming-quotes">
      <Transition name="quote-slide" mode="out-in">
        <div :key="currentQuote.id" class="quote-container">
          <blockquote class="gaming-quote">
            "{{ currentQuote.text }}"
          </blockquote>
          <cite class="quote-source">- {{ currentQuote.source }}</cite>
        </div>
      </Transition>
    </div>

    <!-- Cursor Trail Effect -->
    <div v-if="cursorTrailActive" class="cursor-trail">
      <div
        v-for="(trail, index) in cursorTrails"
        :key="index"
        class="trail-dot"
        :style="trail.style"
      ></div>
    </div>

    <!-- Sound Effects -->
    <audio ref="audioRef" preload="auto">
      <source src="/sounds/achievement.mp3" type="audio/mpeg">
      <source src="/sounds/level-up.wav" type="audio/wav">
    </audio>
  </div>
</template>

<script lang="ts">
<<<<<<< HEAD
import AppIcon from '@/components/ui/AppIcon.vue';

import { ref, onMounted, onUnmounted, defineEmits, withDefaults, defineProps, defineExpose } from 'vue'
import UnifiedButton from '@/components/ui/UnifiedButton.vue'
=======
import { ref, onMounted } from 'vue';

import AppIcon from "@/components/ui/AppIcon.vue";

import {
  refonUnmounted,
  defineEmits,
  withDefaults,
  defineProps,
  defineExpose,
} from "vue";
import UnifiedButton from "@/components/ui/UnifiedButton.vue";
>>>>>>> db031f9c

// Props
interface Props {
  enableSounds?: boolean
  enableVisualEffects?: boolean
}

const _props = withDefaults(defineProps<Props>(), {
  enableSounds: true,
  enableVisualEffects: true
})

// Emits
<<<<<<< HEAD
const emit = defineEmits(['easter-egg-found', 'achievement-unlocked'])
=======
const _emit = defineEmits(["easter-egg-found", "achievement-unlocked"]);
>>>>>>> db031f9c

// Reactive state
const showSecretMenu = ref(false)
const floatingIconsActive = ref(false)
const showClickChallenge = ref(false)
const showStudioEggs = ref(false)
const showGamingQuotes = ref(false)
const cursorTrailActive = ref(false)

// Click challenge state
const targetClicks = ref(30)
const currentClicks = ref(0)
const timeLeft = ref(10)
const challengeTimer = ref<NodeJS.Timeout>()

// Floating icons
const floatingIcons = ref<any[]>([])
// removed unused animation frame ref (was not used)

// Cursor trail
const cursorTrails = ref<any[]>([])
const trailIndex = ref(0)

// Gaming quotes
const currentQuote = ref({ id: 0, text: '', source: '' })
const quoteTimer = ref<NodeJS.Timeout>()

// Audio
const audioRef = ref<HTMLAudioElement>()

// Easter egg data
const gamingQuotes = [
  { id: 1, text: "A game is worth a thousand words.", source: "Sid Meier" },
  { id: 2, text: "The best games are easy to learn and hard to master.", source: "Nolan Bushnell" },
  { id: 3, text: "Players are artists who create their own reality within the game.", source: "Shigeru Miyamoto" },
  { id: 4, text: "Good games give players meaningful choices.", source: "Sid Meier" },
  { id: 5, text: "A game designer is an experience architect.", source: "Jesse Schell" },
  { id: 6, text: "Games are the most elevated form of investigation.", source: "Albert Einstein" },
  { id: 7, text: "The medium of games is interaction.", source: "Chris Crawford" },
  { id: 8, text: "Play is the highest form of research.", source: "Albert Einstein" }
]

const studioEggs = [
  { id: 1, hint: "🐍 Hiss... Solid advice", studio: "Kojima Productions", revealed: false },
  { id: 2, hint: "⚡ Sparks fly in the city of Rapture", studio: "2K Boston", revealed: false },
  { id: 3, hint: "🧊 Winter is coming... for the undead", studio: "Naughty Dog", revealed: false },
  { id: 4, hint: "🔫 Remember, no Russian", studio: "Infinity Ward", revealed: false },
  { id: 5, hint: "🏰 A man chooses, a slave obeys", studio: "Irrational Games", revealed: false }
]

// Konami code tracking
const konamiCode = [38, 38, 40, 40, 37, 39, 37, 39, 66, 65] // ↑↑↓↓←→←→BA
const konamiIndex = ref(0)

// Methods
const activateMatrixMode = () => {
  document.body.classList.add('matrix-mode')
  setTimeout(() => {
    document.body.classList.remove('matrix-mode')
  }, 10000)
  
  playSound('matrix')
  emit('easter-egg-found', { type: 'matrix', points: 100 })
}

const activateRetroMode = () => {
  document.body.classList.add('retro-mode')
  setTimeout(() => {
    document.body.classList.remove('retro-mode')
  }, 15000)
  
  playSound('retro')
  emit('easter-egg-found', { type: 'retro', points: 150 })
}

const activatePartyMode = () => {
  startFloatingIcons()
  startCursorTrail()
  document.body.classList.add('party-mode')
  
  setTimeout(() => {
    stopFloatingIcons()
    stopCursorTrail()
    document.body.classList.remove('party-mode')
  }, 30000)
  
  playSound('party')
  emit('easter-egg-found', { type: 'party', points: 200 })
}

const startClickChallenge = () => {
  showClickChallenge.value = true
  currentClicks.value = 0
  timeLeft.value = 10
  
  challengeTimer.value = setInterval(() => {
    timeLeft.value--
    if (timeLeft.value <= 0) {
      endClickChallenge()
    }
  }, 1000)
  
  // Add click listener
  document.addEventListener('click', handleChallengeClick)
}

const endClickChallenge = () => {
  showClickChallenge.value = false
  if (challengeTimer.value) {
    clearInterval(challengeTimer.value)
  }
  document.removeEventListener('click', handleChallengeClick)
  
  if (currentClicks.value >= targetClicks.value) {
    emit('achievement-unlocked', {
      name: 'Speed Clicker',
      description: `Clicked ${targetClicks.value} times in 10 seconds!`,
      points: 300
    })
  }
}

const handleChallengeClick = () => {
  if (showClickChallenge.value) {
    currentClicks.value++
    if (currentClicks.value >= targetClicks.value) {
      endClickChallenge()
    }
  }
}

const startFloatingIcons = () => {
  floatingIconsActive.value = true
  const icons = [
    'mdi mdi-gamepad-variant',
    'mdi mdi-controller-classic',
    'mdi mdi-trophy-variant',
    'mdi mdi-star',
    'mdi mdi-heart',
    'mdi mdi-lightning-bolt',
    'mdi mdi-rocket',
    'mdi mdi-diamond-stone'
  ]
  
  const createFloatingIcon = () => {
    const icon = {
      id: Date.now() + Math.random(),
      class: icons[Math.floor(Math.random() * icons.length)],
      style: {
        position: 'fixed',
        left: Math.random() * window.innerWidth + 'px',
        top: Math.random() * window.innerHeight + 'px',
        fontSize: '2rem',
        color: `hsl(${Math.random() * 360}, 70%, 60%)`,
        animation: `floatIcon ${3 + Math.random() * 2}s ease-in-out infinite`,
        zIndex: 1000,
        pointerEvents: 'auto',
        cursor: 'pointer'
      }
    }
    
    floatingIcons.value.push(icon)
    
    // Remove icon after animation
    setTimeout(() => {
      const index = floatingIcons.value.findIndex(i => i.id === icon.id)
      if (index > -1) {
        floatingIcons.value.splice(index, 1)
      }
    }, 5000)
  }
  
  // Create icons periodically
  const createIcon = () => {
    if (floatingIconsActive.value) {
      createFloatingIcon()
      setTimeout(createIcon, 500 + Math.random() * 1000)
    }
  }
  createIcon()
}

const stopFloatingIcons = () => {
  floatingIconsActive.value = false
  floatingIcons.value = []
}

const collectIcon = (icon: any) => {
  // Remove the collected icon
  const index = floatingIcons.value.findIndex(i => i.id === icon.id)
  if (index > -1) {
    floatingIcons.value.splice(index, 1)
    playSound('collect')
    emit('easter-egg-found', { type: 'icon-collect', points: 25 })
  }
}

const startCursorTrail = () => {
  cursorTrailActive.value = true
  
  const updateCursorTrail = (e: MouseEvent) => {
    if (!cursorTrailActive.value) return
    
    const trail = {
      style: {
        position: 'fixed',
        left: e.clientX + 'px',
        top: e.clientY + 'px',
        transform: 'translate(-50%, -50%)',
        pointerEvents: 'none',
        zIndex: 999
      }
    }
    
    cursorTrails.value[trailIndex.value] = trail
    trailIndex.value = (trailIndex.value + 1) % 10
  }
  
  document.addEventListener('mousemove', updateCursorTrail)
}

const stopCursorTrail = () => {
  cursorTrailActive.value = false
  cursorTrails.value = []
}

const startGamingQuotes = () => {
  showGamingQuotes.value = true
  
  const showNextQuote = () => {
    const randomQuote = gamingQuotes[Math.floor(Math.random() * gamingQuotes.length)]
    currentQuote.value = randomQuote
  }
  
  showNextQuote()
  quoteTimer.value = setInterval(showNextQuote, 8000)
}

const stopGamingQuotes = () => {
  showGamingQuotes.value = false
  if (quoteTimer.value) {
    clearInterval(quoteTimer.value)
  }
}

const revealStudioEgg = (egg: any) => {
  if (!egg.revealed) {
    egg.revealed = true
    emit('easter-egg-found', { 
      type: 'studio-reference', 
      studio: egg.studio,
      points: 75 
    })
    playSound('reveal')
  }
}

const handleKonamiCode = (event: KeyboardEvent) => {
  if (event.keyCode === konamiCode[konamiIndex.value]) {
    konamiIndex.value++
    if (konamiIndex.value === konamiCode.length) {
      activateKonamiCode()
      konamiIndex.value = 0
    }
  } else {
    konamiIndex.value = 0
  }
}

const activateKonamiCode = () => {
  showSecretMenu.value = true
  emit('achievement-unlocked', {
    name: 'Konami Master',
    description: 'Entered the legendary Konami Code!',
    points: 500
  })
  playSound('konami')
}

const playSound = (_type: string) => {
  if (!props.enableSounds || !audioRef.value) return
  
  // This would play different sounds based on type
  // audioRef.value.src = `/sounds/${type}.mp3`
  // audioRef.value.play()
}

// Random easter egg activators
const randomEasterEggs = () => {
  // 1% chance every 30 seconds to show a random easter egg
  const random = Math.random()
  
  if (random < 0.01) {
    const eggs = ['quotes', 'studio-eggs', 'click-challenge']
    const randomEgg = eggs[Math.floor(Math.random() * eggs.length)]
    
    switch (randomEgg) {
      case 'quotes':
        startGamingQuotes()
        setTimeout(stopGamingQuotes, 30000)
        break
      case 'studio-eggs':
        showStudioEggs.value = true
        setTimeout(() => { showStudioEggs.value = false }, 20000)
        break
      case 'click-challenge':
        startClickChallenge()
        break
    }
  }
}

// Special date easter eggs
const checkSpecialDates = () => {
  const now = new Date()
  const month = now.getMonth() + 1
  const day = now.getDate()
  
  // April 1st - April Fool's
  if (month === 4 && day === 1) {
    activatePartyMode()
  }
  
  // Halloween
  if (month === 10 && day === 31) {
    document.body.classList.add('halloween-mode')
  }
  
  // Game developer appreciation day (would need to be defined)
  // etc.
}

// Initialize
onMounted(() => {
  // Set up event listeners
  document.addEventListener('keydown', handleKonamiCode)
  
  // Random easter eggs timer
  const randomTimer = setInterval(randomEasterEggs, 30000)
  
  // Check for special dates
  checkSpecialDates()
  
  // Cleanup function
  onUnmounted(() => {
    document.removeEventListener('keydown', handleKonamiCode)
    clearInterval(randomTimer)
    if (challengeTimer.value) clearInterval(challengeTimer.value)
    if (quoteTimer.value) clearInterval(quoteTimer.value)
    stopFloatingIcons()
    stopCursorTrail()
  })
})

// Expose methods for parent components
defineExpose({
  activateMatrixMode,
  activateRetroMode,
  activatePartyMode,
  startClickChallenge,
  startGamingQuotes,
  stopGamingQuotes
})
</script>

<style scoped>
.easter-eggs-container {
  position: fixed;
  inset: 0;
  pointer-events: none;
  z-index: var(--z-notification);
}

/* Secret Menu */
.secret-menu {
  position: fixed; /* Use .center-fixed class from design system */
  background: var(--glass-ultra-bg);
  border: var(--border-glass);
  border-radius: var(--radius-2xl);
  backdrop-filter: var(--glass-mega-blur);
  padding: 2rem;
  text-align: center;
  pointer-events: auto;
  z-index: var(--z-overlay);
  box-shadow: 0 20px 80px rgba(0, 0, 0, 0.3);
}

.secret-menu h3 {
  color: var(--clear-gold);
  font-family: var(--font-primary);
  margin-bottom: 1.5rem;
  text-shadow: 0 0 20px rgba(255, 215, 0, 0.5);
}

.secret-options {
  display: grid;
  grid-template-columns: repeat(2, 1fr);
  gap: 1rem;
}

/* Floating Icons */
.floating-icons {
  position: fixed;
  inset: 0;
  pointer-events: none;
  z-index: 1000;
}

.floating-icon {
  position: absolute;
  pointer-events: auto;
  cursor: pointer;
  transition: transform 0.2s ease;
}

.floating-icon:hover {
  transform: scale(1.2);
}

@keyframes floatIcon {
  0%, 100% {
    transform: translateY(0) rotate(0deg);
    opacity: 0.7;
  }
  50% {
    transform: translateY(-20px) rotate(180deg);
    opacity: 1;
  }
}

/* Click Challenge */
.click-challenge {
  position: fixed;
  bottom: 2rem;
  right: 2rem;
  background: var(--glass-ultra-bg);
  border: var(--border-glass);
  border-radius: var(--radius-card);
  backdrop-filter: var(--glass-mega-blur);
  padding: 1.5rem;
  pointer-events: auto;
  min-width: 250px;
  box-shadow: var(--shadow-lg);
}

.challenge-content h4 {
  color: var(--clear-orange);
  margin-bottom: 0.5rem;
  font-family: var(--font-primary);
}

.challenge-progress {
  width: 100%;
  height: 8px;
  background: var(--glass-surface);
  border-radius: var(--radius-full);
  margin: 1rem 0;
  overflow: hidden;
}

.progress-bar {
  height: 100%;
  background: linear-gradient(90deg, var(--clear-orange), var(--clear-red));
  border-radius: var(--radius-full);
  transition: width 0.3s ease;
}

.challenge-stats {
  text-align: center;
  font-weight: 700;
  color: var(--text-primary);
  font-family: var(--font-primary);
}

/* Studio Easter Eggs */
.studio-easter-eggs {
  position: fixed;
  left: 2rem;
  bottom: 2rem;
  pointer-events: auto;
}

.studio-egg {
  background: var(--glass-ultra-bg);
  border: var(--border-glass);
  border-radius: var(--radius-card);
  backdrop-filter: var(--glass-mega-blur);
  padding: 0.75rem 1rem;
  margin-bottom: 0.5rem;
  cursor: pointer;
  transition: all 0.3s ease;
  font-size: 0.875rem;
  color: var(--text-secondary);
}

.studio-egg:hover {
  transform: translateX(5px);
  color: var(--text-primary);
  border-color: var(--clear-purple);
}

/* Gaming Quotes */
.gaming-quotes {
  position: fixed;
  top: 2rem;
  left: 2rem;
  max-width: 350px;
  background: var(--glass-ultra-bg);
  border: var(--border-glass);
  border-radius: var(--radius-card);
  backdrop-filter: var(--glass-mega-blur);
  padding: 1.5rem;
  pointer-events: auto;
  box-shadow: var(--shadow-md);
}

.quote-container {
  text-align: left;
}

.gaming-quote {
  font-size: 1rem;
  font-style: italic;
  color: var(--text-primary);
  margin: 0 0 1rem 0;
  line-height: 1.6;
  position: relative;
}

.gaming-quote::before {
  content: '"';
  font-size: 3rem;
  color: var(--clear-purple);
  position: absolute;
  left: -1.5rem;
  top: -0.5rem;
  font-family: serif;
}

.quote-source {
  display: block;
  font-size: 0.875rem;
  color: var(--text-secondary);
  text-align: right;
}

.quote-slide-enter-active,
.quote-slide-leave-active {
  transition: all 0.5s ease;
}

.quote-slide-enter-from {
  opacity: 0;
  transform: translateY(20px);
}

.quote-slide-leave-to {
  opacity: 0;
  transform: translateY(-20px);
}

/* Cursor Trail */
.cursor-trail {
  position: fixed;
  inset: 0;
  pointer-events: none;
  z-index: 999;
}

.trail-dot {
  position: absolute;
  width: 8px;
  height: 8px;
  background: var(--clear-cyan);
  border-radius: 50%;
  animation: trailFade 0.5s ease-out forwards;
}

@keyframes trailFade {
  0% {
    opacity: 1;
    transform: translate(-50%, -50%) scale(1);
  }
  100% {
    opacity: 0;
    transform: translate(-50%, -50%) scale(0);
  }
}

/* Global Easter Egg Modes */
:global(.matrix-mode) {
  filter: hue-rotate(120deg) saturate(2);
}

:global(.matrix-mode *) {
  font-family: 'Courier New', monospace !important;
}

:global(.retro-mode) {
  filter: sepia(50%) hue-rotate(300deg) saturate(1.5);
}

:global(.party-mode) {
  animation: rainbow 2s linear infinite;
}

@keyframes rainbow {
  0% { filter: hue-rotate(0deg); }
  100% { filter: hue-rotate(360deg); }
}

:global(.halloween-mode) {
  filter: hue-rotate(30deg) saturate(1.5) contrast(1.2);
}

/* Responsive Design */
@media (max-width: 768px) {
  .secret-menu {
    margin: 1rem;
    padding: 1.5rem;
  }

  .secret-options {
    grid-template-columns: 1fr;
  }

  .click-challenge {
    bottom: 1rem;
    right: 1rem;
    left: 1rem;
  }

  .gaming-quotes {
    top: 1rem;
    left: 1rem;
    right: 1rem;
    max-width: none;
  }

  .studio-easter-eggs {
    left: 1rem;
    bottom: 1rem;
  }
}

/* Reduced Motion */
@media (prefers-reduced-motion: reduce) {
  .floating-icon,
  .trail-dot,
  :global(.party-mode) {
    animation: none !important;
  }

  .quote-slide-enter-active,
  .quote-slide-leave-active {
    transition: opacity 0.3s ease;
  }

  .quote-slide-enter-from,
  .quote-slide-leave-to {
    transform: none;
  }
}
</style><|MERGE_RESOLUTION|>--- conflicted
+++ resolved
@@ -86,25 +86,10 @@
 </template>
 
 <script lang="ts">
-<<<<<<< HEAD
 import AppIcon from '@/components/ui/AppIcon.vue';
 
 import { ref, onMounted, onUnmounted, defineEmits, withDefaults, defineProps, defineExpose } from 'vue'
 import UnifiedButton from '@/components/ui/UnifiedButton.vue'
-=======
-import { ref, onMounted } from 'vue';
-
-import AppIcon from "@/components/ui/AppIcon.vue";
-
-import {
-  refonUnmounted,
-  defineEmits,
-  withDefaults,
-  defineProps,
-  defineExpose,
-} from "vue";
-import UnifiedButton from "@/components/ui/UnifiedButton.vue";
->>>>>>> db031f9c
 
 // Props
 interface Props {
@@ -118,11 +103,7 @@
 })
 
 // Emits
-<<<<<<< HEAD
 const emit = defineEmits(['easter-egg-found', 'achievement-unlocked'])
-=======
-const _emit = defineEmits(["easter-egg-found", "achievement-unlocked"]);
->>>>>>> db031f9c
 
 // Reactive state
 const showSecretMenu = ref(false)
