--- conflicted
+++ resolved
@@ -125,7 +125,6 @@
 </template>
 
 <script setup>
-<<<<<<< HEAD
 import AppIcon from '@/components/ui/AppIcon.vue'
 import { ref, onMounted, readonly, computed, onBeforeUnmount, defineEmits, defineProps, defineExpose, watch } from 'vue'
 import { useAppStore } from '@/stores/app';
@@ -134,26 +133,6 @@
 import { logger } from '@/shared/utils/logger';
 import { canonicalAIClient } from '@/shared/services/CanonicalAIClient';
 import { speak as speakViaService } from '@/utils/voice';
-=======
-import { ref, computed, watch, onMounted } from 'vue';
-
-import AppIcon from "@/components/ui/AppIcon.vue";
-import {
-  refreadonly,
-  computed,
-  onBeforeUnmount,
-  defineEmits,
-  defineProps,
-  defineExpose,
-  watch,
-} from "vue";
-import { useAppStore } from "@/stores/app";
-import { audioService } from "@/shared/services/AudioService";
-import { getBestAIClient, initializeAI } from "@/modules/ai";
-import { logger } from "@/shared/utils/logger";
-import { canonicalAIClient } from "@/shared/services/CanonicalAIClient";
-import { speak as speakViaService } from "@/utils/voice";
->>>>>>> db031f9c
 
 // Props
 const _props = defineProps({
@@ -188,21 +167,12 @@
 });
 
 // Emits
-<<<<<<< HEAD
 const emit = defineEmits([
   'recordingStart',
   'recordingStop',
   'transcript',
   'response',
   'error'
-=======
-const _emit = defineEmits([
-  "recordingStart",
-  "recordingStop",
-  "transcript",
-  "response",
-  "error",
->>>>>>> db031f9c
 ]);
 
 // State
@@ -210,19 +180,11 @@
 const isSpeaking = ref(false);
 const isStreaming = ref(false);
 const hasError = ref(false);
-<<<<<<< HEAD
 const error = ref('');
 const transcript = ref('');
 const interimTranscript = ref('');
 const aiResponse = ref('');
 const displayedResponse = ref('');
-=======
-const _error = ref("");
-const transcript = ref("");
-const interimTranscript = ref("");
-const aiResponse = ref("");
-const displayedResponse = ref("");
->>>>>>> db031f9c
 const voiceLevel = ref(0);
 const recordingTime = ref(0);
 const isAvailable = ref(false);
@@ -307,15 +269,9 @@
       throw new Error('Media recording not supported');
     }
     isAvailable.value = true;
-<<<<<<< HEAD
     logger.info('Audio recording capabilities available');
   } catch (err) {
     logger.error('Audio initialization failed:', err);
-=======
-    logger.info("Audio recording capabilities available");
-  } catch (_err) {
-    logger.error("Audio initialization failed:", err);
->>>>>>> db031f9c
     setError(`Microphone not available: ${err.message}`);
   }
 }
@@ -365,15 +321,9 @@
       setError(`Speech recognition error: ${event.error}`);
     };
 
-<<<<<<< HEAD
     logger.info('Speech recognition initialized');
   } catch (err) {
     logger.error('Speech recognition initialization failed:', err);
-=======
-    logger.info("Speech recognition initialized");
-  } catch (_err) {
-    logger.error("Speech recognition initialization failed:", err);
->>>>>>> db031f9c
   }
 }
 
@@ -424,17 +374,10 @@
       }
     }, 100);
 
-<<<<<<< HEAD
     emit('recordingStart');
     logger.info('Recording started');
   } catch (err) {
     logger.error('Failed to start recording:', err);
-=======
-    emit("recordingStart");
-    logger.info("Recording started");
-  } catch (_err) {
-    logger.error("Failed to start recording:", err);
->>>>>>> db031f9c
     setError(`Failed to start recording: ${err.message}`);
   }
 }
@@ -502,30 +445,18 @@
             processTranscript(text);
           }
         }
-<<<<<<< HEAD
       } catch (e) {
         logger.error('Gemini STT failed', e);
-=======
-      } catch (_e) {
-        logger.error("Gemini STT failed", e);
->>>>>>> db031f9c
       }
     }
 
     recordingTime.value = 0;
     voiceLevel.value = 0;
 
-<<<<<<< HEAD
     emit('recordingStop', blob || null);
     logger.info('Recording stopped');
   } catch (err) {
     logger.error('Failed to stop recording:', err);
-=======
-    emit("recordingStop", blob || null);
-    logger.info("Recording stopped");
-  } catch (_err) {
-    logger.error("Failed to stop recording:", err);
->>>>>>> db031f9c
     setError(`Failed to stop recording: ${err.message}`);
   }
 }
