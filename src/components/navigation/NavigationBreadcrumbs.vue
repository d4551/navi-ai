<template>
  <nav 
    class="navigation-breadcrumbs"
    :class="{ 'breadcrumbs-compact': compact }"
    role="navigation" 
    aria-label="Breadcrumb navigation"
  >
    <ol class="breadcrumb-list" role="list">
      <!-- Home Link -->
      <li class="breadcrumb-item" role="listitem">
        <router-link
          to="/"
          class="breadcrumb-link home-link"
          :aria-label="homeLabel"
          :title="homeLabel"
        >
          <AppIcon :name="homeIcon" size="16" />
          <span v-if="!compact" class="breadcrumb-text">{{ homeText }}</span>
        </router-link>
      </li>

      <!-- Breadcrumb Items -->
      <li
        v-for="(crumb, index) in breadcrumbs"
        :key="index"
        class="breadcrumb-item"
        :class="{ 'breadcrumb-current': crumb.isLast }"
        role="listitem"
      >
        <!-- Separator -->
        <div class="breadcrumb-separator" aria-hidden="true">
          <AppIcon :name="separatorIcon" size="12" />
        </div>

        <!-- Breadcrumb Link or Text -->
        <router-link
          v-if="!crumb.isLast && crumb.path"
          :to="crumb.path"
          class="breadcrumb-link"
          :title="crumb.text"
        >
          <AppIcon v-if="crumb.icon && !compact" :name="crumb.icon" size="14" class="me-1" />
          <span class="breadcrumb-text">{{ crumb.text }}</span>
        </router-link>

        <span
          v-else
          class="breadcrumb-current"
          :aria-current="crumb.isLast ? 'page' : undefined"
        >
          <AppIcon v-if="crumb.icon && !compact" :name="crumb.icon" size="14" class="me-1" />
          <span class="breadcrumb-text">{{ crumb.text }}</span>
        </span>
      </li>
    </ol>

    <!-- Actions -->
    <div v-if="showActions" class="breadcrumb-actions">
      <!-- Favorite Toggle -->
      <IconButton
        class="breadcrumb-action-btn favorite-btn"
        :variant="'glass'"
        size="sm"
        :icon="isCurrentPageFavorite ? 'mdi-heart' : 'mdi-heart-outline'"
        :aria-label="isCurrentPageFavorite ? 'Remove from favorites' : 'Add to favorites'"
        :title="isCurrentPageFavorite ? 'Remove from favorites' : 'Add to favorites'"
        @click="toggleCurrentPageFavorite"
      />

      <!-- Share Button -->
      <IconButton
        v-if="showShare"
        class="breadcrumb-action-btn share-btn"
        :variant="'glass'"
        size="sm"
        icon="mdi-share-variant"
        aria-label="Share current page"
        title="Share current page"
        @click="shareCurrentPage"
      />

      <!-- Copy URL Button -->
      <IconButton
        v-if="showCopyUrl"
        class="breadcrumb-action-btn copy-btn"
        :variant="'glass'"
        size="sm"
        icon="mdi-link"
        aria-label="Copy page URL"
        title="Copy page URL"
        @click="copyCurrentUrl"
      />

      <!-- Dropdown Menu for Mobile -->
      <div v-if="compact && breadcrumbs.length > maxMobileItems" class="breadcrumb-dropdown">
        <IconButton
          class="breadcrumb-action-btn dropdown-btn"
          :variant="'glass'"
          size="sm"
          icon="mdi-chevron-down"
          aria-label="Show full breadcrumb"
          @click="toggleDropdown"
        />

        <div
          v-if="dropdownOpen"
          class="dropdown-menu"
          @click.stop
        >
          <div class="dropdown-header">Navigation Path</div>
          <div
            v-for="(crumb, index) in breadcrumbs"
            :key="`dropdown-${index}`"
            class="dropdown-item"
          >
            <router-link
              v-if="crumb.path && !crumb.isLast"
              :to="crumb.path"
              class="dropdown-link"
              @click="closeDropdown"
            >
              <AppIcon v-if="crumb.icon" :name="crumb.icon" size="16" class="me-2" />
              {{ crumb.text }}
            </router-link>
            <div v-else class="dropdown-current">
              <AppIcon v-if="crumb.icon" :name="crumb.icon" size="16" class="me-2" />
              {{ crumb.text }}
            </div>
          </div>
        </div>
      </div>
    </div>
  </nav>
</template>

<script setup>
<<<<<<< HEAD
import { ref, computed, onMounted, onUnmounted } from 'vue'
import { useRoute } from 'vue-router'
import { useEnhancedNavigation } from '@/composables/useEnhancedNavigation'
import { useToast } from '@/composables/useToast'
import IconButton from '@/components/ui/IconButton.vue'
import AppIcon from '@/components/ui/AppIcon.vue'
=======
import { ref, computed, onMounted } from 'vue';
import { useRouter } from 'vue-router';

import {computedonUnmounted } from "vue";
import { useRoute } from "vue-router";
import { useEnhancedNavigation } from "@/composables/useEnhancedNavigation";
import { useToast } from "@/composables/useToast";
import IconButton from "@/components/ui/IconButton.vue";
import AppIcon from "@/components/ui/AppIcon.vue";
>>>>>>> db031f9c

// Props
const _props = defineProps({
  compact: {
    type: Boolean,
    default: false
  },
  showActions: {
    type: Boolean,
<<<<<<< HEAD
    default: true
=======
    default: true,,
    default: () => []
  
>>>>>>> db031f9c
  },
  showShare: {
    type: Boolean,
    default: true
  },
  showCopyUrl: {
    type: Boolean,
    default: true
  },
  homeIcon: {
    type: String,
<<<<<<< HEAD
    default: 'mdi-home'
=======
    default: "mdi-home",,
    default: ''
  
>>>>>>> db031f9c
  },
  homeText: {
    type: String,
    default: 'Home'
  },
  homeLabel: {
    type: String,
    default: 'Go to homepage'
  },
  separatorIcon: {
    type: String,
<<<<<<< HEAD
    default: 'mdi-chevron-right'
=======
    default: "mdi-chevron-right",,
    default: ''
  
>>>>>>> db031f9c
  },
  maxMobileItems: {
    type: Number,
    default: 2
  }
})

// Composables
const route = useRoute()
const { breadcrumbs, isFavorite, toggleFavorite } = useEnhancedNavigation()
const { toast } = useToast()

// Component state
const dropdownOpen = ref(false)

// Computed properties
const isCurrentPageFavorite = computed(() => {
  return isFavorite(route.path)
})

// Methods
const toggleCurrentPageFavorite = () => {
  toggleFavorite(route.path)
  const action = isCurrentPageFavorite.value ? 'Added to' : 'Removed from'
  toast.success(`${action} favorites`)
}

const shareCurrentPage = async () => {
  if (navigator.share) {
    try {
      await navigator.share({
        title: document.title,
<<<<<<< HEAD
        url: window.location.href
      })
    } catch (error) {
      if (error.name !== 'AbortError') {
        copyCurrentUrl()
=======
        url: window.location.href,
      });
    } catch (_error) {
      if (error.name !== "AbortError") {
        copyCurrentUrl();
>>>>>>> db031f9c
      }
    }
  } else {
    copyCurrentUrl()
  }
}

const copyCurrentUrl = async () => {
  try {
<<<<<<< HEAD
    await navigator.clipboard.writeText(window.location.href)
    toast.success('URL copied to clipboard')
  } catch (error) {
=======
    await navigator.clipboard.writeText(window.location.href);
    toast.success("URL copied to clipboard");
  } catch (_error) {
>>>>>>> db031f9c
    // Fallback for older browsers
    const textArea = document.createElement('textarea')
    textArea.value = window.location.href
    document.body.appendChild(textArea)
    textArea.select()
    try {
<<<<<<< HEAD
      document.execCommand('copy')
      toast.success('URL copied to clipboard')
    } catch (err) {
      toast.error('Failed to copy URL')
=======
      document.execCommand("copy");
      toast.success("URL copied to clipboard");
    } catch (_err) {
      toast.error("Failed to copy URL");
>>>>>>> db031f9c
    } finally {
      document.body.removeChild(textArea)
    }
  }
}

const toggleDropdown = () => {
  dropdownOpen.value = !dropdownOpen.value
}

const closeDropdown = () => {
  dropdownOpen.value = false
}

// Close dropdown when clicking outside
const handleClickOutside = (event) => {
  if (!event.target.closest('.breadcrumb-dropdown')) {
    closeDropdown()
  }
}

onMounted(() => {
  document.addEventListener('click', handleClickOutside)
})

onUnmounted(() => {
  document.removeEventListener('click', handleClickOutside)
})
</script>

<style scoped>
.navigation-breadcrumbs {
  display: flex;
  align-items: center;
  justify-content: space-between;
  gap: var(--spacing-4);
  font-family: var(--font-primary);
}

.breadcrumb-list {
  display: flex;
  align-items: center;
  flex-wrap: wrap;
  gap: var(--spacing-1);
  margin: 0;
  padding: 0;
  list-style: none;
}

.breadcrumb-item {
  display: flex;
  align-items: center;
  gap: var(--spacing-1);
  font-size: var(--font-size-sm);
}

.breadcrumb-separator {
  color: var(--text-muted);
  opacity: 0.6;
  display: flex;
  align-items: center;
}

.breadcrumb-link {
  display: flex;
  align-items: center;
  gap: var(--spacing-1);
  color: var(--text-secondary);
  text-decoration: none;
  padding: var(--spacing-1) var(--spacing-2);
  border-radius: var(--radius-sm);
  transition: all var(--duration-fast) var(--easing-ease);
  font-weight: var(--font-weight-medium);
  max-width: 200px;
  white-space: nowrap;
  overflow: hidden;
  text-overflow: ellipsis;
}

.breadcrumb-link:hover {
  color: var(--color-primary);
  background: var(--color-primary-bg);
  transform: translateY(-1px);
}

.breadcrumb-link.home-link {
  color: var(--text-primary);
  font-weight: var(--font-weight-semibold);
}

.breadcrumb-link.home-link:hover {
  color: var(--color-primary);
  background: var(--color-primary-bg);
}

.breadcrumb-current {
  display: flex;
  align-items: center;
  gap: var(--spacing-1);
  color: var(--text-primary);
  font-weight: var(--font-weight-semibold);
  padding: var(--spacing-1) var(--spacing-2);
  max-width: 200px;
  white-space: nowrap;
  overflow: hidden;
  text-overflow: ellipsis;
}

.breadcrumb-text {
  line-height: 1.2;
}

/* Compact Mode */
.breadcrumbs-compact .breadcrumb-link,
.breadcrumbs-compact .breadcrumb-current {
  max-width: 120px;
  padding: var(--spacing-0-5) var(--spacing-1);
}

.breadcrumbs-compact .breadcrumb-text {
  font-size: var(--font-size-xs);
}

/* Actions */
.breadcrumb-actions {
  display: flex;
  align-items: center;
  gap: var(--spacing-1);
  flex-shrink: 0;
}

.breadcrumb-action-btn {
  display: flex;
  align-items: center;
  justify-content: center;
  width: 32px;
  height: 32px;
  border: none;
  background: transparent;
  color: var(--text-secondary);
  border-radius: var(--radius-sm);
  cursor: pointer;
  transition: all var(--duration-fast) var(--easing-ease);
}

.breadcrumb-action-btn:hover {
  color: var(--color-primary);
  background: var(--color-primary-bg);
  transform: scale(1.05);
}

.favorite-btn.is-favorite {
  color: var(--color-error);
}

.favorite-btn.is-favorite:hover {
  color: var(--color-error);
  background: var(--color-error-bg);
}

/* Dropdown */
.breadcrumb-dropdown {
  position: relative;
}

.dropdown-menu {
  position: absolute;
  top: 100%;
  right: 0;
  z-index: 1000;
  min-width: 200px;
  max-width: 300px;
  background: var(--surface-elevated);
  border: 1px solid var(--border-subtle);
  border-radius: var(--radius-lg);
  box-shadow: var(--shadow-lg);
  backdrop-filter: blur(20px);
  padding: var(--spacing-2);
  margin-top: var(--spacing-2);
  animation: dropdownSlideIn 0.2s ease-out;
}

@keyframes dropdownSlideIn {
  from {
    opacity: 0;
    transform: translateY(-8px);
  }
  to {
    opacity: 1;
    transform: translateY(0);
  }
}

.dropdown-header {
  font-size: var(--font-size-xs);
  font-weight: var(--font-weight-semibold);
  color: var(--text-secondary);
  text-transform: uppercase;
  letter-spacing: 0.05em;
  padding: var(--spacing-2) var(--spacing-3);
  margin-bottom: var(--spacing-1);
  border-bottom: 1px solid var(--border-subtle);
}

.dropdown-item {
  margin-bottom: var(--spacing-0-5);
}

.dropdown-item:last-child {
  margin-bottom: 0;
}

.dropdown-link {
  display: flex;
  align-items: center;
  gap: var(--spacing-2);
  padding: var(--spacing-2) var(--spacing-3);
  color: var(--text-secondary);
  text-decoration: none;
  border-radius: var(--radius-md);
  transition: all var(--duration-fast) var(--easing-ease);
  font-size: var(--font-size-sm);
}

.dropdown-link:hover {
  color: var(--text-primary);
  background: var(--surface-hover);
}

.dropdown-current {
  display: flex;
  align-items: center;
  gap: var(--spacing-2);
  padding: var(--spacing-2) var(--spacing-3);
  color: var(--text-primary);
  font-weight: var(--font-weight-medium);
  background: var(--color-primary-bg);
  border-radius: var(--radius-md);
  font-size: var(--font-size-sm);
}

/* Responsive Design */
@media (max-width: 768px) {
  .navigation-breadcrumbs {
    gap: var(--spacing-2);
  }
  
  .breadcrumb-link,
  .breadcrumb-current {
    max-width: 100px;
    font-size: var(--font-size-xs);
  }
  
  .breadcrumb-actions {
    gap: var(--spacing-0-5);
  }
  
  .breadcrumb-action-btn {
    width: 28px;
    height: 28px;
  }
}

@media (max-width: 480px) {
  .breadcrumb-list {
    gap: 0;
  }
  
  .breadcrumb-item:not(:last-child):not(:first-child) {
    display: none;
  }
  
  .breadcrumb-item:nth-last-child(2) {
    display: flex;
  }
  
  .breadcrumb-item:nth-last-child(2)::before {
    content: '...';
    color: var(--text-muted);
    margin-right: var(--spacing-1);
    font-weight: bold;
  }
}

/* Dark theme support */
[data-theme="dark"] .dropdown-menu,
.dark-theme .dropdown-menu {
  background: rgba(15, 15, 15, 0.95);
  border-color: rgba(255, 255, 255, 0.1);
  backdrop-filter: blur(20px) saturate(180%);
}

[data-theme="dark"] .dropdown-link:hover,
.dark-theme .dropdown-link:hover {
  background: rgba(255, 255, 255, 0.05);
}

[data-theme="dark"] .dropdown-current,
.dark-theme .dropdown-current {
  background: rgba(99, 102, 241, 0.15);
}

/* Gaming theme enhancements */
.theme-gaming .breadcrumb-link:hover {
  background: linear-gradient(135deg, rgba(0, 255, 136, 0.1), rgba(0, 217, 255, 0.05));
  border: 1px solid rgba(0, 255, 136, 0.2);
  transform: translateY(-1px);
}

.theme-gaming .breadcrumb-action-btn:hover {
  background: linear-gradient(135deg, rgba(0, 255, 136, 0.1), rgba(0, 217, 255, 0.05));
  border: 1px solid rgba(0, 255, 136, 0.2);
}
</style><|MERGE_RESOLUTION|>--- conflicted
+++ resolved
@@ -134,24 +134,12 @@
 </template>
 
 <script setup>
-<<<<<<< HEAD
 import { ref, computed, onMounted, onUnmounted } from 'vue'
 import { useRoute } from 'vue-router'
 import { useEnhancedNavigation } from '@/composables/useEnhancedNavigation'
 import { useToast } from '@/composables/useToast'
 import IconButton from '@/components/ui/IconButton.vue'
 import AppIcon from '@/components/ui/AppIcon.vue'
-=======
-import { ref, computed, onMounted } from 'vue';
-import { useRouter } from 'vue-router';
-
-import {computedonUnmounted } from "vue";
-import { useRoute } from "vue-router";
-import { useEnhancedNavigation } from "@/composables/useEnhancedNavigation";
-import { useToast } from "@/composables/useToast";
-import IconButton from "@/components/ui/IconButton.vue";
-import AppIcon from "@/components/ui/AppIcon.vue";
->>>>>>> db031f9c
 
 // Props
 const _props = defineProps({
@@ -161,13 +149,7 @@
   },
   showActions: {
     type: Boolean,
-<<<<<<< HEAD
     default: true
-=======
-    default: true,,
-    default: () => []
-  
->>>>>>> db031f9c
   },
   showShare: {
     type: Boolean,
@@ -179,13 +161,7 @@
   },
   homeIcon: {
     type: String,
-<<<<<<< HEAD
     default: 'mdi-home'
-=======
-    default: "mdi-home",,
-    default: ''
-  
->>>>>>> db031f9c
   },
   homeText: {
     type: String,
@@ -197,13 +173,7 @@
   },
   separatorIcon: {
     type: String,
-<<<<<<< HEAD
     default: 'mdi-chevron-right'
-=======
-    default: "mdi-chevron-right",,
-    default: ''
-  
->>>>>>> db031f9c
   },
   maxMobileItems: {
     type: Number,
@@ -236,19 +206,11 @@
     try {
       await navigator.share({
         title: document.title,
-<<<<<<< HEAD
         url: window.location.href
       })
     } catch (error) {
       if (error.name !== 'AbortError') {
         copyCurrentUrl()
-=======
-        url: window.location.href,
-      });
-    } catch (_error) {
-      if (error.name !== "AbortError") {
-        copyCurrentUrl();
->>>>>>> db031f9c
       }
     }
   } else {
@@ -258,32 +220,19 @@
 
 const copyCurrentUrl = async () => {
   try {
-<<<<<<< HEAD
     await navigator.clipboard.writeText(window.location.href)
     toast.success('URL copied to clipboard')
   } catch (error) {
-=======
-    await navigator.clipboard.writeText(window.location.href);
-    toast.success("URL copied to clipboard");
-  } catch (_error) {
->>>>>>> db031f9c
     // Fallback for older browsers
     const textArea = document.createElement('textarea')
     textArea.value = window.location.href
     document.body.appendChild(textArea)
     textArea.select()
     try {
-<<<<<<< HEAD
       document.execCommand('copy')
       toast.success('URL copied to clipboard')
     } catch (err) {
       toast.error('Failed to copy URL')
-=======
-      document.execCommand("copy");
-      toast.success("URL copied to clipboard");
-    } catch (_err) {
-      toast.error("Failed to copy URL");
->>>>>>> db031f9c
     } finally {
       document.body.removeChild(textArea)
     }
