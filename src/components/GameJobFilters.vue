<!--
  CANONICAL Game Industry Job Search Filters
  Advanced filtering specifically tailored for gaming industry job seekers
-->
<template>
  <div class="game-job-filters">
    <div class="filters-header d-flex align-items-center justify-content-between mb-3">
      <h5 class="filters-title mb-0">
        <AppIcon name="mdi-filter-variant" class="me-2" />
        Filter Gaming Jobs
      </h5>
      <div class="filter-actions d-flex gap-2">
        <UnifiedButton
          variant="outline"
          size="sm"
          :disabled="!hasActiveFilters"
          leading-icon="mdi-filter-remove"
          @click="resetFilters"
        >
          Clear All
        </UnifiedButton>
        <UnifiedButton
          variant="outline"
          size="sm"
          :leading-icon="isExpanded ? 'mdi-chevron-up' : 'mdi-chevron-down'"
          @click="toggleExpanded"
        >
          {{ isExpanded ? 'Less' : 'More' }}
        </UnifiedButton>
      </div>
    </div>

    <!-- Active Filters Display -->
    <div v-if="hasActiveFilters" class="active-filters mb-3">
      <div class="active-filters-list d-flex flex-wrap gap-1">
        <span
          v-for="filter in activeFilters"
          :key="filter.key"
          class="active-filter-tag badge bg-primary"
        >
          {{ filter.label }}
          <button
            class="btn-close btn-close-white ms-1 ui-btn ui-size-md"
            :aria-label="`Remove ${filter.label} filter`"
            @click="removeFilter(filter.key, filter.value)"
          ></button>
        </span>
      </div>
    </div>

    <!-- Quick Filters (Always Visible) -->
    <div class="quick-filters row g-2 mb-3">
      <div class="col-md-6">
        <label for="role-category-select" class="form-label">Role Category</label>
        <select
          id="role-category-select"
          v-model="filters.roleCategory"
          class="form-select"
          @change="updateFilters"
        >
          <option value="">All Categories</option>
          <option v-for="category in roleCategories" :key="category" :value="category">
            {{ category }} ({{ getRoleCategoryCount(category) }} roles)
          </option>
        </select>
      </div>

      <div class="col-md-6">
        <label for="experience-level-select" class="form-label">Experience Level</label>
        <select
          id="experience-level-select"
          v-model="filters.experienceLevel"
          class="form-select"
          @change="updateFilters"
        >
          <option value="">Any Level</option>
          <option value="entry">Entry Level (0-2 years)</option>
          <option value="junior">Junior (2-4 years)</option>
          <option value="mid">Mid-Level (4-7 years)</option>
          <option value="senior">Senior (7-12 years)</option>
          <option value="principal">Principal (12+ years)</option>
          <option value="director">Director/Lead</option>
        </select>
      </div>
    </div>

    <!-- Expanded Filters -->
    <div v-if="isExpanded" class="expanded-filters">
      <div class="row g-3 mb-3">
        <!-- Studio Type -->
        <div class="col-md-4">
          <label class="form-label">Studio Type</label>
          <div class="filter-checkboxes">
            <div v-for="type in studioTypes" :key="type.value" class="form-check">
              <input
                :id="`studio-type-${type.value}`"
                v-model="filters.studioTypes"
                class="form-check-input"
                type="checkbox"
                :value="type.value"
                @change="updateFilters"
              />
              <label :for="`studio-type-${type.value}`" class="form-check-label">
                {{ type.label }} <span class="text-muted">({{ type.count }})</span>
              </label>
            </div>
          </div>
        </div>

        <!-- Company Size -->
        <div class="col-md-4">
          <label class="form-label">Company Size</label>
          <div class="filter-checkboxes">
            <div v-for="size in companySizes" :key="size.value" class="form-check">
              <input
                :id="`company-size-${size.value}`"
                v-model="filters.companySizes"
                class="form-check-input"
                type="checkbox"
                :value="size.value"
                @change="updateFilters"
              />
              <label :for="`company-size-${size.value}`" class="form-check-label">
                {{ size.label }}
              </label>
            </div>
          </div>
        </div>

        <!-- Remote Work -->
        <div class="col-md-4">
          <label class="form-label">Work Style</label>
          <div class="filter-checkboxes">
            <div class="form-check">
              <input
                id="remote-work"
                v-model="filters.remoteWork"
                class="form-check-input"
                type="checkbox"
                @change="updateFilters"
              />
              <label for="remote-work" class="form-check-label">
                Remote Work Available
              </label>
            </div>
            <div class="form-check">
              <input
                id="hybrid-work"
                v-model="filters.hybridWork"
                class="form-check-input"
                type="checkbox"
                @change="updateFilters"
              />
              <label for="hybrid-work" class="form-check-label">
                Hybrid Options
              </label>
            </div>
            <div class="form-check">
              <input
                id="on-site-only"
                v-model="filters.onSiteOnly"
                class="form-check-input"
                type="checkbox"
                @change="updateFilters"
              />
              <label for="on-site-only" class="form-check-label">
                On-site Only
              </label>
            </div>
          </div>
        </div>
      </div>

      <!-- Technology & Skills -->
      <div class="row g-3 mb-3">
        <div class="col-12">
          <label class="form-label">Technologies & Skills</label>
          <div class="technology-filter">
            <input
              v-model="technologySearch"
              type="text"
              class="form-control mb-2"
              placeholder="Search technologies (Unity, Unreal, C++, etc.)"
              @input="filterTechnologies"
            />
            <div class="tech-tags-container">
              <div class="tech-categories">
                <div v-for="(techs, category) in filteredTechnologies" :key="category" class="tech-category mb-2">
                  <h6 class="tech-category-title">{{ category }}</h6>
                  <div class="tech-tags d-flex flex-wrap gap-1">
                    <label
                      v-for="tech in techs"
                      :key="tech"
                      class="tech-tag-label"
                      :class="{ active: filters.technologies.includes(tech) }"
                    >
                      <input
                        v-model="filters.technologies"
                        type="checkbox"
                        :value="tech"
                        class="d-none"
                        @change="updateFilters"
                      />
                      <span class="tech-tag">{{ tech }}</span>
                    </label>
                  </div>
                </div>
              </div>
            </div>
          </div>
        </div>
      </div>

      <!-- Salary Range -->
      <div class="row g-3 mb-3">
        <div class="col-md-6">
          <label for="min-salary" class="form-label">Minimum Salary</label>
          <div class="input-group">
            <span class="input-group-text">$</span>
            <input
              id="min-salary"
              v-model.number="filters.minSalary"
              type="number"
              class="form-control"
              placeholder="80000"
              step="5000"
              min="0"
              @input="updateFilters"
            />
          </div>
        </div>
        <div class="col-md-6">
          <label for="max-salary" class="form-label">Maximum Salary</label>
          <div class="input-group">
            <span class="input-group-text">$</span>
            <input
              id="max-salary"
              v-model.number="filters.maxSalary"
              type="number"
              class="form-control"
              placeholder="200000"
              step="5000"
              min="0"
              @input="updateFilters"
            />
          </div>
        </div>
      </div>

      <!-- Location & Region -->
      <div class="row g-3 mb-3">
        <div class="col-md-6">
          <label class="form-label">Regions</label>
          <div class="filter-checkboxes">
            <div v-for="region in regions" :key="region" class="form-check">
              <input
                :id="`region-${region.toLowerCase().replace(/\s+/g, '-')}`"
                v-model="filters.regions"
                class="form-check-input"
                type="checkbox"
                :value="region"
                @change="updateFilters"
              />
              <label :for="`region-${region.toLowerCase().replace(/\s+/g, '-')}`" class="form-check-label">
                {{ region }}
              </label>
            </div>
          </div>
        </div>

        <div class="col-md-6">
          <label for="specific-location" class="form-label">Specific Location</label>
          <input
            id="specific-location"
            v-model="filters.specificLocation"
            type="text"
            class="form-control"
            placeholder="San Francisco, CA"
            @input="updateFilters"
          />
        </div>
      </div>

      <!-- Special Filters -->
      <div class="row g-3">
        <div class="col-12">
          <label class="form-label">Special Preferences</label>
          <div class="special-filters d-flex flex-wrap gap-3">
            <div class="form-check">
              <input
                id="featured-only"
                v-model="filters.featuredOnly"
                class="form-check-input"
                type="checkbox"
                @change="updateFilters"
              />
              <label for="featured-only" class="form-check-label">
                <AppIcon name="mdi-star" color="warning" context="achievement" />
                Featured Jobs Only
              </label>
            </div>

            <div class="form-check">
              <input
                id="new-grad-friendly"
                v-model="filters.newGradFriendly"
                class="form-check-input"
                type="checkbox"
                @change="updateFilters"
              />
              <label for="new-grad-friendly" class="form-check-label">
                <AppIcon name="mdi-school" class="text-info me-1" />
                New Grad Friendly
              </label>
            </div>

            <div class="form-check">
              <input
                id="visa-sponsorship"
                v-model="filters.visaSponsorship"
                class="form-check-input"
                type="checkbox"
                @change="updateFilters"
              />
              <label for="visa-sponsorship" class="form-check-label">
                <AppIcon name="mdi-airplane" class="text-primary me-1" />
                Visa Sponsorship
              </label>
            </div>

            <div class="form-check">
              <input
                id="diversity-focused"
                v-model="filters.diversityFocused"
                class="form-check-input"
                type="checkbox"
                @change="updateFilters"
              />
              <label for="diversity-focused" class="form-check-label">
                <AppIcon name="mdi-account-group" color="success" />
                Diversity & Inclusion Focus
              </label>
            </div>
          </div>
        </div>
      </div>
    </div>

    <!-- Results Summary -->
    <div class="filters-footer mt-3 pt-3 border-top">
      <div class="d-flex align-items-center justify-content-between">
        <div class="results-count">
          <span class="fw-semibold">{{ resultsCount }}</span>
          <span class="text-muted">gaming jobs found</span>
        </div>
        <div class="sort-options">
          <label for="sort-select" class="form-label visually-hidden">Sort by</label>
          <select
            id="sort-select"
            v-model="filters.sortBy"
            class="form-select form-select-sm"
            @change="updateFilters"
          >
            <option value="relevance">Sort: Relevance</option>
            <option value="date">Sort: Date Posted</option>
            <option value="salary-high">Sort: Salary High-Low</option>
            <option value="salary-low">Sort: Salary Low-High</option>
            <option value="company-a-z">Sort: Company A-Z</option>
            <option value="match-score">Sort: Match Score</option>
          </select>
        </div>
      </div>
    </div>
  </div>
</template>

<script setup>
<<<<<<< HEAD
import { ref, reactive, computed, watch, defineEmits, defineProps } from 'vue'
import AppIcon from '@/components/ui/AppIcon.vue'
import UnifiedButton from '@/components/ui/UnifiedButton.vue'
=======
import { ref, computed, watch, reactive } from 'vue';

import { ref, reactive, computed, watch } from "vue";
import AppIcon from "@/components/ui/AppIcon.vue";
import UnifiedButton from "@/components/ui/UnifiedButton.vue";
>>>>>>> db031f9c
import {
  ROLE_CATEGORIES,
  STUDIO_CATEGORIES,
  TECHNOLOGY_TAGS,
  COMPANY_SIZES,
  REGIONS
} from '@/shared/constants/gaming-studios';

// Props
const _props = defineProps({
  totalJobs: {
    type: Number,
    default: 0
  },
  resultsCount: {
    type: Number,
    default: 0
  }
});

// Emits
<<<<<<< HEAD
const emit = defineEmits(['filters-changed']);
=======
const _emit = defineEmits(["filters-changed"]);
>>>>>>> db031f9c

// State
const isExpanded = ref(false);
const technologySearch = ref('');

const filters = reactive({
  roleCategory: '',
  experienceLevel: '',
  studioTypes: [],
  companySizes: [],
  remoteWork: false,
  hybridWork: false,
  onSiteOnly: false,
  technologies: [],
  minSalary: null,
  maxSalary: null,
  regions: [],
  specificLocation: '',
  featuredOnly: false,
  newGradFriendly: false,
  visaSponsorship: false,
  diversityFocused: false,
  sortBy: 'relevance'
});

// Computed
const roleCategories = computed(() => Object.keys(ROLE_CATEGORIES));

const studioTypes = computed(() => [
  { value: 'AAA', label: 'AAA Studios', count: STUDIO_CATEGORIES.AAA.length },
  { value: 'Indie', label: 'Indie Studios', count: STUDIO_CATEGORIES.Indie.length },
  { value: 'Mobile', label: 'Mobile Games', count: STUDIO_CATEGORIES.Mobile.length },
  { value: 'VR/AR', label: 'VR/AR Studios', count: STUDIO_CATEGORIES['VR/AR'].length },
  { value: 'Platform', label: 'Platform Companies', count: STUDIO_CATEGORIES.Platform.length },
  { value: 'Esports', label: 'Esports Organizations', count: STUDIO_CATEGORIES.Esports.length }
]);

const companySizes = computed(() => COMPANY_SIZES.map(size => ({
  value: size.toLowerCase().replace(/[^a-z0-9]/g, '-'),
  label: size
})));

const regions = computed(() => REGIONS);

const technologyCategories = computed(() => ({
  'Programming Languages': ['C++', 'C#', 'Python', 'JavaScript', 'TypeScript', 'Go', 'Rust', 'Java', 'Swift', 'Kotlin', 'Lua'],
  'Game Engines': ['Unity', 'Unreal Engine', 'Godot', 'Custom Engine', 'Source Engine'],
  'Graphics APIs': ['DirectX', 'Vulkan', 'OpenGL', 'Metal', 'WebGL'],
  'Platforms': ['PC', 'Console', 'Mobile', 'VR', 'AR', 'Web', 'Switch', 'PlayStation', 'Xbox', 'Steam'],
  'Cloud & DevOps': ['AWS', 'Azure', 'Google Cloud', 'Kubernetes', 'Docker', 'Git'],
  'Specializations': ['Networking', 'Multiplayer', 'Live Services', 'AI', 'Machine Learning', 'Analytics']
}));

const filteredTechnologies = computed(() => {
  if (!technologySearch.value) {return technologyCategories.value;}

  const search = technologySearch.value.toLowerCase();
  const filtered = {};

  for (const [category, techs] of Object.entries(technologyCategories.value)) {
    const matchingTechs = techs.filter(tech =>
      tech.toLowerCase().includes(search)
    );
    if (matchingTechs.length > 0) {
      filtered[category] = matchingTechs;
    }
  }

  return filtered;
});

const hasActiveFilters = computed(() => {
  return (
    filters.roleCategory ||
    filters.experienceLevel ||
    filters.studioTypes.length > 0 ||
    filters.companySizes.length > 0 ||
    filters.remoteWork ||
    filters.hybridWork ||
    filters.onSiteOnly ||
    filters.technologies.length > 0 ||
    filters.minSalary ||
    filters.maxSalary ||
    filters.regions.length > 0 ||
    filters.specificLocation ||
    filters.featuredOnly ||
    filters.newGradFriendly ||
    filters.visaSponsorship ||
    filters.diversityFocused
  );
});

const activeFilters = computed(() => {
  const active = [];

  if (filters.roleCategory) {
    active.push({ key: 'roleCategory', value: filters.roleCategory, label: filters.roleCategory });
  }

  if (filters.experienceLevel) {
    const levelLabels = {
      entry: 'Entry Level',
      junior: 'Junior',
      mid: 'Mid-Level',
      senior: 'Senior',
      principal: 'Principal',
      director: 'Director'
    };
    active.push({
      key: 'experienceLevel',
      value: filters.experienceLevel,
      label: levelLabels[filters.experienceLevel]
    });
  }

  filters.studioTypes.forEach(type => {
    active.push({ key: 'studioTypes', value: type, label: `${type} Studios` });
  });

  filters.technologies.forEach(tech => {
    active.push({ key: 'technologies', value: tech, label: tech });
  });

  filters.regions.forEach(region => {
    active.push({ key: 'regions', value: region, label: region });
  });

  if (filters.remoteWork) {
    active.push({ key: 'remoteWork', value: true, label: 'Remote Work' });
  }

  if (filters.featuredOnly) {
    active.push({ key: 'featuredOnly', value: true, label: 'Featured Jobs' });
  }

  return active;
});

// Methods
function updateFilters() {
  emit('filters-changed', { ...filters });
}

function resetFilters() {
  Object.assign(filters, {
    roleCategory: '',
    experienceLevel: '',
    studioTypes: [],
    companySizes: [],
    remoteWork: false,
    hybridWork: false,
    onSiteOnly: false,
    technologies: [],
    minSalary: null,
    maxSalary: null,
    regions: [],
    specificLocation: '',
    featuredOnly: false,
    newGradFriendly: false,
    visaSponsorship: false,
    diversityFocused: false,
    sortBy: 'relevance'
  });
  updateFilters();
}

function removeFilter(key, value) {
  if (Array.isArray(filters[key])) {
    const index = filters[key].indexOf(value);
    if (index > -1) {
      filters[key].splice(index, 1);
    }
  } else if (typeof filters[key] === 'boolean') {
    filters[key] = false;
  } else {
    filters[key] = '';
  }
  updateFilters();
}

function toggleExpanded() {
  isExpanded.value = !isExpanded.value;
}

function getRoleCategoryCount(category) {
  return ROLE_CATEGORIES[category]?.length || 0;
}

function filterTechnologies() {
  // This method is called when technology search input changes
  // The computed property filteredTechnologies handles the actual filtering
}

// Watch for technology search changes
watch(technologySearch, (newVal) => {
  if (newVal.length === 0) {
    // Reset technology search
  }
});
</script>

<style scoped>
.game-job-filters {
  background: var(--surface-elevated);
  border: 1px solid var(--border-base);
  border-radius: 12px;
  padding: 1.5rem;
  margin-bottom: 2rem;
}

.filters-title {
  color: var(--text-primary);
  font-weight: 600;
}

.active-filters {
  background: var(--surface-base);
  border: 1px solid var(--border-base);
  border-radius: 8px;
  padding: 0.75rem;
}

.active-filter-tag {
  background: var(--color-primary-500);
  color: var(--text-on-primary);
  font-size: 0.875rem;
  padding: 0.5rem 0.75rem;
  border-radius: 6px;
  display: inline-flex;
  align-items: center;
  gap: 0.5rem;
}

.btn-close-white {
  filter: invert(1) grayscale(100%) brightness(200%);
  font-size: 0.7rem;
  opacity: 0.8;
}

.btn-close-white:hover {
  opacity: 1;
}

.filter-checkboxes {
  max-height: 150px;
  overflow-y: auto;
  padding-right: 0.5rem;
}

.form-check {
  margin-bottom: 0.5rem;
}

.form-check-label {
  font-size: 0.9rem;
  color: var(--text-secondary);
}

.technology-filter {
  background: var(--surface-base);
  border: 1px solid var(--border-base);
  border-radius: 8px;
  padding: 1rem;
}

.tech-categories {
  max-height: 300px;
  overflow-y: auto;
}

.tech-category-title {
  color: var(--text-secondary);
  font-size: 0.85rem;
  font-weight: 600;
  margin-bottom: 0.5rem;
  text-transform: uppercase;
  letter-spacing: 0.05em;
}

.tech-tag-label {
  cursor: pointer;
  margin: 0;
}

.tech-tag {
  display: inline-block;
  background: var(--glass-surface);
  color: var(--text-secondary);
  padding: 0.25rem 0.75rem;
  border-radius: 20px;
  font-size: 0.8rem;
  font-weight: 500;
  transition: all 0.2s ease;
  border: 2px solid transparent;
}

.tech-tag-label:hover .tech-tag {
  background: var(--glass-surface);
  transform: translateY(-1px);
}

.tech-tag-label.active .tech-tag {
  background: var(--color-primary-500);
  color: var(--text-on-primary);
  border-color: var(--color-primary-600);
}

.special-filters .form-check-label {
  display: flex;
  align-items: center;
  font-weight: 500;
}

.filters-footer {
  background: rgba(255, 255, 255, 0.8);
  border-top: 1px solid var(--border-base);
  margin: -0.5rem -1.5rem -1.5rem;
  padding: 1rem 1.5rem;
  border-radius: 0 0 12px 12px;
}

.results-count .fw-semibold {
  color: var(--color-primary-500);
  font-size: 1.1rem;
}

/* Scrollbar styling for filter checkboxes */
.filter-checkboxes::-webkit-scrollbar,
.tech-categories::-webkit-scrollbar {
  width: 6px;
}

.filter-checkboxes::-webkit-scrollbar-track,
.tech-categories::-webkit-scrollbar-track {
  background: var(--glass-surface);
  border-radius: 3px;
}

.filter-checkboxes::-webkit-scrollbar-thumb,
.tech-categories::-webkit-scrollbar-thumb {
  background: var(--glass-surface);
  border-radius: 3px;
}

.filter-checkboxes::-webkit-scrollbar-thumb:hover,
.tech-categories::-webkit-scrollbar-thumb:hover {
  background: var(--glass-surface);
}

/* Responsive adjustments */
@media (max-width: 768px) {
  .game-job-filters {
    padding: 1rem;
  }

  .filters-header {
    flex-direction: column;
    align-items: flex-start;
    gap: 1rem;
  }

  .filter-actions {
    align-self: stretch;
  }

  .special-filters {
    flex-direction: column;
    gap: 1rem !important;
  }

  .filters-footer {
    flex-direction: column;
    gap: 1rem;
  }

  .filters-footer .d-flex {
    flex-direction: column;
    align-items: flex-start;
    gap: 1rem;
  }
}

/* Dark mode support */
@media (prefers-color-scheme: dark) {
  .game-job-filters {
    background: var(--surface-elevated);
    border-color: var(--border-base);
    color: var(--text-primary);
  }

  .filters-title {
    color: var(--text-primary);
  }

  .active-filters {
    background: var(--surface-elevated);
    border-color: var(--border-base);
  }

  .technology-filter {
    background: var(--surface-elevated);
    border-color: var(--border-base);
  }

  .tech-category-title {
    color: var(--text-secondary);
  }

  .form-check-label {
    color: var(--text-secondary);
  }

  .tech-tag {
    background: var(--surface-elevated);
    color: var(--text-secondary);
  }

  .tech-tag-label:hover .tech-tag {
    background: #4b5563;
  }

  .filters-footer {
    background: rgba(17, 24, 39, 0.8);
    border-top-color: var(--border-base);
  }
}
</style><|MERGE_RESOLUTION|>--- conflicted
+++ resolved
@@ -375,17 +375,9 @@
 </template>
 
 <script setup>
-<<<<<<< HEAD
 import { ref, reactive, computed, watch, defineEmits, defineProps } from 'vue'
 import AppIcon from '@/components/ui/AppIcon.vue'
 import UnifiedButton from '@/components/ui/UnifiedButton.vue'
-=======
-import { ref, computed, watch, reactive } from 'vue';
-
-import { ref, reactive, computed, watch } from "vue";
-import AppIcon from "@/components/ui/AppIcon.vue";
-import UnifiedButton from "@/components/ui/UnifiedButton.vue";
->>>>>>> db031f9c
 import {
   ROLE_CATEGORIES,
   STUDIO_CATEGORIES,
@@ -407,11 +399,7 @@
 });
 
 // Emits
-<<<<<<< HEAD
 const emit = defineEmits(['filters-changed']);
-=======
-const _emit = defineEmits(["filters-changed"]);
->>>>>>> db031f9c
 
 // State
 const isExpanded = ref(false);
