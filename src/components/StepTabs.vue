<template>
  <div class="step-tabs">
    <GlassNavTabs
      :tabs="tabs"
      :active-tab="activeTabLocal"
      :aria-label="ariaLabel"
      @update:active-tab="onUpdateActive"
    />

    <div v-if="showProgress" class="progress progress-thin mb-3" role="progressbar" :aria-valuenow="stepProgress" aria-valuemin="0" aria-valuemax="100" :aria-label="`${ariaLabel} completion`">
      <div class="progress-bar bg-primary" :style="`width:${stepProgress}%`"></div>
    </div>
    <div v-if="showProgress" class="visually-hidden" aria-live="polite">{{ Math.round(stepProgress) }}% complete.</div>

    <div v-if="showControls" class="d-flex justify-content-between align-items-center mt-2">
      <UnifiedButton
        variant="outline"
        size="md"
        type="button"
        :disabled="stepIndex === 0"
        leading-icon="mdi-arrow-left"
        @click="prevStep"
      >
        Previous
      </UnifiedButton>

      <div class="text-muted small">
        Step {{ stepIndex + 1 }} of {{ stepsCount }}
      </div>

      <UnifiedButton
        v-if="stepIndex < stepsCount - 1"
        variant="primary"
        size="md"
        type="button"
        trailing-icon="mdi-arrow-right"
        @click="nextStep"
      >
        Next
      </UnifiedButton>
      <UnifiedButton
        v-else
        variant="success"
        size="md"
        type="button"
        @click="goToStep(0)"
      >
        Review Again
      </UnifiedButton>
    </div>
  </div>
</template>

<script setup>
<<<<<<< HEAD
import { computed, toRefs, ref, watch, defineEmits, defineProps } from 'vue'
import AppIcon from '@/components/ui/AppIcon.vue'
import GlassNavTabs from '@/components/GlassNavTabs.vue'
import UnifiedButton from '@/components/ui/UnifiedButton.vue'
=======
import { ref, computed, watch } from 'vue';

import { computed, toRefswatch, defineEmits, defineProps } from "vue";
import AppIcon from "@/components/ui/AppIcon.vue";
import GlassNavTabs from "@/components/GlassNavTabs.vue";
import UnifiedButton from "@/components/ui/UnifiedButton.vue";
>>>>>>> db031f9c

const _props = defineProps({
  tabs: {
    type: Array,
    required: true,
    // [{ key, label, shortLabel?, icon? }]
  },
  activeTab: {
    type: String,
    required: true,
  },
  // Optional: function to evaluate per-step completion
  // (idx, key) => boolean
  isComplete: {
    type: Function,
    default: null,
  },
  showProgress: {
    type: Boolean,
    default: true,
  },
  showControls: {
    type: Boolean,
    default: true,
  },
  ariaLabel: {
    type: String,
    default: 'Step navigation',
  },
})

<<<<<<< HEAD
const emit = defineEmits(['update:activeTab', 'next', 'prev', 'change'])

const { tabs, activeTab } = toRefs(props)
const activeTabLocal = ref(activeTab.value)
=======
const _emit = defineEmits(["update:activeTab", "next", "prev", "change"]);

const { tabs, activeTab } = toRefs(_props);
const activeTabLocal = ref(activeTab.value);
>>>>>>> db031f9c

watch(activeTab, (v) => { activeTabLocal.value = v })

const stepsCount = computed(() => tabs.value.length)
const stepIndex = computed(() => Math.max(0, tabs.value.findIndex(t => t.key === activeTabLocal.value)))

const stepProgress = computed(() => {
  if (!props.isComplete) {return 0}
  try {
    const completed = tabs.value.reduce((n, t, i) => n + (props.isComplete(i, t.key) ? 1 : 0), 0)
    return Math.round((completed / Math.max(1, tabs.value.length)) * 100)
  } catch { return 0 }
})

function goToStep(idx) {
  if (idx < 0 || idx >= stepsCount.value) {return}
  const key = tabs.value[idx]?.key
  if (!key) {return}
  activeTabLocal.value = key
  emit('update:activeTab', key)
  emit('change', { index: idx, key })
}

function nextStep() {
  emit('next')
  goToStep(Math.min(stepIndex.value + 1, stepsCount.value - 1))
}

function prevStep() {
  emit('prev')
  goToStep(Math.max(stepIndex.value - 1, 0))
}

function onUpdateActive(key) {
  activeTabLocal.value = key
  emit('update:activeTab', key)
  const idx = tabs.value.findIndex(t => t.key === key)
  emit('change', { index: idx, key })
}

defineExpose({ goToStep, nextStep, prevStep })
</script>

<style scoped>
.progress-thin { /* Backward compat: map to design-system modifier */
  height: var(--spacing-1-5);
}
</style><|MERGE_RESOLUTION|>--- conflicted
+++ resolved
@@ -52,19 +52,10 @@
 </template>
 
 <script setup>
-<<<<<<< HEAD
 import { computed, toRefs, ref, watch, defineEmits, defineProps } from 'vue'
 import AppIcon from '@/components/ui/AppIcon.vue'
 import GlassNavTabs from '@/components/GlassNavTabs.vue'
 import UnifiedButton from '@/components/ui/UnifiedButton.vue'
-=======
-import { ref, computed, watch } from 'vue';
-
-import { computed, toRefswatch, defineEmits, defineProps } from "vue";
-import AppIcon from "@/components/ui/AppIcon.vue";
-import GlassNavTabs from "@/components/GlassNavTabs.vue";
-import UnifiedButton from "@/components/ui/UnifiedButton.vue";
->>>>>>> db031f9c
 
 const _props = defineProps({
   tabs: {
@@ -96,17 +87,10 @@
   },
 })
 
-<<<<<<< HEAD
 const emit = defineEmits(['update:activeTab', 'next', 'prev', 'change'])
 
 const { tabs, activeTab } = toRefs(props)
 const activeTabLocal = ref(activeTab.value)
-=======
-const _emit = defineEmits(["update:activeTab", "next", "prev", "change"]);
-
-const { tabs, activeTab } = toRefs(_props);
-const activeTabLocal = ref(activeTab.value);
->>>>>>> db031f9c
 
 watch(activeTab, (v) => { activeTabLocal.value = v })
 
