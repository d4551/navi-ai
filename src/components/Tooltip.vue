--- conflicted
+++ resolved
@@ -21,13 +21,7 @@
 </template>
 
 <script setup>
-<<<<<<< HEAD
 import { ref, computed, defineProps } from 'vue'
-=======
-import { ref, computed } from 'vue';
-
-import { refdefineProps } from "vue";
->>>>>>> db031f9c
 
 defineOptions({ name: "AppTooltip" });
 
