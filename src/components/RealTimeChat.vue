<template>
  <div class="enhanced-realtime-chat" :class="{ 'session-active': isSessionActive }">
    <!-- Enhanced Control Panel -->
    <div class="control-panel" :class="{ collapsed: controlsCollapsed }">
      <button class="controls-toggle" @click="controlsCollapsed = !controlsCollapsed">
        <AppIcon :name="controlsCollapsed ? 'mdi-chevron-down' : 'mdi-chevron-up'" />
        <span v-if="!controlsCollapsed">Hide Controls</span>
        <span v-else>Show Controls</span>
      </button>

      <div class="controls-content">
        <!-- Status Display -->
        <div class="status-section">
          <div class="session-indicator">
            <div class="status-dot" :class="getStatusClass()"></div>
            <div class="status-info">
              <div class="status-text">{{ getStatusText() }}</div>
              <div v-if="isSessionActive" class="session-duration">{{ sessionDurationFormatted }}</div>
            </div>
          </div>
        </div>
        <!-- Device Configuration -->
        <div v-if="!isSessionActive" class="device-section">
          <h4>Device Setup</h4>
          <div class="device-grid">
            <div class="device-group">
              <label>Microphone</label>
              <select v-model="selectedMicId" class="modern-select" @change="applyAudioInput">
                <option v-for="d in micDevices" :key="d.deviceId" :value="d.deviceId">{{ d.label }}</option>
              </select>
            </div>
            <div class="device-group">
              <label>Speaker</label>
              <select v-model="selectedSpkId" class="modern-select" @change="applyAudioOutput">
                <option v-for="d in speakerDevices" :key="d.deviceId" :value="d.deviceId">{{ d.label }}</option>
              </select>
            </div>
            <div v-if="selectedSessionType==='video' || selectedSessionType==='multimodal'" class="device-group">
              <label>Camera</label>
              <select v-model="selectedCamId" class="modern-select" @change="applyCamera">
                <option v-for="d in cameraDevices" :key="d.deviceId" :value="d.deviceId">{{ d.label }}</option>
              </select>
            </div>
          </div>
          
          <!-- Mic Test -->
          <div class="mic-test-section">
            <UnifiedButton 
              variant="ghost" 
              size="sm" 
              :leading-icon="micTestActive ? 'mdi-microphone-off' : 'mdi-microphone'" 
              @click="toggleMicTest"
            >
              {{ micTestActive ? 'Stop Test' : 'Test Mic' }}
            </UnifiedButton>
            <div v-if="micTestActive" class="volume-meter">
              <div class="volume-bar">
                <div class="volume-fill" :style="{ width: `${Math.min(micTestLevel * 100, 100)}%` }"></div>
              </div>
              <span class="volume-label">{{ Math.round(micTestLevel * 100) }}%</span>
            </div>
          </div>
        </div>

        <!-- Session Type Selection -->
        <div class="session-type-section">
          <h4>Session Mode</h4>
          <select
            v-model="selectedSessionType"
            :disabled="isSessionActive"
            class="modern-select large"
            @change="updateConfig"
          >
            <option value="audio">🎤 Audio Only</option>
            <option value="video">📹 Video + Audio</option>
            <option value="screen">🖥️ Screen Share</option>
            <option value="multimodal">🧠 Multimodal</option>
          </select>
        </div>

        <!-- Action Buttons -->
        <div class="action-buttons">
          <UnifiedButton
            v-if="!isSessionActive"
            variant="primary"
            size="lg"
            leading-icon="mdi-play-circle"
            :disabled="!canStartSession || isProcessing"
            :loading="isProcessing"
            @click="handleStartSession"
          >
            Start {{ selectedSessionType.charAt(0).toUpperCase() + selectedSessionType.slice(1) }}
          </UnifiedButton>
          <UnifiedButton
            v-else
            variant="danger"
            size="lg"
            leading-icon="mdi-stop-circle"
            :disabled="isProcessing"
            :loading="isProcessing"
            @click="handleStopSession"
          >
            End Session
          </UnifiedButton>
        </div>
      </div>
    </div>
    <!-- Enhanced Media Previews -->
    <div v-if="isSessionActive" class="media-section">
      <div class="media-previews">
        <div v-if="selectedSessionType==='video' || selectedSessionType==='multimodal'" class="preview-card">
          <div class="preview-header">
            <AppIcon name="mdi-video" />
            <span>Camera Feed</span>
            <div class="preview-controls">
              <button class="preview-btn" title="Toggle camera">
                <AppIcon name="mdi-video" />
              </button>
            </div>
          </div>
          <video ref="localVideoEl" class="preview-video" autoplay muted playsinline></video>
        </div>
        
        <div v-if="selectedSessionType==='screen' || selectedSessionType==='multimodal'" class="preview-card">
          <div class="preview-header">
            <AppIcon name="mdi-monitor-share" />
            <span>Screen Share</span>
            <div class="preview-controls">
              <button class="preview-btn" title="Stop sharing">
                <AppIcon name="mdi-stop" />
              </button>
            </div>
          </div>
          <video ref="screenVideoEl" class="preview-video" autoplay muted playsinline></video>
        </div>
      </div>
      
      <!-- Audio Visualizer -->
      <div v-if="selectedSessionType === 'audio' || selectedSessionType === 'video' || selectedSessionType === 'multimodal'" class="audio-section">
        <div class="audio-visualizer">
          <div class="volume-display">
            <AppIcon name="mdi-microphone" class="mic-icon" :class="{ active: isListening }" />
            <div class="volume-bars">
              <div
                v-for="i in 20" :key="i" class="volume-bar" 
                :class="{ active: i <= volumeLevel * 20 }"
                :style="{ animationDelay: `${i * 0.1}s` }"
              ></div>
            </div>
          </div>
          <div class="listening-status">
            <span :class="{ active: isListening }">{{ isListening ? 'Listening...' : 'Ready to listen' }}</span>
          </div>
        </div>
      </div>
    </div>
    
    <!-- Live Transcription -->
    <div v-if="transcription && isSessionActive" class="transcription-banner">
      <div class="transcription-content">
        <AppIcon name="mdi-microphone" class="transcription-icon pulsing" />
        <div class="transcription-text">{{ transcription }}</div>
        <div class="transcription-indicator">Live</div>
      </div>
    </div>
    <!-- Enhanced Messages Area -->
    <div ref="messagesContainer" class="enhanced-messages-container">
      <div
        v-for="(message, index) in messages"
        :key="message.id"
        class="enhanced-message"
        :class="`message-${message.role}`"
        :style="{ animationDelay: `${index * 0.1}s` }"
      >
        <div class="message-avatar">
          <div class="avatar" :class="message.role">
            <AppIcon :name="message.role === 'user' ? 'mdi-account' : 'mdi-robot'" />
          </div>
        </div>
        
        <div class="message-body">
          <div class="message-header">
            <span class="message-sender">{{ message.role === 'user' ? 'You' : persona.name }}</span>
            <div class="message-meta">
              <span class="message-type">
                <AppIcon :name="getMessageTypeIcon(message.type)" size="small" />
                {{ message.type }}
              </span>
              <span class="message-time">{{ formatTime(message.timestamp) }}</span>
            </div>
          </div>
          
          <div class="message-content">
            <div v-if="message.imageData" class="message-media">
              <img
                :src="`data:image/jpeg;base64,${message.imageData}`"
                alt="Media content"
                class="media-thumbnail"
                @click="showImageModal(message.imageData)"
              />
              <div class="media-overlay">
                <AppIcon name="mdi-magnify" />
              </div>
            </div>
            <div class="message-text" v-html="formatContent(message.content)"></div>
          </div>
          
          <!-- Message Actions -->
          <div class="message-actions">
            <button class="action-btn" title="Copy message">
              <AppIcon name="mdi-content-copy" size="small" />
            </button>
            <button v-if="message.role === 'assistant'" class="action-btn" title="Regenerate response">
              <AppIcon name="mdi-refresh" size="small" />
            </button>
          </div>
        </div>
      </div>
      <div v-if="isProcessing" class="enhanced-message message-assistant processing">
        <div class="message-avatar">
          <div class="avatar assistant">
            <AppIcon name="mdi-robot" />
          </div>
        </div>
        <div class="message-body">
          <div class="message-header">
            <span class="message-sender">{{ persona.name }}</span>
            <div class="message-meta">
              <span class="message-type">
                <AppIcon name="mdi-brain" size="small" />
                thinking
              </span>
            </div>
          </div>
          <div class="message-content">
            <div class="enhanced-typing-indicator">
              <div class="typing-dots">
                <span></span>
                <span></span>
                <span></span>
              </div>
              <div class="typing-text">{{ persona.name }} is thinking...</div>
            </div>
          </div>
        </div>
      </div>
    </div>
    <!-- Enhanced Input Area -->
    <div v-if="isSessionActive" class="enhanced-input-area">
      <div class="input-container">
        <div class="input-wrapper">
          <textarea
            ref="messageInput"
            v-model="textInput"
            class="message-input"
            placeholder="Type your message... (Press Enter to send, Shift+Enter for new line)"
            :disabled="isProcessing"
            rows="1"
            @keydown="handleKeydown"
            @input="autoResizeTextarea"
          ></textarea>
          
          <div class="input-actions">
            <button 
              class="input-action-btn" 
              title="Attach file" 
              :disabled="isProcessing"
            >
              <AppIcon name="mdi-attachment" />
            </button>
            <button 
              class="input-action-btn" 
              title="Voice message" 
              :disabled="isProcessing"
            >
              <AppIcon name="mdi-microphone" />
            </button>
            <UnifiedButton
              variant="primary"
              size="md"
              icon-only
              :icon="isProcessing ? 'mdi-loading' : 'mdi-send'"
              :disabled="!textInput.trim() || isProcessing"
              :loading="isProcessing"
              class="send-btn"
              @click="handleSendText"
            />
          </div>
        </div>
        
        <!-- Quick Actions -->
        <div class="quick-actions">
          <button 
            v-for="action in quickActions" 
            :key="action.id"
            class="quick-action"
            @click="insertQuickAction(action.text)"
          >
            {{ action.label }}
          </button>
        </div>
      </div>
    </div>
    <!-- Advanced Settings Panel -->
    <div class="settings-panel" :class="{ expanded: showConfig }">
      <button class="settings-toggle" @click="showConfig = !showConfig">
        <AppIcon name="mdi-tune" />
        <span>Advanced Settings</span>
        <AppIcon :name="showConfig ? 'mdi-chevron-up' : 'mdi-chevron-down'" class="chevron" />
      </button>
      
      <div class="settings-content">
        <div class="settings-grid">
          <!-- AI Model Selection -->
          <div class="setting-group">
            <h4>AI Model</h4>
            <select v-model="chatConfig.model" class="modern-select" @change="updateConfig">
              <option value="gemini-2.5-flash">Gemini 2.5 Flash (Recommended)</option>
              <option value="gemini-2.0-flash-exp">Gemini 2.0 Flash (Experimental)</option>
              <option value="gemini-1.5-flash">Gemini 1.5 Flash</option>
              <option value="gemini-1.5-flash-8b">Gemini 1.5 Flash 8B</option>
              <option value="gemini-1.5-pro">Gemini 1.5 Pro</option>
            </select>
          </div>
          
          <!-- Voice Settings -->
          <div class="setting-group">
            <h4>Voice Controls</h4>
            <div class="setting-item">
              <label class="setting-label">
                <input
                  v-model="voiceActivationEnabled"
                  type="checkbox"
                  class="setting-checkbox"
                  @change="updateConfig"
                />
                <span class="checkmark"></span>
                Voice Activation
              </label>
            </div>
            <div class="setting-item">
              <label class="setting-label">
                <input
                  v-model="chatConfig.pushToTalk"
                  type="checkbox"
                  class="setting-checkbox"
                  @change="updateConfig"
                />
                <span class="checkmark"></span>
                Push to Talk (Space)
              </label>
            </div>
          </div>
          
          <!-- Memory Settings -->
          <div class="setting-group">
            <h4>Memory</h4>
            <div class="setting-item">
              <label>Conversation Memory: {{ chatConfig.conversationMemory }} messages</label>
              <input 
                v-model.number="chatConfig.conversationMemory"
                type="range"
                min="5"
                max="50"
                class="setting-range"
                @input="updateConfig"
              />
            </div>
          </div>
        </div>
      </div>
    </div>
    <!-- Error Display -->
    <div v-if="error" class="enhanced-error-display">
      <div class="error-content">
        <AppIcon name="mdi-alert-circle" class="error-icon" />
        <div class="error-message">{{ _error }}</div>
        <button class="error-close" @click="error = null">
          <AppIcon name="mdi-close" />
        </button>
      </div>
    </div>
    
    <!-- Image Modal -->
    <div v-if="showImageModalState" class="image-modal" @click="closeImageModal">
      <div class="modal-content" @click.stop>
        <img :src="`data:image/jpeg;base64,${currentModalImage}`" alt="Full size image" />
        <button class="modal-close" @click="closeImageModal">
          <AppIcon name="mdi-close" />
        </button>
      </div>
    </div>
  </div>
</template>

<script setup lang="ts">
<<<<<<< HEAD
import AppIcon from '@/components/ui/AppIcon.vue'
import UnifiedButton from '@/components/ui/UnifiedButton.vue'
import { ref, onMounted, reactive, watch, nextTick, computed } from 'vue'
import { useRealTimeChat, useRealTimeSupport } from '@/composables/useRealTimeChat';
import { audioService, setPreferredInputDevice, setPreferredOutputDevice } from '@/shared/services/AudioService'
import { videoService } from '@/shared/services/VideoService'
import { resolveGeminiApiKey } from '@/shared/utils/apiKeys';
import type { MultiTurnSession, RealTimeMessage, RealTimeConfig } from '@/shared/services/RealTimeMultiTurnService'

type SessionType = MultiTurnSession['type']
=======
import { ref, computed, watch, onMounted, nextTick, reactive } from 'vue';

import AppIcon from "@/components/ui/AppIcon.vue";
import UnifiedButton from "@/components/ui/UnifiedButton.vue";
import { ref, onMounted, reactive, watch, nextTick, computed } from "vue";
import {
  useRealTimeChat,
  useRealTimeSupport,
} from "@/composables/useRealTimeChat";
import {
  audioService,
  setPreferredInputDevice,
  setPreferredOutputDevice,
} from "@/shared/services/AudioService";
import { videoService } from "@/shared/services/VideoService";
import { resolveGeminiApiKey } from "@/shared/utils/apiKeys";
import type {
  MultiTurnSession,
  RealTimeMessage,
  RealTimeConfig,
} from "@/shared/services/RealTimeMultiTurnService";

type SessionType = MultiTurnSession["type"];
>>>>>>> db031f9c
interface Props {
  apiKey?: string
  initialSessionType?: SessionType
  persona?: string
  // Optional config from parent. If provided, merge into local config on mount/changes
  config?: Partial<RealTimeConfig> | null
}

<<<<<<< HEAD
const props = withDefaults(defineProps<Props>(), {
  apiKey: '',
  initialSessionType: 'audio',
  persona: 'navi',
  config: null
})

const emit = defineEmits<{
  'session-start': []
  'session-end': []
  'message': [message: RealTimeMessage]
  'error': [error: unknown]
}>()
=======
const _props = withDefaults(defineProps<Props>(), {
  apiKey: "",
  initialSessionType: "audio",
  persona: "navi",
  config: null,
});

const _emit = defineEmits<{
  "session-start": [];
  "session-end": [];
  message: [message: RealTimeMessage];
  error: [error: unknown];
}>();
>>>>>>> db031f9c

const {
  isInitialized,
  isSessionActive,
  messages,
  isListening,
  isProcessing,
  volumeLevel,
  transcription,
  error,
  sessionStats,
  canStartSession,
  sessionDurationFormatted,
  initialize,
  startSession,
  stopSession,
  sendMessage,
  updateConfig: updateServiceConfig
} = useRealTimeChat();

useRealTimeSupport(); // ensure feature detection runs (values available if needed later)

const selectedSessionType = ref<SessionType>(props.initialSessionType);
const textInput = ref<string>('');
const showConfig = ref<boolean>(false);
const messagesContainer = ref<{ scrollTop: number; scrollHeight: number } | null>(null);
const localVideoEl = ref<HTMLVideoElement | null>(null);
const screenVideoEl = ref<HTMLVideoElement | null>(null);
const messageInput = ref<HTMLElement | null>(null);
const controlsCollapsed = ref(false);
const showImageModalState = ref(false);
const currentModalImage = ref('');

// Devices
const micDevices = ref<{ deviceId: string; label: string }[]>([]);
const speakerDevices = ref<{ deviceId: string; label: string }[]>([]);
const cameraDevices = ref<{ deviceId: string; label: string }[]>([]);
const selectedMicId = ref<string>('');
const selectedSpkId = ref<string>('');
const selectedCamId = ref<string>('');
// Mic test (out-of-session)
const micTestActive = ref<boolean>(false)
const micTestLevel = ref<number>(0)

// Quick actions for input
const quickActions = [
  { id: 'help', label: 'Help me with...', text: 'Can you help me with ' },
  { id: 'explain', label: 'Explain this', text: 'Please explain ' },
  { id: 'summarize', label: 'Summarize', text: 'Can you summarize ' },
  { id: 'analyze', label: 'Analyze', text: 'Please analyze ' }
]

const chatConfig = reactive<RealTimeConfig>({
  model: 'gemini-2.5-flash',
  enableAudioInput: true,
  enableAudioOutput: true,
  pushToTalk: false,
  voiceActivation: { enabled: true, threshold: 0.1, silenceTimeout: 1500 },
  conversationMemory: 10
});

// AI Personas
const personas = {
  navi: {
    name: 'NAVI',
    description: 'Gaming Career Expert',
    systemPrompt: 'You are NAVI, an AI assistant specializing in gaming career transitions. You provide expert guidance on breaking into the video game industry, portfolio building, and career development with a friendly but professional tone.'
  },
  coach: {
    name: 'Career Coach',
    description: 'Professional Guide',
    systemPrompt: 'You are a professional career coach with extensive experience across multiple industries. You provide structured, actionable advice with a supportive and encouraging approach.'
  },
  mentor: {
    name: 'Tech Mentor', 
    description: 'Industry Insider',
    systemPrompt: 'You are a senior tech industry mentor with deep knowledge of software development, emerging technologies, and industry trends. You share insights with wisdom and practical experience.'
  },
  friend: {
    name: 'Casual Friend',
    description: 'Relaxed Chat',
    systemPrompt: 'You are a casual, friendly companion for relaxed conversations. You communicate in a warm, approachable way while still being helpful and knowledgeable.'
  }
};

const persona = computed(() => personas[props.persona as keyof typeof personas] || personas.navi);

const voiceActivationEnabled = computed<boolean>({
  get() {
    return Boolean(chatConfig.voiceActivation?.enabled)
  },
  set(v: boolean) {
    if (!chatConfig.voiceActivation) {
      chatConfig.voiceActivation = { enabled: v, threshold: 0.1, silenceTimeout: 1500 }
    } else {
      chatConfig.voiceActivation.enabled = v
    }
  }
})

// Enhanced status methods
const getStatusClass = () => {
  if (isProcessing.value) return 'status-processing'
  if (isSessionActive.value) return 'status-active'
  if (canStartSession.value) return 'status-ready'
  return 'status-initializing'
}

const getStatusText = () => {
  if (isProcessing.value) return 'Processing...'
  if (isSessionActive.value) return 'Live Session'
  if (canStartSession.value) return 'Ready to Start'
  return 'Initializing...'
}

// Merge parent-provided config if present
function applyParentConfig() {
  if (props.config && typeof props.config === 'object') {
    Object.assign(chatConfig, props.config);
  }
}

// Enhanced input handling
function handleKeydown(event: KeyboardEvent) {
  if (event.key === 'Enter' && !event.shiftKey) {
    event.preventDefault()
    handleSendText()
  }
}

function autoResizeTextarea() {
  if (messageInput.value) {
    messageInput.value.style.height = 'auto'
    messageInput.value.style.height = messageInput.value.scrollHeight + 'px'
  }
}

function insertQuickAction(text: string) {
  textInput.value = text
  if (messageInput.value) {
    messageInput.value.focus()
  }
}

// Image modal functions
function showImageModal(imageData: string) {
  currentModalImage.value = imageData
  showImageModalState.value = true
}

function closeImageModal() {
  showImageModalState.value = false
  currentModalImage.value = ''
}

async function initializeService() {
  try {
    // Avoid re-initialization
    if (isInitialized.value) return;
    // Merge any parent-provided config before init
    applyParentConfig();
    // Prefer prop apiKey; otherwise resolve from unified sources
    let key = props.apiKey;
    if (!key) {
      key = await resolveGeminiApiKey() || '';
    }
    if (!key) {
      throw new Error('API key is required');
    }
<<<<<<< HEAD
  await initialize(key, chatConfig);
  } catch (e) {
    emit('error', e);
=======
    await initialize(key, chatConfig);
  } catch (_e) {
    emit("error", e);
>>>>>>> db031f9c
  }
}

async function enumerateDevices() {
  try {
    const audio = await audioService.getAvailableDevices();
    micDevices.value = audio.filter(d => d.kind === 'audioinput');
    speakerDevices.value = audio.filter(d => d.kind === 'audiooutput');
    const cams = await videoService.enumerateDevices();
    cameraDevices.value = cams;
    // Set defaults if not chosen
    if (!selectedMicId.value && micDevices.value[0]) selectedMicId.value = micDevices.value[0].deviceId;
    if (!selectedSpkId.value && speakerDevices.value[0]) selectedSpkId.value = speakerDevices.value[0].deviceId;
    if (!selectedCamId.value && cameraDevices.value[0]) selectedCamId.value = cameraDevices.value[0].deviceId;
  } catch {/* ignore */}
}

function applyAudioInput() {
  try { setPreferredInputDevice(selectedMicId.value); } catch {}
  // If a session is active, restart input monitoring for the new device
  try {
    if (isSessionActive.value) {
      audioService.stopMonitoring();
      const id = selectedMicId.value || undefined;
      audioService.startMonitoring(id as any, (lvl) => {
        volumeLevel.value = lvl;
      });
    }
    // If mic test active, restart monitoring for the new device
    if (micTestActive.value) {
      audioService.stopMonitoring();
      const id2 = selectedMicId.value || undefined;
      audioService.startMonitoring(id2 as any, (lvl) => { micTestLevel.value = lvl; });
    }
  } catch {/* ignore */}
}

async function applyAudioOutput() {
  try { await setPreferredOutputDevice(selectedSpkId.value); } catch {}
}

function applyCamera() {
  try { videoService.setSelectedCamera(selectedCamId.value); } catch {}
}

async function handleStartSession() {
  try {
<<<<<<< HEAD
  // Stop mic test monitoring if active
  if (micTestActive.value) {
    try { audioService.stopMonitoring(); } catch {}
    micTestActive.value = false;
    micTestLevel.value = 0;
  }
  await startSession(selectedSessionType.value);
  emit('session-start');
  } catch (e) {
    emit('error', e);
=======
    // Stop mic test monitoring if active
    if (micTestActive.value) {
      try {
        audioService.stopMonitoring();
      } catch {}
      micTestActive.value = false;
    }
    await startSession(selectedSessionType.value);
    emit("session-start");
  } catch (_e) {
    emit("error", e);
>>>>>>> db031f9c
  }
}

async function handleStopSession() {
  try {
    await stopSession();
<<<<<<< HEAD
    emit('session-end');
  } catch (e) {
    emit('error', e);
=======
    emit("session-end");
  } catch (_e) {
    emit("error", e);
>>>>>>> db031f9c
  }
}

async function handleSendText() {
  if (!textInput.value.trim()) return;
  try {
    await sendMessage(textInput.value);
<<<<<<< HEAD
    textInput.value = '';
  } catch (e) {
    emit('error', e);
=======
    textInput.value = "";
  } catch (_e) {
    emit("error", e);
>>>>>>> db031f9c
  }
}

function updateConfig() {
  updateServiceConfig(chatConfig);
}

async function toggleMicTest() {
  try {
    if (micTestActive.value) {
      audioService.stopMonitoring();
      micTestActive.value = false;
      micTestLevel.value = 0;
      return;
    }
    const id = selectedMicId.value || undefined;
    await audioService.startMonitoring(id as any, (lvl) => { micTestLevel.value = lvl; });
    micTestActive.value = true;
  } catch {/* ignore */}
}

function getMessageTypeIcon(type: RealTimeMessage['type']): string {
  const map: Record<RealTimeMessage['type'], string> = {
    text: 'mdi-text',
    audio: 'mdi-microphone',
    video: 'mdi-video',
    screen: 'mdi-monitor-share'
  };
  return map[type] ?? 'mdi-help';
}

function formatTime(ts: Date | string | number) {
  return new Date(ts).toLocaleTimeString();
}

function scrollToBottom() {
  nextTick(() => {
    if (messagesContainer.value) {
      messagesContainer.value.scrollTop = messagesContainer.value.scrollHeight;
    }
  });
}

function formatContent(val: unknown) {
  if (val == null) return '';
  if (typeof val === 'string') {
    // Enhanced formatting with markdown-like support
    return val
      .replace(/\*\*([^*]+)\*\*/g, '<strong>$1</strong>')
      .replace(/\*([^*]+)\*/g, '<em>$1</em>')
      .replace(/`([^`]+)`/g, '<code>$1</code>')
      .replace(/\n/g, '<br>')
  }
  if (typeof val === 'object') {
    const anyVal = val as any;
    if (typeof anyVal.content === 'string') return formatContent(anyVal.content);
    if (typeof anyVal.text === 'string') return formatContent(anyVal.text);
    try { return JSON.stringify(val, null, 2); } catch { return String(val); }
  }
  return String(val);
}

watch(messages, scrollToBottom, { deep: true });
watch(() => props.apiKey, async () => {
  // If apiKey prop changes and service not yet initialized, try init
  if (!isInitialized.value) {
    await initializeService();
  }
});

watch(() => props.config, () => {
  // Re-apply config and propagate to service when parent config changes
  applyParentConfig();
  updateServiceConfig(chatConfig);
});

onMounted(() => { initializeService(); });

// Attach streams to previews when session active
watch([isSessionActive, selectedSessionType], () => {
  try {
    if (!isSessionActive.value) return;
    const v = videoService.getVideoStream();
    const s = videoService.getScreenStream();
    if (localVideoEl.value && v) {
      (localVideoEl.value as any).srcObject = v;
    }
    if (screenVideoEl.value && s) {
      (screenVideoEl.value as any).srcObject = s;
    }
  } catch {/* ignore */}
});

// Enumerate devices initially
onMounted(() => { enumerateDevices(); });
</script>

<style scoped>
/* Enhanced Real-Time Chat Styles */
.enhanced-realtime-chat {
  display: flex;
  flex-direction: column;
  height: 100%;
  background: linear-gradient(135deg, 
    rgba(var(--glass-bg-rgb), 0.95) 0%,
    rgba(var(--surface-color-rgb), 0.9) 100%
  );
  backdrop-filter: blur(20px);
  border-radius: 20px;
  border: 1px solid rgba(var(--border-color-rgb), 0.3);
  overflow: hidden;
  box-shadow: 0 20px 60px rgba(0, 0, 0, 0.1);
  position: relative;
}

.real-time-header {
  display: flex;
  justify-content: space-between;
  align-items: center;
  padding: var(--spacing-3, 1rem) var(--spacing-4, 1.25rem);
  background: var(--glass-surface);
  border-bottom: 1px solid var(--glass-border);
  backdrop-filter: var(--glass-backdrop-blur);
  -webkit-backdrop-filter: var(--glass-backdrop-blur);
  position: sticky;
  top: 0;
  z-index: 2;
}

.device-selectors { display: flex; gap: 0.5rem; align-items: center; }
.device-select { 
  background: var(--glass-bg);
  border: 1px solid var(--glass-border);
  color: var(--text-color);
  padding: 0.25rem 0.5rem;
  border-radius: 8px;
}

/* Subtle top glint line */
.real-time-header::before {
  content: '';
  position: absolute;
  top: 0;
  left: 0;
  right: 0;
  height: 1px;
  background: linear-gradient(90deg, transparent, color-mix(in srgb, var(--color-primary-500) 20%, transparent), transparent);
  opacity: 0.28;
  pointer-events: none;
}

.session-info {
  display: flex;
  align-items: center;
  gap: 1rem;
}

.session-indicator {
  display: flex;
  align-items: center;
  gap: 0.5rem;
}

.status-dot {
  width: 10px;
  height: 10px;
  border-radius: 50%;
  background: var(--muted-color);
  transition: background-color 0.3s ease;
}

.status-dot.status-ready {
  background: var(--success-color);
}

.status-dot.status-active {
  background: var(--primary-color);
  animation: pulse 2s infinite;
}

.status-dot.status-processing {
  background: var(--warning-color);
  animation: pulse 1s infinite;
}

@keyframes pulse {
  0%, 100% { opacity: 1; }
  50% { opacity: 0.5; }
}

.session-stats {
  display: flex;
  gap: 1rem;
  font-size: 0.875rem;
  color: var(--muted-color);
}

.session-controls {
  display: flex;
  align-items: center;
  gap: 0.75rem;
}

.session-type-select {
  padding: 0.375rem 0.75rem;
  border-radius: 6px;
  border: 1px solid var(--border-color);
  background: var(--glass-bg);
  color: var(--text-color);
}

.volume-indicator {
  display: flex;
  align-items: center;
  gap: 0.75rem;
  padding: 0.75rem 1rem;
  background: var(--surface-color);
  border-bottom: 1px solid var(--border-color);
}

.volume-bar {
  flex: 1;
  height: 4px;
  background: var(--muted-color);
  border-radius: 2px;
  overflow: hidden;
}

.volume-level {
  height: 100%;
  background: var(--primary-color);
  transition: width 0.1s ease;
}

.volume-label {
  font-size: 0.875rem;
  color: var(--muted-color);
  min-width: 80px;
}

.transcription-container {
  padding: 0.75rem 1rem;
  background: var(--info-bg);
  border-bottom: 1px solid var(--border-color);
}

.transcription-text {
  display: flex;
  align-items: center;
  gap: 0.5rem;
  font-style: italic;
  color: var(--info-color);
}

.messages-container {
  flex: 1;
  overflow-y: auto;
  padding: var(--spacing-3, 1rem);
  gap: var(--spacing-3, 1rem);
  display: flex;
  flex-direction: column;
  background: var(--glass-surface);
  border: 1px solid var(--glass-border);
  border-radius: var(--radius-lg, 12px);
  backdrop-filter: var(--glass-backdrop-blur);
  -webkit-backdrop-filter: var(--glass-backdrop-blur);
}

.message-item {
  display: flex;
  flex-direction: column;
  gap: 0.5rem;
  padding: 0.75rem;
  border-radius: 8px;
  max-width: 80%;
}

.message-user {
  align-self: flex-end;
  background: var(--primary-bg);
  border: 1px solid var(--primary-color);
}

.message-assistant {
  align-self: flex-start;
  background: var(--glass-bg);
  border: 1px solid var(--glass-border);
}

.message-assistant.processing {
  opacity: 0.7;
}

.message-header {
  display: flex;
  align-items: center;
  gap: 0.5rem;
  font-size: 0.75rem;
  color: var(--muted-color);
}

.message-role {
  font-weight: 600;
}

.message-type {
  display: flex;
  align-items: center;
  gap: 0.25rem;
}

.message-content {
  color: var(--text-color);
}

.frame-thumbnail {
  max-width: 200px;
  max-height: 150px;
  border-radius: 4px;
  margin-bottom: 0.5rem;
}

.typing-indicator {
  display: flex;
  gap: 0.25rem;
  align-items: center;
  padding: 0.5rem 0;
}

.typing-indicator span {
  width: 6px;
  height: 6px;
  border-radius: 50%;
  background: var(--muted-color);
  animation: typing 1.4s infinite;
}

.typing-indicator span:nth-child(2) {
  animation-delay: 0.2s;
}

.typing-indicator span:nth-child(3) {
  animation-delay: 0.4s;
}

@keyframes typing {
  0%, 60%, 100% { transform: translateY(0); }
  30% { transform: translateY(-10px); }
}

.text-input-container {
  padding: var(--spacing-4, 1rem);
  border-top: 1px solid var(--glass-border);
  background: linear-gradient(
    to top,
    color-mix(in srgb, var(--glass-bg) 80%, transparent),
    var(--glass-bg)
  );
  backdrop-filter: var(--glass-backdrop-blur-md);
  -webkit-backdrop-filter: var(--glass-backdrop-blur-md);
}

.media-previews { display: grid; grid-template-columns: repeat(auto-fit, minmax(220px, 1fr)); gap: 0.75rem; padding: 0.5rem 1rem; border-bottom: 1px solid var(--glass-border); background: var(--surface-color); }
.preview-tile { background: var(--glass-bg); border: 1px solid var(--glass-border); border-radius: 8px; overflow: hidden; }
.preview-title { padding: 0.5rem 0.75rem; font-size: 0.9rem; color: var(--text-color); border-bottom: 1px solid var(--glass-border); display: flex; align-items: center; gap: 0.5rem; }
.preview-video { width: 100%; height: 160px; object-fit: cover; background: #000; }

.input-group {
  display: flex;
  gap: 0.5rem;
}

.input-group input {
  flex: 1;
}

.config-panel {
  background: var(--surface-color);
  border-top: 1px solid var(--border-color);
}

.config-toggle {
  width: 100%;
  padding: 0.75rem 1rem;
  background: transparent;
  border: none;
  color: var(--text-color);
  display: flex;
  align-items: center;
  gap: 0.5rem;
  cursor: pointer;
}

.config-toggle:hover {
  background: var(--hover-color);
}

.config-content {
  padding: 1rem;
  border-top: 1px solid var(--border-color);
}

.form-group {
  margin-bottom: 1rem;
}

.form-group:last-child {
  margin-bottom: 0;
}

.form-group label {
  display: block;
  margin-bottom: 0.5rem;
  font-weight: 500;
}

.form-check {
  display: flex;
  align-items: center;
  gap: 0.5rem;
}

.form-control, .form-check-input {
  background: var(--glass-bg);
  border: 1px solid var(--glass-border);
  color: var(--text-color);
}

.alert {
  margin: 1rem;
  padding: 0.75rem;
  border-radius: 6px;
  display: flex;
  align-items: center;
  gap: 0.5rem;
}

.alert-danger {
  background: var(--danger-bg);
  border: 1px solid var(--danger-color);
  color: var(--danger-color);
}

.btn-close {
  background: none;
  border: none;
  color: inherit;
  margin-left: auto;
  cursor: pointer;
}

/* Session active state */
.session-active {
  border: 2px solid var(--primary-color);
}

.session-active .real-time-header {
  background: linear-gradient(135deg, var(--primary-bg), var(--glass-bg));
}

/* Modern Enhanced Styles for RealTimeChat */

/* Control Panel */
.control-panel {
  background: rgba(var(--surface-color-rgb), 0.7);
  backdrop-filter: blur(15px);
  border-bottom: 1px solid rgba(var(--border-color-rgb), 0.2);
  padding: 1rem;
  transition: all 0.3s ease;
}

.control-panel.collapsed .controls-content {
  max-height: 0;
  opacity: 0;
  overflow: hidden;
  padding: 0;
}

.controls-toggle {
  display: flex;
  align-items: center;
  gap: 0.5rem;
  background: none;
  border: none;
  color: var(--text-primary);
  cursor: pointer;
  font-weight: 500;
  padding: 0.5rem;
  border-radius: 8px;
  transition: all 0.3s ease;
  width: 100%;
  justify-content: center;
}

.controls-toggle:hover {
  background: rgba(var(--color-primary-rgb), 0.1);
  color: var(--color-primary-500);
}

.controls-content {
  max-height: 1000px;
  opacity: 1;
  transition: all 0.3s ease;
  padding-top: 1rem;
}

/* Status Section */
.status-section {
  margin-bottom: 1.5rem;
}

.status-initializing {
  background: var(--warning-color);
  opacity: 0.7;
}

.status-ready {
  background: var(--success-color);
}

.status-active {
  background: var(--color-primary-500);
  animation: statusPulse 2s infinite;
}

.status-processing {
  background: var(--color-secondary-500);
  animation: statusPulse 1s infinite;
}

@keyframes statusPulse {
  0%, 100% { opacity: 1; transform: scale(1); }
  50% { opacity: 0.7; transform: scale(1.1); }
}

.status-info {
  flex: 1;
}

.status-text {
  font-weight: 600;
  color: var(--text-primary);
  font-size: 1rem;
}

.session-duration {
  font-size: 0.875rem;
  color: var(--text-secondary);
  margin-top: 0.25rem;
}

/* Device Configuration */
.device-section {
  margin-bottom: 1.5rem;
}

.device-section h4 {
  font-size: 1rem;
  font-weight: 600;
  color: var(--text-primary);
  margin: 0 0 1rem 0;
}

.device-grid {
  display: grid;
  grid-template-columns: repeat(auto-fit, minmax(200px, 1fr));
  gap: 1rem;
  margin-bottom: 1rem;
}

.device-group {
  display: flex;
  flex-direction: column;
  gap: 0.5rem;
}

.device-group label {
  font-size: 0.875rem;
  font-weight: 500;
  color: var(--text-secondary);
}

.modern-select {
  padding: 0.75rem 1rem;
  background: rgba(var(--surface-color-rgb), 0.7);
  border: 1px solid rgba(var(--border-color-rgb), 0.3);
  border-radius: 8px;
  color: var(--text-primary);
  font-size: 0.9rem;
  transition: all 0.3s ease;
}

.modern-select:focus {
  outline: none;
  border-color: var(--color-primary-500);
  box-shadow: 0 0 0 3px rgba(var(--color-primary-rgb), 0.1);
}

.modern-select.large {
  padding: 1rem 1.25rem;
  font-size: 1rem;
  font-weight: 500;
}

/* Enhanced Messages Container */
.enhanced-messages-container {
  flex: 1;
  overflow-y: auto;
  padding: 1.5rem;
  background: linear-gradient(to bottom,
    rgba(var(--surface-color-rgb), 0.1) 0%,
    rgba(var(--surface-color-rgb), 0.05) 100%
  );
  display: flex;
  flex-direction: column;
  gap: 1.5rem;
  scroll-behavior: smooth;
}

.enhanced-messages-container::-webkit-scrollbar {
  width: 6px;
}

.enhanced-messages-container::-webkit-scrollbar-track {
  background: rgba(var(--muted-color-rgb), 0.1);
  border-radius: 3px;
}

.enhanced-messages-container::-webkit-scrollbar-thumb {
  background: rgba(var(--color-primary-rgb), 0.3);
  border-radius: 3px;
}

/* Enhanced Messages */
.enhanced-message {
  display: flex;
  gap: 1rem;
  animation: messageSlideIn 0.4s ease;
  opacity: 0;
  animation-fill-mode: forwards;
}

@keyframes messageSlideIn {
  from {
    opacity: 0;
    transform: translateY(20px);
  }
  to {
    opacity: 1;
    transform: translateY(0);
  }
}

.message-user {
  flex-direction: row-reverse;
}

.message-user .message-body {
  background: linear-gradient(135deg, 
    rgba(var(--color-primary-rgb), 0.15) 0%,
    rgba(var(--color-primary-rgb), 0.08) 100%
  );
  border: 1px solid rgba(var(--color-primary-rgb), 0.3);
  border-radius: 18px 4px 18px 18px;
}

.message-assistant .message-body {
  background: rgba(var(--surface-color-rgb), 0.7);
  border: 1px solid rgba(var(--border-color-rgb), 0.3);
  border-radius: 4px 18px 18px 18px;
}

.message-assistant.processing .message-body {
  background: rgba(var(--color-secondary-rgb), 0.05);
  border-color: rgba(var(--color-secondary-rgb), 0.2);
}

/* Message Avatar */
.message-avatar {
  flex-shrink: 0;
}

.avatar {
  width: 40px;
  height: 40px;
  border-radius: 50%;
  display: flex;
  align-items: center;
  justify-content: center;
  font-size: 1.25rem;
  border: 2px solid transparent;
  transition: all 0.3s ease;
}

.avatar.user {
  background: linear-gradient(135deg, 
    var(--color-primary-500) 0%,
    var(--color-primary-400) 100%
  );
  color: white;
}

.avatar.assistant {
  background: linear-gradient(135deg, 
    var(--color-secondary-500) 0%,
    var(--color-accent-500) 100%
  );
  color: white;
  border-color: rgba(var(--color-secondary-rgb), 0.3);
}

/* Message Body */
.message-body {
  flex: 1;
  padding: 1rem 1.25rem;
  backdrop-filter: blur(10px);
  max-width: 70%;
  position: relative;
}

.message-sender {
  font-weight: 600;
  color: var(--text-primary);
  font-size: 0.9rem;
}

.message-meta {
  display: flex;
  align-items: center;
  gap: 0.75rem;
  font-size: 0.75rem;
  color: var(--text-tertiary);
}

.message-type {
  display: flex;
  align-items: center;
  gap: 0.25rem;
  background: rgba(var(--muted-color-rgb), 0.1);
  padding: 0.25rem 0.5rem;
  border-radius: 12px;
}

/* Enhanced Typing Indicator */
.enhanced-typing-indicator {
  display: flex;
  align-items: center;
  gap: 1rem;
}

.typing-dots {
  display: flex;
  gap: 0.25rem;
  align-items: center;
}

.typing-dots span {
  width: 8px;
  height: 8px;
  border-radius: 50%;
  background: var(--color-secondary-500);
  animation: typingBounce 1.4s infinite;
}

.typing-dots span:nth-child(2) {
  animation-delay: 0.2s;
}

.typing-dots span:nth-child(3) {
  animation-delay: 0.4s;
}

@keyframes typingBounce {
  0%, 60%, 100% { 
    transform: translateY(0);
    opacity: 0.5;
  }
  30% { 
    transform: translateY(-8px);
    opacity: 1;
  }
}

.typing-text {
  color: var(--text-secondary);
  font-style: italic;
  font-size: 0.9rem;
}

/* Enhanced Input Area */
.enhanced-input-area {
  padding: 1.5rem;
  background: linear-gradient(to top,
    rgba(var(--surface-color-rgb), 0.9) 0%,
    rgba(var(--surface-color-rgb), 0.7) 100%
  );
  backdrop-filter: blur(15px);
  border-top: 1px solid rgba(var(--border-color-rgb), 0.2);
}

.input-container {
  max-width: 100%;
  margin: 0 auto;
}

.input-wrapper {
  display: flex;
  align-items: end;
  gap: 1rem;
  background: rgba(var(--glass-bg-rgb), 0.8);
  border: 2px solid rgba(var(--border-color-rgb), 0.3);
  border-radius: 20px;
  padding: 1rem;
  transition: all 0.3s ease;
}

.input-wrapper:focus-within {
  border-color: var(--color-primary-500);
  box-shadow: 0 0 0 3px rgba(var(--color-primary-rgb), 0.1);
}

.message-input {
  flex: 1;
  background: none;
  border: none;
  outline: none;
  color: var(--text-primary);
  font-size: 1rem;
  line-height: 1.5;
  resize: none;
  min-height: 24px;
  max-height: 120px;
  font-family: inherit;
}

.message-input::placeholder {
  color: var(--text-tertiary);
}

.input-actions {
  display: flex;
  align-items: center;
  gap: 0.5rem;
}

.input-action-btn {
  background: none;
  border: none;
  color: var(--text-secondary);
  cursor: pointer;
  padding: 0.5rem;
  border-radius: 8px;
  transition: all 0.2s ease;
  font-size: 1.1rem;
}

.input-action-btn:hover:not(:disabled) {
  background: rgba(var(--color-primary-rgb), 0.1);
  color: var(--color-primary-500);
}

/* Quick Actions */
.quick-actions {
  display: flex;
  gap: 0.5rem;
  margin-top: 1rem;
  flex-wrap: wrap;
}

.quick-action {
  background: rgba(var(--surface-color-rgb), 0.7);
  border: 1px solid rgba(var(--border-color-rgb), 0.3);
  color: var(--text-secondary);
  padding: 0.5rem 1rem;
  border-radius: 16px;
  cursor: pointer;
  font-size: 0.85rem;
  transition: all 0.2s ease;
}

.quick-action:hover {
  background: rgba(var(--color-primary-rgb), 0.1);
  border-color: rgba(var(--color-primary-rgb), 0.3);
  color: var(--color-primary-500);
  transform: translateY(-1px);
}

/* Live Transcription */
.transcription-banner {
  position: relative;
  background: linear-gradient(135deg, 
    rgba(var(--color-primary-rgb), 0.1) 0%,
    rgba(var(--color-secondary-rgb), 0.05) 100%
  );
  border: 1px solid rgba(var(--color-primary-rgb), 0.2);
  border-left: 4px solid var(--color-primary-500);
  padding: 1rem;
  margin: 1rem;
  border-radius: 8px;
  animation: transcriptionSlide 0.3s ease;
}

@keyframes transcriptionSlide {
  from {
    transform: translateY(-20px);
    opacity: 0;
  }
  to {
    transform: translateY(0);
    opacity: 1;
  }
}

.transcription-content {
  display: flex;
  align-items: center;
  gap: 1rem;
}

.transcription-icon {
  color: var(--color-primary-500);
  font-size: 1.25rem;
}

.transcription-icon.pulsing {
  animation: iconPulse 1.5s infinite;
}

@keyframes iconPulse {
  0%, 100% { opacity: 1; }
  50% { opacity: 0.6; }
}

.transcription-text {
  flex: 1;
  font-style: italic;
  color: var(--text-primary);
}

.transcription-indicator {
  background: var(--danger-color);
  color: white;
  padding: 0.25rem 0.5rem;
  border-radius: 4px;
  font-size: 0.75rem;
  font-weight: 600;
  text-transform: uppercase;
  animation: liveBlink 2s infinite;
}

@keyframes liveBlink {
  0%, 100% { opacity: 1; }
  50% { opacity: 0.7; }
}

/* Media Previews */
.media-section {
  padding: 1rem;
  border-bottom: 1px solid rgba(var(--border-color-rgb), 0.1);
}

.media-previews {
  display: grid;
  grid-template-columns: repeat(auto-fit, minmax(280px, 1fr));
  gap: 1rem;
  margin-bottom: 1rem;
}

.preview-card {
  background: rgba(var(--surface-color-rgb), 0.5);
  border: 1px solid rgba(var(--border-color-rgb), 0.3);
  border-radius: 12px;
  overflow: hidden;
  transition: all 0.3s ease;
}

.preview-card:hover {
  transform: translateY(-2px);
  box-shadow: 0 8px 25px rgba(0, 0, 0, 0.1);
}

.preview-header {
  display: flex;
  align-items: center;
  justify-content: space-between;
  padding: 0.75rem 1rem;
  background: rgba(var(--glass-bg-rgb), 0.7);
  border-bottom: 1px solid rgba(var(--border-color-rgb), 0.2);
}

.preview-header span {
  font-weight: 500;
  color: var(--text-primary);
  margin-left: 0.5rem;
}

.preview-controls {
  display: flex;
  gap: 0.5rem;
}

.preview-btn {
  background: none;
  border: none;
  color: var(--text-secondary);
  cursor: pointer;
  padding: 0.25rem;
  border-radius: 4px;
  transition: all 0.2s ease;
}

.preview-btn:hover {
  background: rgba(var(--color-primary-rgb), 0.1);
  color: var(--color-primary-500);
}

.preview-video {
  width: 100%;
  height: 180px;
  object-fit: cover;
  background: #000;
}

/* Audio Visualizer */
.audio-section {
  padding: 1rem;
  background: rgba(var(--glass-bg-rgb), 0.3);
  border-radius: 12px;
  border: 1px solid rgba(var(--border-color-rgb), 0.2);
}

.audio-visualizer {
  display: flex;
  flex-direction: column;
  align-items: center;
  gap: 1rem;
}

.volume-display {
  display: flex;
  align-items: center;
  gap: 1rem;
}

.mic-icon {
  font-size: 1.5rem;
  color: var(--text-secondary);
  transition: all 0.3s ease;
}

.mic-icon.active {
  color: var(--color-primary-500);
  filter: drop-shadow(0 0 8px rgba(var(--color-primary-rgb), 0.4));
}

.volume-bars {
  display: flex;
  align-items: end;
  gap: 2px;
  height: 30px;
}

.volume-bar {
  width: 3px;
  background: rgba(var(--muted-color-rgb), 0.3);
  border-radius: 2px;
  transition: all 0.2s ease;
  height: 8px;
}

.volume-bar.active {
  background: var(--color-primary-500);
  height: 24px;
  animation: volumePulse 0.3s ease;
}

@keyframes volumePulse {
  0% { height: 8px; }
  50% { height: 30px; }
  100% { height: 24px; }
}

.listening-status {
  font-size: 0.9rem;
  color: var(--text-secondary);
  transition: all 0.3s ease;
}

.listening-status.active {
  color: var(--color-primary-500);
  font-weight: 500;
}

/* Error Display */
.enhanced-error-display {
  position: absolute;
  bottom: 2rem;
  left: 50%;
  transform: translateX(-50%);
  z-index: 1000;
  animation: errorSlideUp 0.3s ease;
}

@keyframes errorSlideUp {
  from {
    transform: translate(-50%, 100%);
    opacity: 0;
  }
  to {
    transform: translate(-50%, 0);
    opacity: 1;
  }
}

.error-content {
  display: flex;
  align-items: center;
  gap: 1rem;
  background: var(--danger-color);
  color: white;
  padding: 1rem 1.5rem;
  border-radius: 12px;
  box-shadow: 0 8px 25px rgba(var(--danger-color-rgb), 0.3);
  max-width: 400px;
}

.error-icon {
  font-size: 1.25rem;
}

.error-message {
  flex: 1;
  font-weight: 500;
}

.error-close {
  background: none;
  border: none;
  color: white;
  cursor: pointer;
  padding: 0.25rem;
  border-radius: 4px;
  transition: all 0.2s ease;
}

.error-close:hover {
  background: rgba(255, 255, 255, 0.1);
}

/* Message Actions */
.message-actions {
  display: flex;
  gap: 0.5rem;
  margin-top: 0.75rem;
  opacity: 0;
  transition: all 0.3s ease;
}

.message-body:hover .message-actions {
  opacity: 1;
}

.action-btn {
  background: rgba(var(--muted-color-rgb), 0.1);
  border: none;
  color: var(--text-tertiary);
  padding: 0.375rem;
  border-radius: 6px;
  cursor: pointer;
  transition: all 0.2s ease;
}

.action-btn:hover {
  background: rgba(var(--color-primary-rgb), 0.1);
  color: var(--color-primary-500);
}

/* Responsive Design */
@media (max-width: 768px) {
  .enhanced-realtime-chat {
    border-radius: 12px;
  }
  
  .enhanced-messages-container {
    padding: 1rem;
  }
  
  .enhanced-message {
    gap: 0.75rem;
  }
  
  .message-body {
    max-width: 85%;
    padding: 0.75rem 1rem;
  }
  
  .avatar {
    width: 32px;
    height: 32px;
    font-size: 1rem;
  }
  
  .enhanced-input-area {
    padding: 1rem;
  }
  
  .input-wrapper {
    padding: 0.75rem;
  }
}

@media (max-width: 480px) {
  .enhanced-message {
    gap: 0.5rem;
  }
  
  .message-body {
    max-width: 90%;
    padding: 0.625rem 0.875rem;
  }
  
  .avatar {
    width: 28px;
    height: 28px;
    font-size: 0.875rem;
  }
}

/* Session Active State */
.enhanced-realtime-chat.session-active {
  border-color: rgba(var(--color-primary-rgb), 0.5);
  box-shadow: 0 20px 60px rgba(var(--color-primary-rgb), 0.15);
}

/* Image Modal Styles */
.image-modal {
  position: fixed;
  top: 0;
  left: 0;
  right: 0;
  bottom: 0;
  z-index: 500;
  display: flex;
  align-items: center;
  justify-content: center;
  padding: var(--spacing-4);
  background: rgba(0, 0, 0, 0.8);
  backdrop-filter: blur(12px);
  -webkit-backdrop-filter: blur(12px);
}

.modal-content {
  position: relative;
  display: flex;
  align-items: center;
  justify-content: center;
  max-width: 90vw;
  max-height: 90vh;
  background: var(--glass-bg);
  border: 1px solid var(--glass-border);
  border-radius: var(--radius-xl);
  backdrop-filter: var(--glass-backdrop-filter);
  box-shadow: 0 24px 48px rgba(0, 0, 0, 0.3);
  overflow: hidden;
}

.modal-content img {
  width: 100%;
  height: 100%;
  object-fit: contain;
  max-width: 90vw;
  max-height: 90vh;
}

.modal-close {
  position: absolute;
  top: var(--spacing-3);
  right: var(--spacing-3);
  background: rgba(0, 0, 0, 0.6);
  border: none;
  color: white;
  padding: var(--spacing-2);
  border-radius: var(--radius-full);
  cursor: pointer;
  display: flex;
  align-items: center;
  justify-content: center;
  font-size: var(--font-size-lg);
  transition: all var(--duration-fast) var(--easing-ease-out);
  backdrop-filter: blur(8px);
  -webkit-backdrop-filter: blur(8px);
}

.modal-close:hover {
  background: rgba(0, 0, 0, 0.8);
  transform: scale(1.1);
}

.modal-close:active {
  transform: scale(0.95);
}
</style><|MERGE_RESOLUTION|>--- conflicted
+++ resolved
@@ -394,7 +394,6 @@
 </template>
 
 <script setup lang="ts">
-<<<<<<< HEAD
 import AppIcon from '@/components/ui/AppIcon.vue'
 import UnifiedButton from '@/components/ui/UnifiedButton.vue'
 import { ref, onMounted, reactive, watch, nextTick, computed } from 'vue'
@@ -405,31 +404,6 @@
 import type { MultiTurnSession, RealTimeMessage, RealTimeConfig } from '@/shared/services/RealTimeMultiTurnService'
 
 type SessionType = MultiTurnSession['type']
-=======
-import { ref, computed, watch, onMounted, nextTick, reactive } from 'vue';
-
-import AppIcon from "@/components/ui/AppIcon.vue";
-import UnifiedButton from "@/components/ui/UnifiedButton.vue";
-import { ref, onMounted, reactive, watch, nextTick, computed } from "vue";
-import {
-  useRealTimeChat,
-  useRealTimeSupport,
-} from "@/composables/useRealTimeChat";
-import {
-  audioService,
-  setPreferredInputDevice,
-  setPreferredOutputDevice,
-} from "@/shared/services/AudioService";
-import { videoService } from "@/shared/services/VideoService";
-import { resolveGeminiApiKey } from "@/shared/utils/apiKeys";
-import type {
-  MultiTurnSession,
-  RealTimeMessage,
-  RealTimeConfig,
-} from "@/shared/services/RealTimeMultiTurnService";
-
-type SessionType = MultiTurnSession["type"];
->>>>>>> db031f9c
 interface Props {
   apiKey?: string
   initialSessionType?: SessionType
@@ -438,7 +412,6 @@
   config?: Partial<RealTimeConfig> | null
 }
 
-<<<<<<< HEAD
 const props = withDefaults(defineProps<Props>(), {
   apiKey: '',
   initialSessionType: 'audio',
@@ -452,21 +425,6 @@
   'message': [message: RealTimeMessage]
   'error': [error: unknown]
 }>()
-=======
-const _props = withDefaults(defineProps<Props>(), {
-  apiKey: "",
-  initialSessionType: "audio",
-  persona: "navi",
-  config: null,
-});
-
-const _emit = defineEmits<{
-  "session-start": [];
-  "session-end": [];
-  message: [message: RealTimeMessage];
-  error: [error: unknown];
-}>();
->>>>>>> db031f9c
 
 const {
   isInitialized,
@@ -636,15 +594,9 @@
     if (!key) {
       throw new Error('API key is required');
     }
-<<<<<<< HEAD
   await initialize(key, chatConfig);
   } catch (e) {
     emit('error', e);
-=======
-    await initialize(key, chatConfig);
-  } catch (_e) {
-    emit("error", e);
->>>>>>> db031f9c
   }
 }
 
@@ -692,7 +644,6 @@
 
 async function handleStartSession() {
   try {
-<<<<<<< HEAD
   // Stop mic test monitoring if active
   if (micTestActive.value) {
     try { audioService.stopMonitoring(); } catch {}
@@ -703,34 +654,15 @@
   emit('session-start');
   } catch (e) {
     emit('error', e);
-=======
-    // Stop mic test monitoring if active
-    if (micTestActive.value) {
-      try {
-        audioService.stopMonitoring();
-      } catch {}
-      micTestActive.value = false;
-    }
-    await startSession(selectedSessionType.value);
-    emit("session-start");
-  } catch (_e) {
-    emit("error", e);
->>>>>>> db031f9c
   }
 }
 
 async function handleStopSession() {
   try {
     await stopSession();
-<<<<<<< HEAD
     emit('session-end');
   } catch (e) {
     emit('error', e);
-=======
-    emit("session-end");
-  } catch (_e) {
-    emit("error", e);
->>>>>>> db031f9c
   }
 }
 
@@ -738,15 +670,9 @@
   if (!textInput.value.trim()) return;
   try {
     await sendMessage(textInput.value);
-<<<<<<< HEAD
     textInput.value = '';
   } catch (e) {
     emit('error', e);
-=======
-    textInput.value = "";
-  } catch (_e) {
-    emit("error", e);
->>>>>>> db031f9c
   }
 }
 
