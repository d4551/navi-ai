<template>
  <div 
    class="fairy-floating-button"
    :class="{ 'fairy-active': active, 'fairy-pulsing': !active }"
  >
    <button
      class="fairy-btn btn-rgb ui-btn ui-size-md"
      :aria-label="active ? 'Fairy AI is active' : 'Activate Fairy AI Assistant'"
      :title="active ? 'Fairy AI Chat Active' : 'Click to start AI conversation'"
      @click="$emit('activate')"
    >
      <div class="fairy-icon-container">
        <AppIcon :name="active ? 'mdi-chat-processing' : 'mdi-chat-outline'" class="fairy-icon" />
        <div class="fairy-glow"></div>
      </div>
      
      <!-- Activity indicator -->
      <div v-if="active" class="activity-ring"></div>
      
      <!-- Notification dot -->
      <div v-if="hasNotification" class="notification-dot"></div>
    </button>
    
    <!-- Quick tooltip -->
    <div class="fairy-tooltip glass-surface" :class="{ 'tooltip-visible': showTooltip }">
      <p class="tooltip-text">{{ tooltipText }}</p>
      <div class="tooltip-arrow"></div>
    </div>
  </div>
</template>

<script setup>
<<<<<<< HEAD
import AppIcon from '@/components/ui/AppIcon.vue'

import { ref, onMounted, computed, onUnmounted, defineEmits, defineProps } from 'vue'
=======
import { ref, computed, onMounted } from 'vue';

import AppIcon from "@/components/ui/AppIcon.vue";

import {
  refcomputed,
  onUnmounted,
  defineEmits,
  defineProps,
} from "vue";
>>>>>>> db031f9c

const _props = defineProps({
  active: {
    type: Boolean,
    default: false
  },
  hasNotification: {
    type: Boolean,
    default: false
  }
})

<<<<<<< HEAD
const emit = defineEmits(['activate'])
=======
const _emit = defineEmits(["activate"]);
>>>>>>> db031f9c

const showTooltip = ref(false)
const tooltipTimeout = ref(null)

const tooltipText = computed(() => {
  if (props.active) {
    return 'Fairy AI is ready to help!'
  }
  return 'Click to start AI conversation'
})

// Show tooltip on first load
onMounted(() => {
  setTimeout(() => {
    showTooltip.value = true
    
    // Auto-hide after 3 seconds
    tooltipTimeout.value = setTimeout(() => {
      showTooltip.value = false
    }, 3000)
  }, 1000)
})

onUnmounted(() => {
  if (tooltipTimeout.value) {
    clearTimeout(tooltipTimeout.value)
  }
})
</script>

<style scoped>
.fairy-floating-button {
  position: fixed;
  bottom: var(--spacing-10); /* Use design system variable */
  right: var(--spacing-8); /* Use design system variable */
  z-index: var(--z-navigation); /* Use design system variable */
}

.fairy-btn {
  width: 64px;
  height: 64px;
  border-radius: var(--radius-full); /* Use design system variable */
  border: none;
  cursor: pointer;
  position: relative;
  display: flex;
  align-items: center;
  justify-content: center;
  transition: all var(--duration-normal) var(--easing-ease-out); /* Use design system variables */
  background: var(--glass-surface-elevated); /* Use design system variable */
  backdrop-filter: var(--glass-backdrop-blur-medium); /* Use design system variable */
  border: 2px solid var(--glass-border-accent); /* Use design system variable */
  box-shadow: var(--glass-shadow-md), var(--glass-glow-primary); /* Use design system variables */
  overflow: hidden;
}

.fairy-btn:hover {
  transform: scale(1.1);
  box-shadow: var(--glass-shadow-lg), var(--glass-glow-primary); /* Use design system variables */
}

.fairy-btn:active {
  transform: scale(0.95);
}

.fairy-icon-container {
  position: relative;
  display: flex;
  align-items: center;
  justify-content: center;
}

.fairy-icon {
  font-size: var(--font-size-2xl); /* Use design system variable */
  color: var(--color-primary-500); /* Use design system variable */
  transition: all var(--duration-fast) var(--easing-ease-out); /* Use design system variables */
  position: relative;
  z-index: 2;
}

.fairy-glow {
  position: absolute;
  inset: -4px;
  background: radial-gradient(circle, var(--color-primary-500) 0%, transparent 70%); /* Use design system variable */
  border-radius: var(--radius-full); /* Use design system variable */
  opacity: 0;
  transition: opacity var(--duration-normal) var(--easing-ease-out); /* Use design system variables */
  animation: pulseGlow 2s ease-in-out infinite;
}

.fairy-active .fairy-glow {
  opacity: 0.5;
  animation: vibrantGlow 2s ease-in-out infinite alternate;
}

.fairy-active .fairy-btn {
  border-color: var(--color-gaming-500); /* Use design system variable */
  box-shadow: 
    var(--glass-shadow-md), 
    var(--glass-glow-gaming),
    0 0 60px rgba(0, 255, 127, 0.3); /* Keep specific glow for gaming */
  background: radial-gradient(circle at center, 
    rgba(0, 255, 127, 0.1) 0%, 
    var(--glass-bg-strong) 70%); /* Use design system variable */
}

.fairy-active .fairy-icon {
  color: var(--color-gaming-500); /* Use design system variable */
  text-shadow: 0 0 10px rgba(0, 255, 127, 0.8);
}

.fairy-pulsing .fairy-btn {
  animation: gentlePulse 3s ease-in-out infinite;
}

.activity-ring {
  position: absolute;
  inset: -12px;
  border: 3px solid transparent;
  border-radius: var(--radius-full); /* Use design system variable */
  background: conic-gradient(
    from 0deg,
    var(--color-gaming-500) 0deg,
    var(--color-gaming-500) 60deg,
    var(--color-gaming-400) 120deg,
    var(--color-gaming-500) 180deg,
    var(--color-gaming-600) 240deg,
    var(--color-gaming-500) 360deg
  ); /* Use design system variables */
  mask: radial-gradient(farthest-side, transparent calc(100% - 3px), white calc(100% - 3px));
  -webkit-mask: radial-gradient(farthest-side, transparent calc(100% - 3px), white calc(100% - 3px));
  animation: vibrantRingSpin 1.5s linear infinite;
  box-shadow: 
    var(--glass-glow-gaming),
    inset 0 0 10px rgba(0, 255, 127, 0.3);
}

.notification-dot {
  position: absolute;
  top: var(--spacing-2); /* Use design system variable */
  right: var(--spacing-2); /* Use design system variable */
  width: 12px;
  height: 12px;
  background: var(--color-error-500); /* Use design system variable */
  border: 2px solid var(--surface-base); /* Use design system variable */
  border-radius: var(--radius-full); /* Use design system variable */
  animation: notificationPulse 1.5s ease-in-out infinite;
}

/* Tooltip */
.fairy-tooltip {
  position: absolute;
  bottom: calc(100% + var(--spacing-4)); /* Use design system variable */
  right: 0;
  padding: var(--spacing-3) var(--spacing-4); /* Use design system variables */
  border-radius: var(--radius-md); /* Use design system variable */
  min-width: 200px;
  opacity: 0;
  transform: translateY(var(--spacing-2)); /* Use design system variable */
  transition: all var(--duration-normal) var(--easing-ease-out); /* Use design system variables */
  pointer-events: none;
  background: var(--glass-surface); /* Use design system variable */
  border: 1px solid var(--glass-border); /* Use design system variable */
  box-shadow: var(--glass-shadow-md); /* Use design system variable */
  backdrop-filter: var(--glass-backdrop-blur-light); /* Use design system variable */
}

.tooltip-visible {
  opacity: 1;
  transform: translateY(0);
  pointer-events: auto;
}

.tooltip-text {
  margin: 0;
  font-size: var(--font-size-sm); /* Use design system variable */
  color: var(--text-primary); /* Use design system variable */
  text-align: center;
}

.tooltip-arrow {
  position: absolute;
  top: 100%;
  right: var(--spacing-5); /* Use design system variable */
  width: 0;
  height: 0;
  border-left: 6px solid transparent;
  border-right: 6px solid transparent;
  border-top: 6px solid var(--glass-surface); /* Use design system variable */
}

/* Animations */
@keyframes gentlePulse {
  0%, 100% {
    transform: scale(1);
    box-shadow: var(--glass-shadow-md), var(--glass-glow-primary); /* Use design system variables */
  }
  50% {
    transform: scale(1.05);
    box-shadow: var(--glass-shadow-lg), var(--glass-glow-primary); /* Use design system variables */
  }
}

@keyframes pulseGlow {
  0%, 100% {
    opacity: 0.1;
    transform: scale(1);
  }
  50% {
    opacity: 0.3;
    transform: scale(1.2);
  }
}

@keyframes vibrantGlow {
  0% {
    opacity: 0.3;
    transform: scale(1);
    background: radial-gradient(circle, rgba(0, 255, 127, 0.4) 0%, transparent 70%);
  }
  100% {
    opacity: 0.7;
    transform: scale(1.4);
    background: radial-gradient(circle, rgba(0, 255, 127, 0.6) 0%, rgba(50, 255, 150, 0.3) 40%, transparent 70%);
  }
}

@keyframes vibrantRingSpin {
  0% { 
    transform: rotate(0deg);
    filter: hue-rotate(0deg);
  }
  25% {
    filter: hue-rotate(15deg);
  }
  50% {
    filter: hue-rotate(-10deg);
  }
  75% {
    filter: hue-rotate(20deg);
  }
  100% { 
    transform: rotate(360deg);
    filter: hue-rotate(0deg);
  }
}

@keyframes notificationPulse {
  0%, 100% {
    transform: scale(1);
    opacity: 1;
  }
  50% {
    transform: scale(1.2);
    opacity: 0.8;
  }
}

/* Mobile responsive */
@media (max-width: 768px) {
  .fairy-floating-button {
    bottom: var(--spacing-8); /* Use design system variable */
    right: var(--spacing-4); /* Use design system variable */
  }
  
  .fairy-btn {
    width: 56px;
    height: 56px;
  }
  
  .fairy-icon {
    font-size: var(--font-size-xl); /* Use design system variable */
  }
  
  .fairy-tooltip {
    right: calc(-1 * var(--spacing-12)); /* Use design system variable */
    min-width: 160px;
  }
}

/* Reduced motion */
@media (prefers-reduced-motion: reduce) {
  .fairy-btn,
  .fairy-glow,
  .activity-ring,
  .notification-dot {
    animation: none !important;
  }
  
  .fairy-btn:hover {
    transform: none;
  }
}
</style><|MERGE_RESOLUTION|>--- conflicted
+++ resolved
@@ -30,22 +30,9 @@
 </template>
 
 <script setup>
-<<<<<<< HEAD
 import AppIcon from '@/components/ui/AppIcon.vue'
 
 import { ref, onMounted, computed, onUnmounted, defineEmits, defineProps } from 'vue'
-=======
-import { ref, computed, onMounted } from 'vue';
-
-import AppIcon from "@/components/ui/AppIcon.vue";
-
-import {
-  refcomputed,
-  onUnmounted,
-  defineEmits,
-  defineProps,
-} from "vue";
->>>>>>> db031f9c
 
 const _props = defineProps({
   active: {
@@ -58,11 +45,7 @@
   }
 })
 
-<<<<<<< HEAD
 const emit = defineEmits(['activate'])
-=======
-const _emit = defineEmits(["activate"]);
->>>>>>> db031f9c
 
 const showTooltip = ref(false)
 const tooltipTimeout = ref(null)
