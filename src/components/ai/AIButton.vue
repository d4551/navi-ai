<template>
  <UnifiedButton
    v-bind="buttonProps"
    :class="['ai-button', variantClass, contextClass]"
    :loading="isProcessing"
    :disabled="!canExecute"
    @click="handleClick"
  >
    <template #leading-icon>
      <AppIcon 
        :name="currentIcon"
        :class="{ 'spinning': isProcessing }"
      />
    </template>
    
    <span>{{ currentText }}</span>
    
    <template v-if="showStatus" #trailing-icon>
      <div class="ai-status-indicator" :class="statusClass">
        <div class="status-dot"></div>
      </div>
    </template>
  </UnifiedButton>
</template>

<script setup lang="ts">
import { ref, computed, watch } from 'vue';
<<<<<<< HEAD
import { useAIIntegration } from '@/composables/useAIIntegration';
import { useAIContext } from '@/composables/useAIContext';
import { logger } from '@/shared/utils/logger';
import UnifiedButton from '@/components/ui/UnifiedButton.vue';
import AppIcon from '@/components/ui/AppIcon.vue';
=======

import { ref, computed, watch } from "vue";
import { useAIIntegration } from "@/composables/aiIntegration.js";
import { useAIContext } from "@/composables/useAIContext";
import { logger } from "@/shared/utils/logger";
import UnifiedButton from "@/components/ui/UnifiedButton.vue";
import AppIcon from "@/components/ui/AppIcon.vue";
>>>>>>> db031f9c

interface Props {
  // Action configuration
  action: string;
  context?: Record<string, any>;
  
  // Button appearance
  variant?: 'primary' | 'glass' | 'gaming' | 'cyber' | 'secondary' | 'ghost' | 'outline';
  size?: 'xs' | 'sm' | 'md' | 'lg' | 'xl';
  icon?: string;
  text?: string;
  tooltip?: string;
  
  // Behavior
  requiresAuth?: boolean;
  showProgress?: boolean;
  showStatus?: boolean;
  autoExecute?: boolean;
  
  // Text variations
  loadingText?: string;
  successText?: string;
  errorText?: string;
  
  // Context-aware behavior
  contextType?: 'resume' | 'cover-letter' | 'job' | 'interview' | 'portfolio';
  contextId?: string;
  targetJob?: any;
}

<<<<<<< HEAD
const props = withDefaults(defineProps<Props>(), {
  variant: 'primary',
  size: 'md',
  icon: 'mdi-robot-happy',
  text: 'AI Assist',
=======
const _props = withDefaults(defineProps<Props>(), {
  variant: "primary",
  size: "md",
  icon: "mdi-robot-happy",
  text: "AI Assist",
>>>>>>> db031f9c
  requiresAuth: true,
  showProgress: true,
  showStatus: true,
  autoExecute: false,
  loadingText: 'Processing...',
  successText: 'Complete',
  errorText: 'Error',
});

const _emit = defineEmits<{
  success: [result: any];
  error: [error: string];
  start: [];
  complete: [];
  click: [event: MouseEvent];
}>();

// Composables
const aiIntegration = useAIIntegration();
const aiContext = useAIContext();

// State
const isProcessing = ref(false);
const lastResult = ref<any>(null);
const lastError = ref<string | null>(null);
const processingStage = ref<string>('');

// Computed properties
const canExecute = computed(() => {
  if (props.requiresAuth && !aiIntegration.isAIInitialized.value) {
    return false;
  }
  
  return !isProcessing.value && aiIntegration.hasAIKey.value;
});

const currentIcon = computed(() => {
  if (isProcessing.value) {
    return getProcessingIcon();
  }
  if (lastError.value) {
    return 'mdi-alert-circle';
  }
  if (lastResult.value) {
    return 'mdi-check-circle';
  }
  return props.icon;
});

const currentText = computed(() => {
  if (isProcessing.value) {
    return processingStage.value || props.loadingText;
  }
  if (lastError.value) {
    return props.errorText;
  }
  if (lastResult.value && props.showProgress) {
    return props.successText;
  }
  return props.text;
});

const statusClass = computed(() => {
  if (lastError.value) return 'status-error';
  if (isProcessing.value) return 'status-processing';
  if (lastResult.value) return 'status-success';
  return 'status-ready';
});

const variantClass = computed(() => `variant-${props.variant}`);

const contextClass = computed(() => {
  if (props.contextType) {
    return `context-${props.contextType}`;
  }
  return '';
});

const buttonProps = computed(() => {
  const baseProps = {
    variant: props.variant,
    size: props.size,
    tooltip: getTooltipText(),
  };
  
  // Pass through any additional props
  return baseProps;
});

// Methods
const handleClick = async (event: MouseEvent) => {
  emit('click', event);
  
  if (canExecute.value && !isProcessing.value) {
    await executeAction();
  }
};

const executeAction = async () => {
  try {
    isProcessing.value = true;
    lastError.value = null;
    lastResult.value = null;
    emit('start');
    
    // Initialize AI context if needed
    if (props.contextType && props.contextId && !aiContext.state.currentContext) {
      processingStage.value = 'Initializing context...';
      await aiContext.initializeContext(props.contextType, props.contextId, props.targetJob);
    }
    
    // Execute the specific action
    const result = await executeSpecificAction();
    
    lastResult.value = result;
    emit('success', result);
    
    // Auto-reset success state after 3 seconds
    setTimeout(() => {
      if (lastResult.value === result) {
        lastResult.value = null;
      }
    }, 3000);
<<<<<<< HEAD
    
  } catch (error) {
    const errorMessage = error instanceof Error ? error.message : String(error);
=======
  } catch (_error) {
    const errorMessage = error instanceof Error ? error.message : String(_error);
>>>>>>> db031f9c
    lastError.value = errorMessage;
    emit('error', errorMessage);
    logger.error('AI action failed:', error);
    
    // Auto-reset error state after 5 seconds
    setTimeout(() => {
      if (lastError.value === errorMessage) {
        lastError.value = null;
      }
    }, 5000);
    
  } finally {
    isProcessing.value = false;
    processingStage.value = '';
    emit('complete');
  }
};

const executeSpecificAction = async (): Promise<any> => {
  switch (props.action) {
    case 'analyze_resume':
      return await analyzeResume();
      
    case 'enhance_content':
      return await enhanceContent();
      
    case 'generate_suggestions':
      return await generateSuggestions();
      
    case 'optimize_keywords':
      return await optimizeKeywords();
      
    case 'improve_ats':
      return await improveATS();
      
    case 'generate_cover_letter':
      return await generateCoverLetter();
      
    case 'analyze_job_match':
      return await analyzeJobMatch();
      
    case 'prepare_interview':
      return await prepareInterview();
      
    case 'optimize_portfolio':
      return await optimizePortfolio();
      
    default:
      return await genericAIAction();
  }
};

// Specific action implementations
const analyzeResume = async () => {
  processingStage.value = 'Analyzing resume...';
  
  if (!props.context?.resumeContent) {
    throw new Error('Resume content is required for analysis');
  }
  
  // Mock implementation - replace with actual AI service call
  await new Promise(resolve => setTimeout(resolve, 2000));
  
  const analysis = {
    score: Math.floor(Math.random() * 30) + 70,
    strengths: [
      'Strong technical skills presentation',
      'Clear career progression shown',
      'Quantified achievements included'
    ],
    improvements: [
      'Add more gaming industry keywords',
      'Include specific project metrics',
      'Strengthen summary section'
    ],
    keywords: ['Unity', 'C#', 'Game Development', 'Agile', 'Team Leadership'],
    suggestions: [
      {
        id: 'keyword_opt_1',
        type: 'enhancement',
        title: 'Add Gaming Keywords',
        description: 'Include more gaming industry specific terms',
        priority: 'high'
      }
    ]
  };
  
  // Update AI context with analysis
  if (aiContext.state.currentContext) {
    aiContext.state.lastAnalysis = analysis;
  }
  
  return analysis;
};

const enhanceContent = async () => {
  processingStage.value = 'Enhancing content...';
  
  // Mock enhancement
  await new Promise(resolve => setTimeout(resolve, 1500));
  
  return {
    enhanced: true,
    improvements: 3,
    changes: [
      'Strengthened action verbs',
      'Added quantifiable metrics',
      'Improved readability'
    ]
  };
};

const generateSuggestions = async () => {
  processingStage.value = 'Generating suggestions...';
  
  if (aiContext.state.currentContext) {
    await aiContext.generateContextActions(aiContext.state.currentContext);
    return { suggestions: aiContext.activeSuggestions.value.length };
  }
  
  return { suggestions: 0 };
};

const optimizeKeywords = async () => {
  processingStage.value = 'Optimizing keywords...';
  
  await new Promise(resolve => setTimeout(resolve, 1800));
  
  return {
    keywordsAdded: 5,
    keywordsOptimized: ['Unity', 'Game Design', 'C#', 'Agile', 'Scrum'],
    atsScore: 85
  };
};

const improveATS = async () => {
  processingStage.value = 'Improving ATS compatibility...';
  
  await new Promise(resolve => setTimeout(resolve, 2200));
  
  return {
    atsScore: 92,
    improvements: [
      'Standardized section headers',
      'Removed complex formatting',
      'Added relevant keywords'
    ]
  };
};

const generateCoverLetter = async () => {
  processingStage.value = 'Generating cover letter...';
  
  if (!props.context?.jobDescription) {
    throw new Error('Job description is required for cover letter generation');
  }
  
  await new Promise(resolve => setTimeout(resolve, 3000));
  
  return {
    coverLetter: 'Generated cover letter content...',
    personalizedElements: 4,
    keywordsMatched: 8
  };
};

const analyzeJobMatch = async () => {
  processingStage.value = 'Analyzing job compatibility...';
  
  await new Promise(resolve => setTimeout(resolve, 2500));
  
  return {
    matchScore: 87,
    strengths: ['Technical skills align well', 'Experience level matches'],
    gaps: ['Need more Unity experience', 'Could improve team leadership skills'],
    recommendations: ['Highlight relevant projects', 'Emphasize collaborative work']
  };
};

const prepareInterview = async () => {
  processingStage.value = 'Preparing interview materials...';
  
  await new Promise(resolve => setTimeout(resolve, 2000));
  
  return {
    questions: 15,
    categories: ['Technical', 'Behavioral', 'Cultural fit'],
    preparationTime: '30 minutes recommended'
  };
};

const optimizePortfolio = async () => {
  processingStage.value = 'Optimizing portfolio...';
  
  await new Promise(resolve => setTimeout(resolve, 2200));
  
  return {
    projectsOptimized: 3,
    improvementsSuggested: 7,
    overallScore: 88
  };
};

const genericAIAction = async () => {
  processingStage.value = 'Processing with AI...';
  
  // Generic AI processing
  await new Promise(resolve => setTimeout(resolve, 1500));
  
  return {
    action: props.action,
    success: true,
    timestamp: new Date().toISOString()
  };
};

// Utility methods
const getProcessingIcon = () => {
  const icons = {
    'analyze_resume': 'mdi-chart-line',
    'enhance_content': 'mdi-pencil-plus',
    'generate_suggestions': 'mdi-lightbulb',
    'optimize_keywords': 'mdi-key',
    'improve_ats': 'mdi-robot',
    'generate_cover_letter': 'mdi-file-document-edit',
    'analyze_job_match': 'mdi-compare',
    'prepare_interview': 'mdi-microphone',
    'optimize_portfolio': 'mdi-briefcase',
  };
  
  return icons[props.action] || 'mdi-loading';
};

const getTooltipText = () => {
  if (!canExecute.value) {
    if (!aiIntegration.hasAIKey.value) {
      return 'AI key required - configure in Settings';
    }
    if (!aiIntegration.isAIInitialized.value) {
      return 'AI service initializing...';
    }
    return 'AI action not available';
  }
  
  if (isProcessing.value) {
    return processingStage.value || 'Processing...';
  }
  
  if (lastError.value) {
    return `Error: ${lastError.value}`;
  }
  
  return props.tooltip || `AI-powered ${props.action.replace('_', ' ')}`;
};

// Auto-execute if specified
watch(() => props.autoExecute, (shouldExecute) => {
  if (shouldExecute && canExecute.value) {
    executeAction();
  }
}, { immediate: true });

// Reset state when context changes
watch(() => props.context, () => {
  lastResult.value = null;
  lastError.value = null;
});
</script>

<style scoped>
.enhanced-ai-button {
  position: relative;
  transition: all 0.3s ease;
}

.enhanced-ai-button.variant-gaming {
  background: linear-gradient(135deg, rgb(var(--v-theme-primary)), rgb(var(--v-theme-secondary)));
  border: 1px solid rgba(var(--v-theme-primary), 0.5);
}

.enhanced-ai-button.variant-gaming:hover {
  box-shadow: 0 0 20px rgba(var(--v-theme-primary), 0.4);
  transform: translateY(-1px);
}

.enhanced-ai-button.context-resume {
  border-left: 3px solid rgb(var(--v-theme-info));
}

.enhanced-ai-button.context-cover-letter {
  border-left: 3px solid rgb(var(--v-theme-success));
}

.enhanced-ai-button.context-interview {
  border-left: 3px solid rgb(var(--v-theme-warning));
}

.enhanced-ai-button.context-portfolio {
  border-left: 3px solid rgb(var(--v-theme-error));
}

.ai-status-indicator {
  display: flex;
  align-items: center;
  justify-content: center;
  width: 8px;
  height: 8px;
}

.status-dot {
  width: 8px;
  height: 8px;
  border-radius: 50%;
  transition: all 0.3s ease;
}

.status-ready .status-dot {
  background: rgba(var(--v-theme-on-surface), 0.4);
}

.status-processing .status-dot {
  background: rgb(var(--v-theme-warning));
  animation: pulse 1s infinite;
}

.status-success .status-dot {
  background: rgb(var(--v-theme-success));
  animation: success-pulse 0.6s ease-out;
}

.status-error .status-dot {
  background: rgb(var(--v-theme-error));
  animation: error-shake 0.6s ease-out;
}

.spinning {
  animation: spin 1s linear infinite;
}

@keyframes spin {
  from { transform: rotate(0deg); }
  to { transform: rotate(360deg); }
}

@keyframes pulse {
  0%, 100% { opacity: 1; transform: scale(1); }
  50% { opacity: 0.6; transform: scale(1.2); }
}

@keyframes success-pulse {
  0% { transform: scale(1); }
  50% { transform: scale(1.4); }
  100% { transform: scale(1); }
}

@keyframes error-shake {
  0%, 100% { transform: translateX(0); }
  25% { transform: translateX(-2px); }
  75% { transform: translateX(2px); }
}

/* Responsive adjustments */
@media (max-width: 768px) {
  .enhanced-ai-button {
    min-width: 44px; /* Ensure touch-friendly size */
  }
}
</style><|MERGE_RESOLUTION|>--- conflicted
+++ resolved
@@ -25,21 +25,11 @@
 
 <script setup lang="ts">
 import { ref, computed, watch } from 'vue';
-<<<<<<< HEAD
 import { useAIIntegration } from '@/composables/useAIIntegration';
 import { useAIContext } from '@/composables/useAIContext';
 import { logger } from '@/shared/utils/logger';
 import UnifiedButton from '@/components/ui/UnifiedButton.vue';
 import AppIcon from '@/components/ui/AppIcon.vue';
-=======
-
-import { ref, computed, watch } from "vue";
-import { useAIIntegration } from "@/composables/aiIntegration.js";
-import { useAIContext } from "@/composables/useAIContext";
-import { logger } from "@/shared/utils/logger";
-import UnifiedButton from "@/components/ui/UnifiedButton.vue";
-import AppIcon from "@/components/ui/AppIcon.vue";
->>>>>>> db031f9c
 
 interface Props {
   // Action configuration
@@ -70,19 +60,11 @@
   targetJob?: any;
 }
 
-<<<<<<< HEAD
 const props = withDefaults(defineProps<Props>(), {
   variant: 'primary',
   size: 'md',
   icon: 'mdi-robot-happy',
   text: 'AI Assist',
-=======
-const _props = withDefaults(defineProps<Props>(), {
-  variant: "primary",
-  size: "md",
-  icon: "mdi-robot-happy",
-  text: "AI Assist",
->>>>>>> db031f9c
   requiresAuth: true,
   showProgress: true,
   showStatus: true,
@@ -206,14 +188,9 @@
         lastResult.value = null;
       }
     }, 3000);
-<<<<<<< HEAD
     
   } catch (error) {
     const errorMessage = error instanceof Error ? error.message : String(error);
-=======
-  } catch (_error) {
-    const errorMessage = error instanceof Error ? error.message : String(_error);
->>>>>>> db031f9c
     lastError.value = errorMessage;
     emit('error', errorMessage);
     logger.error('AI action failed:', error);
