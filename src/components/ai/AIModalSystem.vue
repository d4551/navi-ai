<template>
  <div class="ai-modal-system">
    <!-- Floating AI Assistant Button -->
    <Teleport to="body">
      <div 
        v-if="!isModalVisible"
        class="ai-float-button"
        :class="{ 'has-suggestions': hasPendingSuggestions }"
      >
        <UnifiedButton
          variant="gaming"
          size="lg"
          icon-only
          :icon="aiStatus.isProcessing ? 'mdi-loading' : 'mdi-robot-happy'"
          :class="{ 'spinning': aiStatus.isProcessing }"
          :tooltip="hasPendingSuggestions ? 
            `AI Assistant - ${activeSuggestions.length} suggestions available` : 
            'AI Assistant'"
          @click="toggleModal"
        />
        
        <!-- Suggestion Badge -->
        <div 
          v-if="hasPendingSuggestions" 
          class="suggestion-badge"
        >
          {{ activeSuggestions.length }}
        </div>
      </div>
    </Teleport>

    <!-- AI Modal Dialog -->
    <v-dialog
      v-model="isModalVisible"
      max-width="900"
      persistent
      :transition="false"
    >
      <v-card class="ai-modal glass-elevated">
        <!-- Modal Header -->
        <v-card-title class="d-flex align-center justify-space-between pa-4">
          <div class="d-flex align-center ga-2">
            <AppIcon 
              :name="aiStatus.isProcessing ? 'mdi-loading' : 'mdi-robot-happy'"
              :class="{ 'spinning': aiStatus.isProcessing }"
              size="small"
              color="primary"
            />
            <span class="text-h6">AI Career Assistant</span>
            <UiChip 
              v-if="currentContext"
              :label="getContextDisplayName(currentContext.entityType)"
              variant="secondary"
              size="small"
            />
          </div>
          
          <div class="d-flex align-center ga-2">
            <!-- AI Status Indicator -->
            <div class="ai-status-indicator" :class="getStatusClass()">
              <div class="status-dot"></div>
              <span class="status-text">{{ getStatusText() }}</span>
            </div>
            
            <UnifiedButton
              variant="ghost"
              icon-only
              icon="mdi-close"
              @click="closeModal"
            />
          </div>
        </v-card-title>

        <!-- Tab Navigation -->
        <v-tabs
          v-model="activeTab"
          class="ai-modal-tabs"
          centered
          color="primary"
        >
          <v-tab value="suggestions">
            <AppIcon name="mdi-lightbulb" size="small" class="mr-2" />
            Suggestions
            <UiChip 
              v-if="activeSuggestions.length > 0"
              :label="activeSuggestions.length.toString()"
              variant="primary"
              size="xs"
              class="ml-2"
            />
          </v-tab>
          <v-tab value="analysis">
            <AppIcon name="mdi-chart-line" size="small" class="mr-2" />
            Analysis
          </v-tab>
          <v-tab value="chat">
            <AppIcon name="mdi-chat" size="small" class="mr-2" />
            Chat
          </v-tab>
        </v-tabs>

        <!-- Tab Content -->
        <v-card-text class="pa-0">
          <v-window v-model="activeTab" class="ai-modal-content">
            <!-- Suggestions Tab -->
            <v-window-item value="suggestions">
              <div class="suggestions-panel pa-4">
                <div v-if="activeSuggestions.length === 0" class="empty-state text-center pa-8">
                  <AppIcon name="mdi-lightbulb-outline" size="xl" color="muted" />
                  <h3 class="text-h6 mt-4 mb-2">No Suggestions Available</h3>
                  <p class="text-body-2 text-medium-emphasis">
                    Start working on your {{ getContextDisplayName(currentContext?.entityType || 'resume') }} to get AI-powered suggestions.
                  </p>
                </div>

                <div v-else class="suggestions-list">
                  <div
                    v-for="suggestion in prioritizedSuggestions"
                    :key="suggestion.id"
                    class="suggestion-card mb-3"
                    :class="getPriorityClass(suggestion.priority)"
                  >
                    <div class="suggestion-header d-flex align-center justify-space-between mb-2">
                      <div class="d-flex align-center ga-2">
                        <AppIcon :name="getSuggestionIcon(suggestion.type)" size="small" />
                        <span class="text-subtitle-1 font-weight-medium">{{ suggestion.title }}</span>
                        <UiChip 
                          :label="suggestion.priority"
                          :variant="getPriorityVariant(suggestion.priority)"
                          size="xs"
                        />
                      </div>
                      
                      <div class="suggestion-actions d-flex ga-1">
                        <UnifiedButton
                          variant="primary"
                          size="sm"
                          :loading="processingAction === suggestion.id"
                          @click="applySuggestion(suggestion.id)"
                        >
                          Apply
                        </UnifiedButton>
                        <UnifiedButton
                          variant="ghost"
                          size="sm"
                          icon="mdi-close"
                          @click="dismissSuggestion(suggestion.id)"
                        />
                      </div>
                    </div>
                    
                    <p class="text-body-2 mb-2">{{ suggestion.description }}</p>
                    
                    <div v-if="suggestion.originalText && suggestion.suggestedText" class="suggestion-comparison">
                      <div class="comparison-section mb-2">
                        <span class="text-caption text-medium-emphasis">Original:</span>
                        <div class="original-text pa-2 rounded">{{ suggestion.originalText }}</div>
                      </div>
                      <div class="comparison-section">
                        <span class="text-caption text-medium-emphasis">Suggested:</span>
                        <div class="suggested-text pa-2 rounded">{{ suggestion.suggestedText }}</div>
                      </div>
                    </div>
                    
                    <div class="reasoning text-caption mt-2 pa-2 rounded bg-surface-variant">
                      <strong>Why:</strong> {{ suggestion.reasoning }}
                    </div>
                  </div>
                </div>
              </div>
            </v-window-item>

            <!-- Analysis Tab -->
            <v-window-item value="analysis">
              <div class="analysis-panel pa-4">
                <div v-if="!lastAnalysis" class="empty-state text-center pa-8">
                  <AppIcon name="mdi-chart-line" size="xl" color="muted" />
                  <h3 class="text-h6 mt-4 mb-2">No Analysis Available</h3>
                  <p class="text-body-2 text-medium-emphasis mb-4">
                    Generate an analysis of your {{ getContextDisplayName(currentContext?.entityType || 'resume') }}.
                  </p>
                  <UnifiedButton
                    variant="primary"
                    :loading="aiStatus.isProcessing"
                    @click="generateAnalysis"
                  >
                    Generate Analysis
                  </UnifiedButton>
                </div>

                <div v-else class="analysis-content">
                  <!-- Overall Score -->
                  <div class="score-card mb-4 pa-4 rounded glass-elevated">
                    <div class="d-flex align-center justify-space-between mb-2">
                      <h3 class="text-h6">Overall Score</h3>
                      <div class="score-circle" :class="getScoreClass(lastAnalysis.score)">
                        {{ lastAnalysis.score }}/100
                      </div>
                    </div>
                    <v-progress-linear
                      :model-value="lastAnalysis.score"
                      :color="getScoreColor(lastAnalysis.score)"
                      height="8"
                      rounded
                    />
                  </div>

                  <!-- Strengths and Improvements -->
                  <div class="insights-grid">
                    <div class="strengths-section">
                      <h4 class="text-subtitle-1 mb-3 d-flex align-center ga-2">
                        <AppIcon name="mdi-check-circle" color="success" />
                        Strengths
                      </h4>
                      <div class="insight-list">
                        <div
                          v-for="strength in lastAnalysis.strengths"
                          :key="strength"
                          class="insight-item success pa-2 mb-2 rounded"
                        >
                          {{ strength }}
                        </div>
                      </div>
                    </div>

                    <div class="improvements-section">
                      <h4 class="text-subtitle-1 mb-3 d-flex align-center ga-2">
                        <AppIcon name="mdi-alert-circle" color="warning" />
                        Areas for Improvement
                      </h4>
                      <div class="insight-list">
                        <div
                          v-for="improvement in lastAnalysis.improvements"
                          :key="improvement"
                          class="insight-item warning pa-2 mb-2 rounded"
                        >
                          {{ improvement }}
                        </div>
                      </div>
                    </div>
                  </div>

                  <!-- Keywords -->
                  <div v-if="lastAnalysis.keywords?.length" class="keywords-section mt-4">
                    <h4 class="text-subtitle-1 mb-3">Relevant Keywords</h4>
                    <div class="keywords-list d-flex flex-wrap ga-2">
                      <UiChip
                        v-for="keyword in lastAnalysis.keywords"
                        :key="keyword"
                        :label="keyword"
                        variant="primary"
                        size="sm"
                      />
                    </div>
                  </div>
                </div>
              </div>
            </v-window-item>

            <!-- Chat Tab -->
            <v-window-item value="chat">
              <div class="chat-panel">
                <div ref="chatContainer" class="chat-messages pa-4" style="height: 400px; overflow-y: auto;">
                  <div v-if="chatHistory.length === 0" class="empty-chat text-center pa-8">
                    <AppIcon name="mdi-chat-outline" size="xl" color="muted" />
                    <h3 class="text-h6 mt-4 mb-2">Start a Conversation</h3>
                    <p class="text-body-2 text-medium-emphasis">
                      Ask me anything about your career, resume, or job search strategy.
                    </p>
                  </div>

                  <div
                    v-for="message in chatHistory"
                    :key="message.id"
                    class="chat-message mb-4"
                    :class="{ 'user-message': message.role === 'user', 'ai-message': message.role === 'assistant' }"
                  >
                    <div class="message-header d-flex align-center ga-2 mb-2">
                      <AppIcon 
                        :name="message.role === 'user' ? 'mdi-account' : 'mdi-robot'"
                        size="small"
                      />
                      <span class="text-caption">
                        {{ message.role === 'user' ? 'You' : 'AI Assistant' }}
                      </span>
                      <span class="text-caption text-medium-emphasis">
                        {{ formatMessageTime(message.timestamp) }}
                      </span>
                    </div>
                    <div class="message-content pa-3 rounded" v-html="formatMessage(message.content)"></div>
                  </div>

                  <div v-if="isTyping" class="typing-indicator mb-4">
                    <div class="d-flex align-center ga-2">
                      <AppIcon name="mdi-robot" size="small" />
                      <div class="typing-dots">
                        <span></span>
                        <span></span>
                        <span></span>
                      </div>
                    </div>
                  </div>
                </div>

                <!-- Chat Input -->
                <div class="chat-input pa-4 border-t">
                  <div class="d-flex align-center ga-2">
                    <v-text-field
                      v-model="chatInput"
                      placeholder="Ask me anything about your career..."
                      variant="outlined"
                      density="compact"
                      hide-details
                      @keyup.enter="sendMessage"
                      @keydown.meta.enter="sendMessage"
                      @keydown.ctrl.enter="sendMessage"
                    />
                    <UnifiedButton
                      variant="primary"
                      icon="mdi-send"
                      :disabled="!chatInput.trim() || isSendingMessage"
                      :loading="isSendingMessage"
                      @click="sendMessage"
                    />
                  </div>
                </div>
              </div>
            </v-window-item>
          </v-window>
        </v-card-text>

        <!-- Modal Footer -->
        <v-card-actions class="pa-4 border-t">
          <div class="d-flex align-center justify-space-between w-100">
            <div class="session-stats">
              <span class="text-caption text-medium-emphasis">
                Session: {{ contextStats.appliedActions }} applied, {{ contextStats.dismissedActions }} dismissed
              </span>
            </div>
            <div class="modal-actions d-flex ga-2">
              <UnifiedButton
                variant="outline"
                :loading="aiStatus.isProcessing"
                @click="refreshSuggestions"
              >
                Refresh
              </UnifiedButton>
              <UnifiedButton
                variant="ghost"
                @click="closeModal"
              >
                Close
              </UnifiedButton>
            </div>
          </div>
        </v-card-actions>
      </v-card>
    </v-dialog>
  </div>
</template>

<script setup lang="ts">
<<<<<<< HEAD
import { ref, computed, watch, nextTick, onMounted } from 'vue';
import { useAIContext } from '@/composables/useAIContext';
import { useAIIntegration } from '@/composables/useAIIntegration';
import { logger } from '@/shared/utils/logger';
import UnifiedButton from '@/components/ui/UnifiedButton.vue';
import AppIcon from '@/components/ui/AppIcon.vue';
import UiChip from '@/components/ui/UiChip.vue';
=======
import { ref, computed, watch, onMounted, nextTick } from 'vue';

import { ref, computed, watch, nextTick} from "vue";
import { useAIContext } from "@/composables/useAIContext";
import { useAIIntegration } from "@/composables/aiIntegration.js";
import { logger } from "@/shared/utils/logger";
import UnifiedButton from "@/components/ui/UnifiedButton.vue";
import AppIcon from "@/components/ui/AppIcon.vue";
import UiChip from "@/components/ui/UiChip.vue";
>>>>>>> db031f9c

interface Props {
  contextType?: 'resume' | 'cover-letter' | 'job' | 'interview' | 'portfolio';
  contextId?: string;
  targetJob?: any;
}

<<<<<<< HEAD
const props = withDefaults(defineProps<Props>(), {
  contextType: 'resume',
=======
const _props = withDefaults(defineProps<Props>(), {
  contextType: "resume",
>>>>>>> db031f9c
});

const _emit = defineEmits<{
  suggestionApplied: [suggestion: any];
  suggestionDismissed: [suggestionId: string];
  analysisGenerated: [analysis: any];
  chatMessage: [message: any];
}>();

// Composables
const aiContext = useAIContext();
const aiIntegration = useAIIntegration();

// State
const isModalVisible = ref(false);
const activeTab = ref('suggestions');
const chatInput = ref('');
const chatHistory = ref<any[]>([]);
const isTyping = ref(false);
const isSendingMessage = ref(false);
const processingAction = ref<string | null>(null);
const chatContainer = ref<HTMLElement>();

// Computed properties
const currentContext = computed(() => aiContext.state.currentContext);
const activeSuggestions = computed(() => aiContext.activeSuggestions.value);
const contextStats = computed(() => aiContext.contextStats.value);
const lastAnalysis = computed(() => aiContext.state.lastAnalysis);
const aiStatus = computed(() => ({
  isProcessing: aiContext.state.isProcessing,
  error: aiContext.state.error,
}));

const hasPendingSuggestions = computed(() => activeSuggestions.value.length > 0);

const prioritizedSuggestions = computed(() => {
  return [...activeSuggestions.value].sort((a, b) => {
    const priorities = { urgent: 4, high: 3, medium: 2, low: 1 };
    return priorities[b.priority] - priorities[a.priority];
  });
});

// Methods
const toggleModal = () => {
  isModalVisible.value = !isModalVisible.value;
  if (isModalVisible.value) {
    initializeContext();
  }
};

const closeModal = () => {
  isModalVisible.value = false;
};

const initializeContext = async () => {
  if (!currentContext.value && props.contextType && props.contextId) {
    try {
<<<<<<< HEAD
      await aiContext.initializeContext(props.contextType, props.contextId, props.targetJob);
    } catch (error) {
      logger.error('Failed to initialize AI context:', error);
=======
      await aiContext.initializeContext(
        props.contextType,
        props.contextId,
        props.targetJob,
      );
    } catch (_error) {
      logger.error("Failed to initialize AI context:", error);
>>>>>>> db031f9c
    }
  }
};

const applySuggestion = async (suggestionId: string) => {
  try {
    processingAction.value = suggestionId;
    await aiContext.applySuggestion(suggestionId);
<<<<<<< HEAD
    emit('suggestionApplied', activeSuggestions.value.find(s => s.id === suggestionId));
  } catch (error) {
    logger.error('Failed to apply suggestion:', error);
=======
    emit(
      "suggestionApplied",
      activeSuggestions.value.find((s) => s.id === suggestionId),
    );
  } catch (_error) {
    logger.error("Failed to apply suggestion:", error);
>>>>>>> db031f9c
  } finally {
    processingAction.value = null;
  }
};

const dismissSuggestion = (suggestionId: string) => {
  aiContext.dismissSuggestion(suggestionId);
  emit('suggestionDismissed', suggestionId);
};

const generateAnalysis = async () => {
  if (!currentContext.value) return;
  
  try {
    await aiContext.generateContextActions(currentContext.value);
<<<<<<< HEAD
  } catch (error) {
    logger.error('Failed to generate analysis:', error);
=======
  } catch (_error) {
    logger.error("Failed to generate analysis:", error);
>>>>>>> db031f9c
  }
};

const refreshSuggestions = async () => {
  if (!currentContext.value) return;
  
  try {
    await aiContext.generateContextActions(currentContext.value);
<<<<<<< HEAD
  } catch (error) {
    logger.error('Failed to refresh suggestions:', error);
=======
  } catch (_error) {
    logger.error("Failed to refresh suggestions:", error);
>>>>>>> db031f9c
  }
};

const sendMessage = async () => {
  if (!chatInput.value.trim() || isSendingMessage.value) return;

  const userMessage = {
    id: Date.now().toString(),
    role: 'user',
    content: chatInput.value.trim(),
    timestamp: new Date(),
  };

  chatHistory.value.push(userMessage);
  const messageContent = chatInput.value.trim();
  chatInput.value = '';
  
  // Scroll to bottom
  nextTick(() => {
    if (chatContainer.value) {
      chatContainer.value.scrollTop = chatContainer.value.scrollHeight;
    }
  });

  try {
    isSendingMessage.value = true;
    isTyping.value = true;

    // Mock AI response - in real implementation, use the AI service
    setTimeout(() => {
      const aiMessage = {
        id: (Date.now() + 1).toString(),
        role: 'assistant',
        content: `I understand you're asking about "${messageContent}". Based on your current context (${props.contextType}), here are some suggestions...`,
        timestamp: new Date(),
      };

      chatHistory.value.push(aiMessage);
      emit('chatMessage', aiMessage);
      isTyping.value = false;
      isSendingMessage.value = false;

      nextTick(() => {
        if (chatContainer.value) {
          chatContainer.value.scrollTop = chatContainer.value.scrollHeight;
        }
      });
    }, 2000);
<<<<<<< HEAD

  } catch (error) {
    logger.error('Failed to send message:', error);
=======
  } catch (_error) {
    logger.error("Failed to send message:", error);
>>>>>>> db031f9c
    isTyping.value = false;
    isSendingMessage.value = false;
  }
};

// Utility methods
const getContextDisplayName = (type?: string) => {
  const names = {
    resume: 'Resume',
    'cover-letter': 'Cover Letter',
    job: 'Job Analysis',
    interview: 'Interview Prep',
    portfolio: 'Portfolio',
  };
  return names[type] || 'Document';
};

const getSuggestionIcon = (type: string) => {
  const icons = {
    suggestion: 'mdi-lightbulb',
    correction: 'mdi-pencil',
    enhancement: 'mdi-trending-up',
    analysis: 'mdi-chart-line',
    generation: 'mdi-auto-fix',
  };
  return icons[type] || 'mdi-lightbulb';
};

const getPriorityClass = (priority: string) => {
  return `priority-${priority}`;
};

const getPriorityVariant = (priority: string) => {
  const variants = {
    urgent: 'error',
    high: 'warning',
    medium: 'primary',
    low: 'secondary',
  };
  return variants[priority] || 'secondary';
};

const getStatusClass = () => {
  if (aiStatus.value.error) return 'status-error';
  if (aiStatus.value.isProcessing) return 'status-processing';
  return 'status-ready';
};

const getStatusText = () => {
  if (aiStatus.value.error) return 'Error';
  if (aiStatus.value.isProcessing) return 'Processing';
  return 'Ready';
};

const getScoreClass = (score: number) => {
  if (score >= 80) return 'score-excellent';
  if (score >= 60) return 'score-good';
  if (score >= 40) return 'score-fair';
  return 'score-poor';
};

const getScoreColor = (score: number) => {
  if (score >= 80) return 'success';
  if (score >= 60) return 'primary';
  if (score >= 40) return 'warning';
  return 'error';
};

const formatMessage = (content: string) => {
  return content.replace(/\n/g, '<br>');
};

const formatMessageTime = (timestamp: Date) => {
  return timestamp.toLocaleTimeString([], { hour: '2-digit', minute: '2-digit' });
};

// Lifecycle
onMounted(() => {
  if (props.contextType && props.contextId) {
    initializeContext();
  }
});

// Watch for context changes
watch(() => props.contextType, () => {
  if (isModalVisible.value) {
    initializeContext();
  }
});
</script>

<style scoped>
.ai-float-button {
  position: fixed;
  bottom: 24px;
  right: 24px;
  z-index: 1000;
  transition: all 0.3s ease;
}

.ai-float-button.has-suggestions {
  animation: pulse 2s infinite;
}

.suggestion-badge {
  position: absolute;
  top: -8px;
  right: -8px;
  background: rgb(var(--v-theme-error));
  color: rgb(var(--v-theme-on-error));
  border-radius: 50%;
  width: 24px;
  height: 24px;
  display: flex;
  align-items: center;
  justify-content: center;
  font-size: 12px;
  font-weight: 600;
}

.ai-modal {
  background: rgba(var(--v-theme-surface), 0.95);
  backdrop-filter: blur(10px);
  border: 1px solid rgba(var(--v-theme-primary), 0.2);
}

.ai-modal-tabs {
  background: rgba(var(--v-theme-surface-variant), 0.3);
}

.ai-modal-content {
  min-height: 500px;
}

.suggestion-card {
  background: rgba(var(--v-theme-surface), 0.8);
  border: 1px solid rgba(var(--v-theme-outline), 0.12);
  border-radius: 12px;
  padding: 16px;
  transition: all 0.2s ease;
}

.suggestion-card.priority-urgent {
  border-color: rgb(var(--v-theme-error));
  background: rgba(var(--v-theme-error), 0.05);
}

.suggestion-card.priority-high {
  border-color: rgb(var(--v-theme-warning));
  background: rgba(var(--v-theme-warning), 0.05);
}

.suggestion-card.priority-medium {
  border-color: rgb(var(--v-theme-primary));
  background: rgba(var(--v-theme-primary), 0.05);
}

.suggestion-comparison {
  margin-top: 12px;
}

.original-text {
  background: rgba(var(--v-theme-error), 0.1);
  border: 1px solid rgba(var(--v-theme-error), 0.2);
}

.suggested-text {
  background: rgba(var(--v-theme-success), 0.1);
  border: 1px solid rgba(var(--v-theme-success), 0.2);
}

.score-circle {
  display: flex;
  align-items: center;
  justify-content: center;
  width: 60px;
  height: 60px;
  border-radius: 50%;
  font-weight: 600;
  font-size: 18px;
}

.score-excellent {
  background: rgba(var(--v-theme-success), 0.2);
  color: rgb(var(--v-theme-success));
}

.score-good {
  background: rgba(var(--v-theme-primary), 0.2);
  color: rgb(var(--v-theme-primary));
}

.score-fair {
  background: rgba(var(--v-theme-warning), 0.2);
  color: rgb(var(--v-theme-warning));
}

.score-poor {
  background: rgba(var(--v-theme-error), 0.2);
  color: rgb(var(--v-theme-error));
}

.insights-grid {
  display: grid;
  grid-template-columns: 1fr 1fr;
  gap: 24px;
  margin-top: 24px;
}

.insight-item.success {
  background: rgba(var(--v-theme-success), 0.1);
  border-left: 4px solid rgb(var(--v-theme-success));
}

.insight-item.warning {
  background: rgba(var(--v-theme-warning), 0.1);
  border-left: 4px solid rgb(var(--v-theme-warning));
}

.chat-message.user-message .message-content {
  background: rgba(var(--v-theme-primary), 0.1);
  margin-left: 48px;
}

.chat-message.ai-message .message-content {
  background: rgba(var(--v-theme-surface-variant), 0.5);
  margin-right: 48px;
}

.typing-dots {
  display: flex;
  gap: 4px;
}

.typing-dots span {
  width: 6px;
  height: 6px;
  border-radius: 50%;
  background: rgb(var(--v-theme-primary));
  animation: typing 1.4s infinite ease-in-out;
}

.typing-dots span:nth-child(1) { animation-delay: -0.32s; }
.typing-dots span:nth-child(2) { animation-delay: -0.16s; }

.ai-status-indicator {
  display: flex;
  align-items: center;
  gap: 8px;
  padding: 4px 8px;
  border-radius: 16px;
}

.status-dot {
  width: 8px;
  height: 8px;
  border-radius: 50%;
}

.status-ready .status-dot {
  background: rgb(var(--v-theme-success));
}

.status-processing .status-dot {
  background: rgb(var(--v-theme-warning));
  animation: pulse 1s infinite;
}

.status-error .status-dot {
  background: rgb(var(--v-theme-error));
}

.status-text {
  font-size: 12px;
  text-transform: uppercase;
  font-weight: 500;
}

@keyframes pulse {
  0%, 100% { transform: scale(1); opacity: 1; }
  50% { transform: scale(1.05); opacity: 0.8; }
}

@keyframes typing {
  0%, 80%, 100% { transform: scale(0); }
  40% { transform: scale(1); }
}

@keyframes spinning {
  from { transform: rotate(0deg); }
  to { transform: rotate(360deg); }
}

.spinning {
  animation: spinning 1s linear infinite;
}

@media (max-width: 768px) {
  .ai-float-button {
    bottom: 16px;
    right: 16px;
  }

  .insights-grid {
    grid-template-columns: 1fr;
  }

  .chat-message.user-message .message-content,
  .chat-message.ai-message .message-content {
    margin-left: 0;
    margin-right: 0;
  }
}
</style><|MERGE_RESOLUTION|>--- conflicted
+++ resolved
@@ -360,7 +360,6 @@
 </template>
 
 <script setup lang="ts">
-<<<<<<< HEAD
 import { ref, computed, watch, nextTick, onMounted } from 'vue';
 import { useAIContext } from '@/composables/useAIContext';
 import { useAIIntegration } from '@/composables/useAIIntegration';
@@ -368,17 +367,6 @@
 import UnifiedButton from '@/components/ui/UnifiedButton.vue';
 import AppIcon from '@/components/ui/AppIcon.vue';
 import UiChip from '@/components/ui/UiChip.vue';
-=======
-import { ref, computed, watch, onMounted, nextTick } from 'vue';
-
-import { ref, computed, watch, nextTick} from "vue";
-import { useAIContext } from "@/composables/useAIContext";
-import { useAIIntegration } from "@/composables/aiIntegration.js";
-import { logger } from "@/shared/utils/logger";
-import UnifiedButton from "@/components/ui/UnifiedButton.vue";
-import AppIcon from "@/components/ui/AppIcon.vue";
-import UiChip from "@/components/ui/UiChip.vue";
->>>>>>> db031f9c
 
 interface Props {
   contextType?: 'resume' | 'cover-letter' | 'job' | 'interview' | 'portfolio';
@@ -386,13 +374,8 @@
   targetJob?: any;
 }
 
-<<<<<<< HEAD
 const props = withDefaults(defineProps<Props>(), {
   contextType: 'resume',
-=======
-const _props = withDefaults(defineProps<Props>(), {
-  contextType: "resume",
->>>>>>> db031f9c
 });
 
 const _emit = defineEmits<{
@@ -450,19 +433,9 @@
 const initializeContext = async () => {
   if (!currentContext.value && props.contextType && props.contextId) {
     try {
-<<<<<<< HEAD
       await aiContext.initializeContext(props.contextType, props.contextId, props.targetJob);
     } catch (error) {
       logger.error('Failed to initialize AI context:', error);
-=======
-      await aiContext.initializeContext(
-        props.contextType,
-        props.contextId,
-        props.targetJob,
-      );
-    } catch (_error) {
-      logger.error("Failed to initialize AI context:", error);
->>>>>>> db031f9c
     }
   }
 };
@@ -471,18 +444,9 @@
   try {
     processingAction.value = suggestionId;
     await aiContext.applySuggestion(suggestionId);
-<<<<<<< HEAD
     emit('suggestionApplied', activeSuggestions.value.find(s => s.id === suggestionId));
   } catch (error) {
     logger.error('Failed to apply suggestion:', error);
-=======
-    emit(
-      "suggestionApplied",
-      activeSuggestions.value.find((s) => s.id === suggestionId),
-    );
-  } catch (_error) {
-    logger.error("Failed to apply suggestion:", error);
->>>>>>> db031f9c
   } finally {
     processingAction.value = null;
   }
@@ -498,13 +462,8 @@
   
   try {
     await aiContext.generateContextActions(currentContext.value);
-<<<<<<< HEAD
   } catch (error) {
     logger.error('Failed to generate analysis:', error);
-=======
-  } catch (_error) {
-    logger.error("Failed to generate analysis:", error);
->>>>>>> db031f9c
   }
 };
 
@@ -513,13 +472,8 @@
   
   try {
     await aiContext.generateContextActions(currentContext.value);
-<<<<<<< HEAD
   } catch (error) {
     logger.error('Failed to refresh suggestions:', error);
-=======
-  } catch (_error) {
-    logger.error("Failed to refresh suggestions:", error);
->>>>>>> db031f9c
   }
 };
 
@@ -568,14 +522,9 @@
         }
       });
     }, 2000);
-<<<<<<< HEAD
 
   } catch (error) {
     logger.error('Failed to send message:', error);
-=======
-  } catch (_error) {
-    logger.error("Failed to send message:", error);
->>>>>>> db031f9c
     isTyping.value = false;
     isSendingMessage.value = false;
   }
