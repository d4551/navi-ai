<template>
  <div class="cover-letter-workflow">
    <!-- Unified Step Navigation -->
    <WorkflowSteps
      :steps="coverLetterSteps"
      :current-step="currentStep"
      :can-proceed="canProceed"
      :max-available-step="maxAvailableStep"
      :show-progress-bar="true"
      :show-navigation="false"
      :complete-label="'Complete Letter'"
      @step-change="setStep"
    />

    <!-- Step Content -->
    <div class="workflow-content">
      <!-- Step 1: Job Information -->
      <div v-if="currentStep === 1" class="step-panel">
        <div class="panel-header mb-4">
          <h4 class="fw-semibold">Job Information</h4>
          <p class="text-muted">Tell us about the position you're applying for</p>
        </div>
          
        <div class="section-header mb-4">
          <UnifiedButton
            variant="ghost"
            size="sm"
            leading-icon="mdi-import"
            @click="importFromProfile"
          >
            Import Profile Data
          </UnifiedButton>
        </div>

        <!-- Job Description Parser -->
        <AIAssistancePanel
          v-if="aiEnabled"
          title="AI Job Description Parser"
          subtitle="Extract key information from job postings automatically"
          :primary-action="{ label: 'Parse with AI', icon: 'mdi-brain' }"
          :loading="aiLoading"
          :disabled="!jobDescriptionText.trim()"
          @primary-action="parseJobDescription"
        >
          <template #content>
            <FormField
              v-model="jobDescriptionText"
              type="textarea"
              label="Job Description"
              placeholder="Paste the full job description here..."
              :rows="6"
              helper-text="Paste the complete job posting to extract company, position, and requirements"
            />
          </template>
        </AIAssistancePanel>

        <!-- Job Information Form -->
        <div class="job-info-form">
          <div class="row g-4">
            <div class="col-md-6">
              <FormField
                :model-value="coverLetterData.jobInfo.company"
                label="Company Name"
                icon="mdi-domain"
                placeholder="Tech Corp Inc."
                :required="true"
                @update:model-value="(value) => updateJobInfo('company', value)"
              />
            </div>
            <div class="col-md-6">
              <FormField
                :model-value="coverLetterData.jobInfo.position"
                label="Position Title"
                icon="mdi-badge-account-outline"
                placeholder="Senior Software Engineer"
                :required="true"
                @update:model-value="(value) => updateJobInfo('position', value)"
              />
            </div>
            <div class="col-md-6">
              <FormField
                :model-value="coverLetterData.jobInfo.hiringManager"
                label="Hiring Manager"
                icon="mdi-account-tie"
                placeholder="Jane Smith (optional)"
                @update:model-value="(value) => updateJobInfo('hiringManager', value)"
              />
            </div>
            <div class="col-md-6">
              <FormField
                :model-value="coverLetterData.jobInfo.department"
                label="Department"
                icon="mdi-office-building-outline"
                placeholder="Engineering (optional)"
                @update:model-value="(value) => updateJobInfo('department', value)"
              />
            </div>
          </div>

          <!-- Key Requirements (extracted from job description) -->
          <div v-if="extractedRequirements.length > 0" class="requirements-section mt-4">
            <h6 class="fw-semibold mb-3">Key Requirements Identified</h6>
            <div class="requirements-grid">
              <div
                v-for="requirement in extractedRequirements"
                :key="requirement"
                class="requirement-chip"
              >
                {{ requirement }}
              </div>
            </div>
          </div>
        </div>
      </div>

      <!-- Step 2: Letter Tone & Focus -->
      <div v-if="currentStep === 2" class="step-panel">
        <div class="panel-header mb-4">
          <h4 class="fw-semibold">Letter Style</h4>
          <p class="text-muted">Choose the tone and focus for your cover letter</p>
        </div>

        <div class="style-options">
          <div class="row g-4">
            <div class="col-md-6">
              <label class="form-label fw-medium">Tone</label>
              <div class="tone-options">
                <div
                  v-for="tone in toneOptions"
                  :key="tone.value"
                  class="tone-option"
                  :class="{ active: coverLetterData.tone === tone.value }"
                  @click="updateTone(tone.value)"
                >
                  <AppIcon :name="tone.icon" class="me-3" />
                  <div>
                    <div class="fw-semibold">{{ tone.label }}</div>
                    <div class="text-sm text-muted">{{ tone.description }}</div>
                  </div>
                </div>
              </div>
            </div>

            <div class="col-md-6">
              <label class="form-label fw-medium">Primary Focus</label>
              <div class="focus-options">
                <div
                  v-for="focus in focusOptions"
                  :key="focus.value"
                  class="focus-option"
                  :class="{ active: coverLetterData.focus === focus.value }"
                  @click="updateFocus(focus.value)"
                >
                  <AppIcon :name="focus.icon" class="me-3" />
                  <div>
                    <div class="fw-semibold">{{ focus.label }}</div>
                    <div class="text-sm text-muted">{{ focus.description }}</div>
                  </div>
                </div>
              </div>
            </div>
          </div>
        </div>
      </div>

      <!-- Step 6: Review & Export -->
      <div v-if="currentStep === 6" class="step-panel">
        <div class="panel-header mb-3">
          <h4 class="fw-semibold">Review & Export</h4>
          <p class="text-muted">Preview your cover letter content before exporting.</p>
        </div>
        <div class="cl-review surface-elevated border-subtle rounded-lg p-4">
          <div class="mb-2"><strong>Target:</strong> {{ coverLetterData.jobInfo.position || 'Position' }} at {{ coverLetterData.jobInfo.company || 'Company' }}</div>
          <div class="mb-2"><strong>Hiring Manager:</strong> {{ coverLetterData.jobInfo.hiringManager || '—' }}</div>
          <div class="mt-3">
            <p v-if="coverLetterData.content.opening">{{ coverLetterData.content.opening }}</p>
            <p v-if="coverLetterData.content.body">{{ coverLetterData.content.body }}</p>
            <p v-if="coverLetterData.content.closing">{{ coverLetterData.content.closing }}</p>
          </div>
        </div>
        <div class="d-flex gap-2 mt-3">
          <UnifiedButton variant="primary" leading-icon="mdi-download" @click="emit('export')">Export Cover Letter</UnifiedButton>
        </div>
      </div>

      <!-- Step 3: Opening Paragraph -->
      <div v-if="currentStep === 3" class="step-panel">
        <div class="panel-header mb-4">
          <h4 class="fw-semibold">Opening Paragraph</h4>
          <p class="text-muted">Create a compelling opening that grabs attention</p>
        </div>

        <AIAssistancePanel
          v-if="aiEnabled"
          title="AI Writing Assistant"
          subtitle="Create compelling opening paragraphs"
          :primary-action="{ label: 'Tailor to Job', icon: 'mdi-target' }"
          :secondary-actions="[{ key: 'variations', label: 'Generate Variations', icon: 'mdi-shimmer' }]"
          :loading="aiLoading"
          :suggestions="openingSuggestions"
          :show-tokens="true"
          :tokens="clTokens"
          @primary-action="generateTailoredOpening"
          @secondary-action="(key) => key === 'variations' && generateOpeningVariations()"
          @apply-suggestion="(suggestion) => applySuggestion(suggestion.text, 'opening')"
          @insert-token="insertOpeningToken"
        />

        <FormField
          :model-value="coverLetterData.content.opening"
          type="textarea"
          label="Opening Paragraph"
          icon="mdi-file-document-edit-outline"
          placeholder="Dear Hiring Manager,&#10;&#10;I am excited to apply for the [Position] role at [Company]. With my [X years] of experience in [relevant field], I am confident that my skills in [key skills] make me an ideal candidate for this position."
          :rows="5"
          :show-counter="true"
          counter-type="words"
          counter-range="80-120"
          helper-text="Create a compelling opening that grabs attention and introduces your interest"
          @update:model-value="(value) => updateContent('opening', value)"
        />
      </div>

      <!-- Step 4: Body Content -->
      <div v-if="currentStep === 4" class="step-panel">
        <div class="panel-header mb-4">
          <h4 class="fw-semibold">Body Paragraphs</h4>
          <p class="text-muted">Highlight your relevant experience and achievements</p>
        </div>

        <AIAssistancePanel
          v-if="aiEnabled && linkedResume"
          title="Resume Integration"
          subtitle="Pull relevant experience from your resume to create compelling body content"
          :primary-action="{ label: 'Use Work Experience', icon: 'mdi-briefcase' }"
          :secondary-actions="[
            { key: 'skills', label: 'Highlight Skills', icon: 'mdi-flash' },
            { key: 'projects', label: 'Include Projects', icon: 'mdi-folder-multiple' }
          ]"
          :loading="aiLoading"
          @primary-action="integrateResumeExperience"
          @secondary-action="(key) => {
            if (key === 'skills') integrateResumeSkills()
            else if (key === 'projects') integrateResumeProjects()
          }"
        />

        <FormField
          v-model="coverLetterData.content.body"
          type="textarea"
          label="Body Content"
          icon="mdi-text-box-multiple-outline"
          placeholder="In my previous role at [Previous Company], I successfully [specific achievement]. This experience has equipped me with [relevant skills] that directly align with your requirements for [specific job requirements].&#10;&#10;I am particularly drawn to [Company] because [specific reason related to company values/mission]. I am excited about the opportunity to contribute to [specific project/initiative] and help [specific goal]."
          :rows="8"
          :show-counter="true"
          counter-type="words"
          counter-range="200-300"
          helper-text="Highlight your relevant experience and achievements that align with the job requirements"
        />
      </div>

      <!-- Step 5: Closing -->
      <div v-if="currentStep === 5" class="step-panel">
        <div class="panel-header mb-4">
          <h4 class="fw-semibold">Closing Paragraph</h4>
          <p class="text-muted">End with a strong call to action</p>
        </div>

        <AIAssistancePanel
          v-if="aiEnabled"
          title="Closing Suggestions"
          subtitle="Generate professional closing paragraphs"
          :primary-action="{ label: 'Generate Options', icon: 'mdi-target' }"
          :loading="aiLoading"
          :suggestions="closingSuggestions"
          :show-tokens="true"
          :tokens="clTokens"
          @primary-action="generateClosingOptions"
          @apply-suggestion="(suggestion) => applySuggestion(suggestion.text, 'closing')"
          @insert-token="insertClosingToken"
        />

        <FormField
          :model-value="coverLetterData.content.closing"
          type="textarea"
          label="Closing Paragraph"
          icon="mdi-email-seal-outline"
          placeholder="Thank you for considering my application. I would welcome the opportunity to discuss how my skills and enthusiasm can contribute to [Company]'s continued success. I look forward to hearing from you.&#10;&#10;Sincerely,&#10;[Your Name]"
          :rows="4"
          :show-counter="true"
          counter-type="words"
          counter-range="60-100"
          helper-text="End with a strong call to action and professional closing"
          @update:model-value="(value) => updateContent('closing', value)"
        />
      </div>

      <!-- Navigation Buttons -->
      <div class="workflow-navigation section-card mt-6">
        <div class="d-flex justify-content-between align-items-center">
          <UnifiedButton
            variant="outline"
            leading-icon="mdi-chevron-left"
            :disabled="currentStep === 1"
            @click="previousStep"
          >
            Previous
          </UnifiedButton>

          <div class="step-info text-center">
            <div class="current-step-title">{{ coverLetterSteps.find(s => s.id === currentStep)?.title }}</div>
            <div class="step-counter">Step {{ currentStep }} of {{ coverLetterSteps.length }}</div>
          </div>

          <div class="d-flex gap-2">
            <UnifiedButton
              v-if="currentStep < coverLetterSteps.length"
              variant="primary"
              trailing-icon="mdi-chevron-right"
              :disabled="!canProceed"
              @click="nextStep"
            >
              Next Step
            </UnifiedButton>
            
            <UnifiedButton
              v-else
              variant="success"
              leading-icon="mdi-check"
              :disabled="!canProceed"
              @click="completeCoverLetter"
            >
              Complete Letter
            </UnifiedButton>
          </div>
        </div>
      </div>
    </div>
  </div>
</template>

<script setup>
<<<<<<< HEAD
import { ref, computed } from 'vue'
import { useAppStore } from '@/stores/app'
import { useToast } from '@/composables/useToast'
import UnifiedButton from '@/components/ui/UnifiedButton.vue'
import AppIcon from '@/components/ui/AppIcon.vue'
import FormField from '@/components/ui/FormField.vue'
import AIAssistancePanel from '@/components/ui/AIAssistancePanel.vue'
import WorkflowSteps from '@/components/ui/WorkflowSteps.vue'
import { useAchievementTracker } from '@/composables/useAchievementTracker'
=======
import { ref, computed } from 'vue';

import { ref, computed } from "vue";
import { useAppStore } from "@/stores/app";
import { useToast } from "@/composables/useToast";
import UnifiedButton from "@/components/ui/UnifiedButton.vue";
import AppIcon from "@/components/ui/AppIcon.vue";
import FormField from "@/components/ui/FormField.vue";
import AIAssistancePanel from "@/components/ui/AIAssistancePanel.vue";
import WorkflowSteps from "@/components/ui/WorkflowSteps.vue";
import { useAchievementTracker } from "@/composables/useAchievementTracker";
>>>>>>> db031f9c

// Props
const _props = defineProps({
  coverLetterData: {
    type: Object,
    required: true
  },
  currentStep: {
    type: Number,
    default: 1
  },
  jobDescription: {
    type: String,
    default: ''
  },
  aiEnabled: {
    type: Boolean,
    default: false
  },
  linkedResume: {
    type: Object,
    default: null
  }
})

// Store
const store = useAppStore()

// Emits
<<<<<<< HEAD
const emit = defineEmits(['update:coverLetterData', 'update:currentStep', 'update:jobDescription', 'request-ai-assistance', 'export'])
=======
const _emit = defineEmits([
  "update:coverLetterData",
  "update:currentStep",
  "update:jobDescription",
  "request-ai-assistance",
  "export",
]);
>>>>>>> db031f9c

// State
const aiLoading = ref(false)
const jobDescriptionText = ref(props.jobDescription)
const extractedRequirements = ref([])
const openingSuggestions = ref([])
const closingSuggestions = ref([])
const toast = useToast()
const { trackDocumentAchievement } = useAchievementTracker()
const clTokens = [
  '{{currentRole}}', '{{currentCompany}}', '{{yearsExperience}}',
  '{{name}}', '{{email}}', '{{phone}}', '{{location}}',
  '{{website}}', '{{linkedin}}', '{{github}}', '{{portfolio}}'
]
const openingRef = ref(null)
const closingRef = ref(null)

function insertInto(refEl, getText, setText, token) {
  try {
    const el = refEl?.value
    const text = getText() || ''
    if (!el) {
      const sep = text && !/\s$/.test(text) ? ' ' : ''
      setText(text + sep + token)
      return
    }
    const start = el.selectionStart || 0
    const end = el.selectionEnd || 0
    const next = text.slice(0, start) + token + text.slice(end)
    setText(next)
    requestAnimationFrame(() => {
      try { el.focus(); el.selectionStart = el.selectionEnd = start + token.length } catch {}
    })
  } catch {}
}

function insertOpeningToken(token) {
  insertInto(openingRef, () => props.coverLetterData.content.opening, v => emit('update:coverLetterData', { ...props.coverLetterData, content: { ...props.coverLetterData.content, opening: v } }), token)
}
function insertClosingToken(token) {
  insertInto(closingRef, () => props.coverLetterData.content.closing, v => emit('update:coverLetterData', { ...props.coverLetterData, content: { ...props.coverLetterData.content, closing: v } }), token)
}

// Cover Letter Steps Configuration
const coverLetterSteps = [
  { id: 1, title: 'Job Info', description: 'Position details' },
  { id: 2, title: 'Style', description: 'Tone & focus' },
  { id: 3, title: 'Opening', description: 'First impression' },
  { id: 4, title: 'Body', description: 'Main content' },
  { id: 5, title: 'Closing', description: 'Call to action' },
  { id: 6, title: 'Review & Export', description: 'Preview and export your letter' }
]

// Options
const toneOptions = [
  { value: 'professional', label: 'Professional', icon: 'mdi-briefcase', description: 'Formal and business-appropriate' },
  { value: 'enthusiastic', label: 'Enthusiastic', icon: 'mdi-fire', description: 'Energetic and passionate' },
  { value: 'confident', label: 'Confident', icon: 'mdi-arm-flex', description: 'Strong and assertive' },
  { value: 'friendly', label: 'Friendly', icon: 'mdi-emoticon-happy-outline', description: 'Warm and personable' }
]

const focusOptions = [
  { value: 'experience', label: 'Experience', icon: 'mdi-star', description: 'Highlight work history' },
  { value: 'skills', label: 'Skills', icon: 'mdi-flash', description: 'Emphasize technical abilities' },
  { value: 'achievements', label: 'Achievements', icon: 'mdi-trophy', description: 'Showcase accomplishments' },
  { value: 'culture-fit', label: 'Culture Fit', icon: 'mdi-handshake', description: 'Alignment with company values' }
]

// Computed
const maxAvailableStep = computed(() => {
  return Math.max(1, props.currentStep)
})

const canProceed = computed(() => {
  switch (props.currentStep) {
    case 1:
      return props.coverLetterData.jobInfo.company && props.coverLetterData.jobInfo.position
    case 2:
      return props.coverLetterData.tone && props.coverLetterData.focus
    case 3:
      return props.coverLetterData.content.opening && props.coverLetterData.content.opening.length > 50
    case 4:
      return props.coverLetterData.content.body && props.coverLetterData.content.body.length > 100
    case 5:
      return props.coverLetterData.content.closing && props.coverLetterData.content.closing.length > 30
    default:
      return true
  }
})

// Methods
const setStep = (step) => {
  emit('update:currentStep', step)
}

const nextStep = () => {
  if (canProceed.value && props.currentStep < coverLetterSteps.length) {
    emit('update:currentStep', props.currentStep + 1)
  }
}

const previousStep = () => {
  if (props.currentStep > 1) {
    emit('update:currentStep', props.currentStep - 1)
  }
}

const wordCount = (text) => {
  return text ? text.trim().split(/\s+/).length : 0
}

// Update methods for tone and focus
const updateTone = (tone) => {
  emit('update:coverLetterData', { ...props.coverLetterData, tone })
}

const updateFocus = (focus) => {
  emit('update:coverLetterData', { ...props.coverLetterData, focus })
}

// Update job info fields
const updateJobInfo = (field, value) => {
  const updatedData = {
    ...props.coverLetterData,
    jobInfo: {
      ...props.coverLetterData.jobInfo,
      [field]: value
    }
  }
  emit('update:coverLetterData', updatedData)
}

// Update content fields
const updateContent = (field, value) => {
  const updatedData = {
    ...props.coverLetterData,
    content: {
      ...props.coverLetterData.content,
      [field]: value
    }
  }
  emit('update:coverLetterData', updatedData)
}

// Import profile data for cover letter context
const importFromProfile = () => {
  try {
    const profile = store.userProfile || {}
    const personalInfo = profile.personalInfo || {}
    
    let updatedData = { ...props.coverLetterData }
    let updated = false
    
    // Import professional information for cover letter context
    if (personalInfo.currentRole && !props.coverLetterData.jobInfo.position) {
      updatedData = {
        ...updatedData,
        jobInfo: {
          ...updatedData.jobInfo,
          position: personalInfo.currentRole
        }
      }
      updated = true
    }
    
    if (personalInfo.currentCompany && !props.coverLetterData.jobInfo.company) {
      updatedData = {
        ...updatedData,
        jobInfo: {
          ...updatedData.jobInfo,
          company: personalInfo.currentCompany
        }
      }
      updated = true
    }
    
    // Set default tone and focus based on profile if not set
    if (!props.coverLetterData.tone) {
      updatedData = { ...updatedData, tone: 'professional' }
      updated = true
    }
    
    if (!props.coverLetterData.focus) {
      updatedData = { ...updatedData, focus: 'experience' }
      updated = true
    }
    
    if (updated) {
      emit('update:coverLetterData', updatedData)
      toast.success('Imported profile context for cover letter')
      // Track achievement for profile import
      trackDocumentAchievement('profile_import_cover_letter')
    } else {
      toast.info('Profile data already imported')
    }
<<<<<<< HEAD
    
  } catch (e) {
    console.error('Profile import error:', e)
    toast.error('Failed to import profile details')
=======
  } catch (_e) {
    console.error("Profile import error:", e);
    toast.error("Failed to import profile details");
>>>>>>> db031f9c
  }
}

// AI Methods
const parseJobDescription = async () => {
  aiLoading.value = true
  emit('request-ai-assistance', {
    type: 'parse-job-description',
    data: jobDescriptionText.value
  })
  emit('update:jobDescription', jobDescriptionText.value)
  aiLoading.value = false
}

const generateOpeningVariations = async () => {
  aiLoading.value = true
  emit('request-ai-assistance', {
    type: 'generate-opening-variations',
    data: {
      jobInfo: props.coverLetterData.jobInfo,
      tone: props.coverLetterData.tone
    }
  })
  aiLoading.value = false
}

const generateTailoredOpening = async () => {
  aiLoading.value = true
  emit('request-ai-assistance', {
    type: 'generate-tailored-opening',
    data: {
      jobInfo: props.coverLetterData.jobInfo,
      jobDescription: props.jobDescription,
      resume: props.linkedResume
    }
  })
  aiLoading.value = false
}

const generateClosingOptions = async () => {
  aiLoading.value = true
  emit('request-ai-assistance', {
    type: 'generate-closing-options',
    data: {
      jobInfo: props.coverLetterData.jobInfo,
      tone: props.coverLetterData.tone
    }
  })
  aiLoading.value = false
}

const integrateResumeExperience = async () => {
  aiLoading.value = true
  emit('request-ai-assistance', {
    type: 'integrate-resume-experience',
    data: {
      resume: props.linkedResume,
      jobDescription: props.jobDescription
    }
  })
  aiLoading.value = false
}

const integrateResumeSkills = async () => {
  aiLoading.value = true
  emit('request-ai-assistance', {
    type: 'integrate-resume-skills',
    data: {
      resume: props.linkedResume,
      jobDescription: props.jobDescription
    }
  })
  aiLoading.value = false
}

const integrateResumeProjects = async () => {
  aiLoading.value = true
  emit('request-ai-assistance', {
    type: 'integrate-resume-projects',
    data: {
      resume: props.linkedResume,
      jobDescription: props.jobDescription
    }
  })
  aiLoading.value = false
}

const applySuggestion = (text, field) => {
  const updatedData = { 
    ...props.coverLetterData,
    content: {
      ...props.coverLetterData.content,
      [field]: text
    }
  }
  emit('update:coverLetterData', updatedData)
  toast.success('Suggestion applied')
}

const completeCoverLetter = () => {
  toast.success('Cover letter completed!')
  // Track achievement for completing cover letter
  trackDocumentAchievement('cover_letter_completed')
  emit('export')
}
</script>

<style scoped>
/* Reuse the same styles as ResumeWorkflow with specific overrides */
.cover-letter-workflow {
  max-width: 100%;
}

.steps-container {
  display: flex;
  justify-content: space-between;
  gap: 1rem;
  overflow-x: auto;
  padding: 0.5rem 0;
}

.step-item {
  display: flex;
  align-items: center;
  gap: 0.75rem;
  padding: 0.75rem 1rem;
  border-radius: var(--radius-md);
  cursor: pointer;
  transition: all var(--duration-fast);
  min-width: 180px;
}

.step-item:hover {
  background: var(--glass-hover-bg);
}

.step-item.active {
  background: var(--color-primary-500);
  color: var(--text-on-primary);
}

.step-item.completed {
  background: var(--color-success-100);
  color: var(--color-success-700);
}

.step-indicator {
  display: flex;
  align-items: center;
  justify-content: center;
  width: 32px;
  height: 32px;
  border-radius: 50%;
  background: var(--glass-surface);
  font-weight: 600;
  font-size: 0.875rem;
}

.step-item.active .step-indicator {
  background: var(--text-on-primary);
  color: var(--color-primary-500);
}

.step-item.completed .step-indicator {
  background: var(--color-success-500);
  color: white;
}

.workflow-content {
  background: var(--glass-surface);
  border: 1px solid var(--glass-border);
  border-radius: var(--radius-lg);
  padding: 2rem;
}

.tone-options,
.focus-options {
  display: flex;
  flex-direction: column;
  gap: 0.75rem;
}

.tone-option,
.focus-option {
  display: flex;
  align-items: center;
  padding: 1rem;
  border: 2px solid var(--glass-border);
  border-radius: var(--radius-md);
  cursor: pointer;
  transition: all var(--duration-fast);
}

.tone-option:hover,
.focus-option:hover {
  border-color: var(--color-primary-300);
  background: var(--glass-hover-bg);
}

.tone-option.active,
.focus-option.active {
  border-color: var(--color-primary-500);
  background: var(--color-primary-50);
}

.requirements-grid {
  display: flex;
  flex-wrap: wrap;
  gap: 0.5rem;
}

.requirement-chip {
  padding: 0.5rem 0.75rem;
  background: var(--color-info-100);
  color: var(--color-info-700);
  border-radius: var(--radius-full);
  font-size: 0.875rem;
  font-weight: 500;
}

.parser-card {
  background: var(--glass-surface);
  border: 1px solid var(--glass-border);
}

.integration-card {
  background: var(--glass-surface);
  border: 1px solid var(--glass-border);
}

.suggestion-card {
  background: var(--glass-surface);
  border: 1px solid var(--glass-border);
  transition: all var(--duration-fast);
}

.suggestion-card:hover {
  border-color: var(--color-primary-300);
  background: var(--glass-hover-bg);
}

.workflow-navigation {
  margin-top: 3rem;
  padding-top: 2rem;
  border-top: 1px solid var(--glass-border);
}

@media (max-width: 768px) {
  .steps-container {
    flex-direction: column;
    gap: 0.5rem;
  }
  
  .step-item {
    min-width: auto;
  }
  
  .workflow-content {
    padding: 1rem;
  }
  
  .tone-options,
  .focus-options {
    gap: 0.5rem;
  }
}
</style><|MERGE_RESOLUTION|>--- conflicted
+++ resolved
@@ -340,7 +340,6 @@
 </template>
 
 <script setup>
-<<<<<<< HEAD
 import { ref, computed } from 'vue'
 import { useAppStore } from '@/stores/app'
 import { useToast } from '@/composables/useToast'
@@ -350,19 +349,6 @@
 import AIAssistancePanel from '@/components/ui/AIAssistancePanel.vue'
 import WorkflowSteps from '@/components/ui/WorkflowSteps.vue'
 import { useAchievementTracker } from '@/composables/useAchievementTracker'
-=======
-import { ref, computed } from 'vue';
-
-import { ref, computed } from "vue";
-import { useAppStore } from "@/stores/app";
-import { useToast } from "@/composables/useToast";
-import UnifiedButton from "@/components/ui/UnifiedButton.vue";
-import AppIcon from "@/components/ui/AppIcon.vue";
-import FormField from "@/components/ui/FormField.vue";
-import AIAssistancePanel from "@/components/ui/AIAssistancePanel.vue";
-import WorkflowSteps from "@/components/ui/WorkflowSteps.vue";
-import { useAchievementTracker } from "@/composables/useAchievementTracker";
->>>>>>> db031f9c
 
 // Props
 const _props = defineProps({
@@ -392,17 +378,7 @@
 const store = useAppStore()
 
 // Emits
-<<<<<<< HEAD
 const emit = defineEmits(['update:coverLetterData', 'update:currentStep', 'update:jobDescription', 'request-ai-assistance', 'export'])
-=======
-const _emit = defineEmits([
-  "update:coverLetterData",
-  "update:currentStep",
-  "update:jobDescription",
-  "request-ai-assistance",
-  "export",
-]);
->>>>>>> db031f9c
 
 // State
 const aiLoading = ref(false)
@@ -598,16 +574,10 @@
     } else {
       toast.info('Profile data already imported')
     }
-<<<<<<< HEAD
     
   } catch (e) {
     console.error('Profile import error:', e)
     toast.error('Failed to import profile details')
-=======
-  } catch (_e) {
-    console.error("Profile import error:", e);
-    toast.error("Failed to import profile details");
->>>>>>> db031f9c
   }
 }
 
