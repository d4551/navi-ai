--- conflicted
+++ resolved
@@ -235,19 +235,10 @@
 </template>
 
 <script setup>
-<<<<<<< HEAD
 import { computed, ref } from 'vue'
 import { useToast } from '@/composables/useToast'
 import UnifiedButton from '@/components/ui/UnifiedButton.vue'
 import AppIcon from '@/components/ui/AppIcon.vue'
-=======
-import { ref, computed } from 'vue';
-
-import { computed, ref } from "vue";
-import { useToast } from "@/composables/useToast";
-import UnifiedButton from "@/components/ui/UnifiedButton.vue";
-import AppIcon from "@/components/ui/AppIcon.vue";
->>>>>>> db031f9c
 
 // Props
 const _props = defineProps({
@@ -271,11 +262,7 @@
 })
 
 // Emits
-<<<<<<< HEAD
 const emit = defineEmits(['close', 'export'])
-=======
-const _emit = defineEmits(["close", "export"]);
->>>>>>> db031f9c
 
 // State
 const viewMode = ref('formatted')
@@ -434,17 +421,10 @@
 
 const copyToClipboard = async () => {
   try {
-<<<<<<< HEAD
     await navigator.clipboard.writeText(rawText.value)
     toast.success('Text copied to clipboard')
   } catch (error) {
     toast.error('Failed to copy text')
-=======
-    await navigator.clipboard.writeText(rawText.value);
-    toast.success("Text copied to clipboard");
-  } catch (_error) {
-    toast.error("Failed to copy text");
->>>>>>> db031f9c
   }
 }
 </script>
