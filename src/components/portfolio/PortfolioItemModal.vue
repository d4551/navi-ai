--- conflicted
+++ resolved
@@ -282,13 +282,7 @@
 </template>
 
 <script>
-<<<<<<< HEAD
 import AppIcon from '@/components/ui/AppIcon.vue';
-=======
-import { ref, computed, watch } from 'vue';
-
-import AppIcon from "@/components/ui/AppIcon.vue";
->>>>>>> db031f9c
 
 import { ref, computed, watch, defineEmits, defineProps } from 'vue'
 import FormControls from '@/components/ui/FormControls.vue';
@@ -309,11 +303,7 @@
   }
 });
 
-<<<<<<< HEAD
 const emit = defineEmits(['close', 'save']);
-=======
-const _emit = defineEmits(["close", "save"]);
->>>>>>> db031f9c
 
 const skillInput = ref('');
 const uploadMode = ref('file');
