<template>
  <div class="portfolio-filters">
    <!-- Main Filter Bar -->
    <div class="filter-bar">
      <!-- Search - Primary Action -->
      <div class="search-section">
        <div class="search-input-wrapper ui-input ui-size-md">
          <AppIcon name="mdi-magnify" />
          <input
            v-model="searchQuery"
            type="text"
            class="search-input ui-input ui-size-md"
            placeholder="Search portfolio items..."
          />
          <button 
            v-if="hasActiveFilters"
            class="clear-filters-btn"
            title="Clear all filters"
            @click="clearAllFilters"
          >
            <AppIcon name="mdi-close-circle-outline" context="error" />
          </button>
        </div>
      </div>

      <!-- Compact Filter Controls -->
      <div class="filter-controls">
        <!-- Quick Filters Dropdown -->
        <div class="filter-dropdown">
          <button 
            class="filter-trigger"
            :class="{ active: hasActiveFilters }"
            @click="showFilterMenu = !showFilterMenu"
          >
            <AppIcon name="mdi-filter-variant" />
            <span class="filter-label">Filters</span>
            <span v-if="activeFilterCount > 0" class="filter-count">{{ activeFilterCount }}</span>
            <AppIcon name="mdi-chevron-down" class="chevron" :class="{ rotated: showFilterMenu }" />
          </button>

          <!-- Filter Dropdown Menu -->
          <div v-show="showFilterMenu" class="filter-menu">
            <div class="filter-group">
              <label class="filter-group-label">Type</label>
              <div class="filter-options">
                <button
                  v-for="type in typeOptions"
                  :key="type.value"
                  :class="['filter-option', { active: filterType === type.value }]"
                  @click="filterType = filterType === type.value ? '' : type.value"
                >
                  <AppIcon :name="type.icon" />
                  <span>{{ type.label }}</span>
                </button>
              </div>
            </div>

            <div class="filter-group">
              <label class="filter-group-label">Sort</label>
              <div class="filter-options">
                <button
                  v-for="sort in sortOptions"
                  :key="sort.value"
                  :class="['filter-option', { active: sortMode === sort.value }]"
                  @click="sortMode = sort.value"
                >
                  <AppIcon :name="sort.icon" />
                  <span>{{ sort.label }}</span>
                </button>
              </div>
            </div>

            <div class="filter-group">
              <label class="filter-group-label">Options</label>
              <div class="filter-options">
                <button
                  :class="['filter-option', { active: showFeaturedOnly }]"
                  @click="showFeaturedOnly = !showFeaturedOnly"
                >
                  <AppIcon name="mdi-star" context="achievement" />
                  <span>Featured Only</span>
                </button>
              </div>
            </div>
          </div>
        </div>

        <!-- Layout Toggle -->
        <div class="layout-toggle">
          <button
            v-for="layoutOpt in layoutOptions"
            :key="layoutOpt.value"
            :class="['layout-btn', { active: layout === layoutOpt.value }]"
            :title="layoutOpt.title"
            @click="layout = layoutOpt.value"
          >
            <AppIcon :name="layoutOpt.icon" />
          </button>
        </div>
      </div>
    </div>

    <!-- Active Skill Filters - Show only when selected -->
    <div v-if="skillFilters.length > 0" class="active-filters">
      <div class="active-filters-label">Skills:</div>
      <div class="active-filter-tags">
        <button
          v-for="skill in skillFilters"
          :key="skill"
          class="filter-tag"
          @click="removeSkillFilter(skill)"
        >
          <span>{{ skill }}</span>
          <AppIcon name="mdi-close-circle-outline" context="error" />
        </button>
      </div>
    </div>

    <!-- Skill Filters - Collapsible -->
    <div v-if="topSkills.length > 0" class="skill-filters-section">
      <button 
        class="skill-filters-toggle"
        @click="showSkillFilters = !showSkillFilters"
      >
        <AppIcon name="mdi-tag-multiple-outline" />
        <span>Filter by Skills</span>
        <AppIcon name="mdi-chevron-down" class="chevron" :class="{ rotated: showSkillFilters }" />
      </button>
      
      <div v-show="showSkillFilters" class="skill-filters-grid">
        <button
          v-for="{ skill } in topSkills.slice(0, 12)"
          :key="skill"
          :class="['skill-filter-btn', { active: skillFilters.includes(skill) }]"
          @click="toggleSkillFilter(skill)"
        >
          {{ skill }}
        </button>
        <button 
          v-if="topSkills.length > 12"
          class="skill-filter-btn show-more"
          @click="showAllSkills = !showAllSkills"
        >
          {{ showAllSkills ? 'Show Less' : `+${topSkills.length - 12} More` }}
        </button>
      </div>
    </div>
  </div>
</template>

<script setup>
<<<<<<< HEAD
import { computed, ref, defineEmits, defineProps } from 'vue'
import AppIcon from '@/components/ui/AppIcon.vue'
=======
import { ref, computed, reactive } from 'vue';

import { computed, ref, defineEmits, defineProps } from "vue";
import AppIcon from "@/components/ui/AppIcon.vue";
>>>>>>> db031f9c

const _props = defineProps({
  searchQuery: {
    type: String,
    default: ''
  },
  filterType: {
    type: String,
    default: ''
  },
  sortMode: {
    type: String,
    default: 'recent'
  },
  layout: {
    type: String,
    default: 'grid'
  },
  showFeaturedOnly: {
    type: Boolean,
    default: false
  },
  skillFilters: {
    type: Array,
    default: () => []
  },
  topSkills: {
    type: Array,
    default: () => []
  }
});

<<<<<<< HEAD
const emit = defineEmits([
  'update:searchQuery',
  'update:filterType',
  'update:sortMode',
  'update:layout',
  'update:showFeaturedOnly',
  'update:skillFilters'
=======
const _emit = defineEmits([
  "update:searchQuery",
  "update:filterType",
  "update:sortMode",
  "update:layout",
  "update:showFeaturedOnly",
  "update:skillFilters",
>>>>>>> db031f9c
]);

// Local reactive state
const showFilterMenu = ref(false)
const showSkillFilters = ref(false)
const showAllSkills = ref(false)

// Filter options
const typeOptions = [
  { value: 'achievement', label: 'Achievements', icon: 'mdi-trophy' },
  { value: 'clip', label: 'Video Clips', icon: 'mdi-play-circle' },
  { value: 'tournament', label: 'Tournaments', icon: 'mdi-tournament' },
  { value: 'leadership', label: 'Leadership', icon: 'mdi-account-group' },
  { value: 'content', label: 'Content', icon: 'mdi-video' },
  { value: 'project', label: 'Projects', icon: 'mdi-rocket-launch' }
]

const sortOptions = [
  { value: 'recent', label: 'Most Recent', icon: 'mdi-clock-outline' },
  { value: 'alphabetical', label: 'A-Z', icon: 'mdi-sort-alphabetical-ascending' },
  { value: 'type', label: 'By Type', icon: 'mdi-shape' },
  { value: 'featured', label: 'Featured First', icon: 'mdi-star' }
]

// Layout options for the button group
const layoutOptions = [
  { value: 'grid', label: 'Grid', icon: 'mdi-grid', title: 'Grid Layout' },
  { value: 'list', label: 'List', icon: 'mdi-format-list-bulleted', title: 'List Layout' },
  { value: 'timeline', label: 'Timeline', icon: 'mdi-timeline', title: 'Timeline Layout' }
];

const searchQuery = computed({
  get: () => props.searchQuery,
  set: (value) => emit('update:searchQuery', value)
});

const filterType = computed({
  get: () => props.filterType,
  set: (value) => emit('update:filterType', value)
});

const sortMode = computed({
  get: () => props.sortMode,
  set: (value) => emit('update:sortMode', value)
});

const layout = computed({
  get: () => props.layout,
  set: (value) => emit('update:layout', value)
});

const showFeaturedOnly = computed({
  get: () => props.showFeaturedOnly,
  set: (value) => emit('update:showFeaturedOnly', value)
});

const skillFilters = computed({
  get: () => props.skillFilters,
  set: (value) => emit('update:skillFilters', value)
});

// Computed properties for filter state
const hasActiveFilters = computed(() => {
  return !!searchQuery.value || 
         !!filterType.value || 
         showFeaturedOnly.value || 
         skillFilters.value.length > 0
})

const activeFilterCount = computed(() => {
  let count = 0
  if (filterType.value) count++
  if (showFeaturedOnly.value) count++
  if (sortMode.value !== 'recent') count++
  return count
})

// Methods
function toggleSkillFilter(skill) {
  const newFilters = [...skillFilters.value];
  const index = newFilters.indexOf(skill);

  if (index > -1) {
    newFilters.splice(index, 1);
  } else {
    newFilters.push(skill);
  }

  emit('update:skillFilters', newFilters);
}

function removeSkillFilter(skill) {
  const newFilters = skillFilters.value.filter(s => s !== skill)
  emit('update:skillFilters', newFilters)
}

function clearAllFilters() {
  emit('update:searchQuery', '')
  emit('update:filterType', '')
  emit('update:showFeaturedOnly', false)
  emit('update:skillFilters', [])
  emit('update:sortMode', 'recent')
  
  // Close dropdown
  showFilterMenu.value = false
}
</script>

<style scoped>
.portfolio-filters {
  background: var(--glass-surface);
  border-radius: var(--border-radius-lg);
  border: 1px solid var(--glass-border);
  backdrop-filter: blur(var(--glass-backdrop-blur));
  padding: 1rem;
  margin-bottom: 1.5rem;
}

/* Main filter bar layout */
.filter-bar {
  display: flex;
  align-items: center;
  gap: 1rem;
  flex-wrap: wrap;
}

/* Search section - primary focus */
.search-section {
  flex: 1;
  min-width: 240px;
}

.search-input-wrapper {
  position: relative;
  display: flex;
  align-items: center;
  background: var(--glass-elevated);
  border: 1px solid var(--glass-border);
  border-radius: var(--border-radius-md);
  transition: all var(--transition-fast);
}

.search-input-wrapper:focus-within {
  border-color: var(--color-primary);
  box-shadow: 0 0 0 3px rgba(var(--color-primary-rgb), 0.1);
}

.search-icon {
  position: absolute;
  left: 0.75rem;
  color: var(--text-muted);
  z-index: 2;
}

.search-input {
  flex: 1;
  background: transparent;
  border: none;
  padding: 0.75rem 2.5rem 0.75rem 2.5rem;
  color: var(--text-primary);
  font-size: 0.875rem;
}

.search-input:focus {
  outline: none;
}

.search-input::placeholder {
  color: var(--text-muted);
}

.clear-filters-btn {
  position: absolute;
  right: 0.5rem;
  background: none;
  border: none;
  color: var(--text-muted);
  padding: 0.25rem;
  border-radius: var(--border-radius-sm);
  cursor: pointer;
  transition: all var(--transition-fast);
}

.clear-filters-btn:hover {
  background: var(--color-danger);
  color: white;
}

/* Filter controls */
.filter-controls {
  display: flex;
  align-items: center;
  gap: 0.5rem;
}

/* Filter dropdown */
.filter-dropdown {
  position: relative;
}

.filter-trigger {
  display: flex;
  align-items: center;
  gap: 0.5rem;
  background: var(--glass-elevated);
  border: 1px solid var(--glass-border);
  border-radius: var(--border-radius-md);
  padding: 0.75rem 1rem;
  color: var(--text-secondary);
  font-size: 0.875rem;
  font-weight: 500;
  cursor: pointer;
  transition: all var(--transition-fast);
  white-space: nowrap;
}

.filter-trigger:hover,
.filter-trigger.active {
  background: var(--glass-surface);
  border-color: var(--color-primary);
  color: var(--color-primary);
}

.filter-count {
  background: var(--color-primary);
  color: white;
  font-size: 0.75rem;
  font-weight: 600;
  padding: 0.125rem 0.375rem;
  border-radius: 10px;
  min-width: 1.25rem;
  text-align: center;
}

.chevron {
  transition: transform var(--transition-fast);
}

.chevron.rotated {
  transform: rotate(180deg);
}

/* Filter dropdown menu */
.filter-menu {
  position: absolute;
  top: 100%;
  right: 0;
  background: var(--glass-surface);
  border: 1px solid var(--glass-border);
  border-radius: var(--border-radius-lg);
  padding: 1rem;
  min-width: 280px;
  z-index: 1000;
  backdrop-filter: blur(var(--glass-backdrop-blur));
  box-shadow: var(--shadow-lg);
  margin-top: 0.5rem;
}

.filter-group {
  margin-bottom: 1rem;
}

.filter-group:last-child {
  margin-bottom: 0;
}

.filter-group-label {
  font-size: 0.75rem;
  font-weight: 600;
  color: var(--text-muted);
  text-transform: uppercase;
  letter-spacing: 0.025em;
  margin-bottom: 0.5rem;
}

.filter-options {
  display: flex;
  flex-wrap: wrap;
  gap: 0.5rem;
}

.filter-option {
  display: flex;
  align-items: center;
  gap: 0.5rem;
  background: var(--glass-elevated);
  border: 1px solid var(--glass-border);
  border-radius: var(--border-radius-md);
  padding: 0.5rem 0.75rem;
  color: var(--text-secondary);
  font-size: 0.875rem;
  cursor: pointer;
  transition: all var(--transition-fast);
  white-space: nowrap;
}

.filter-option:hover {
  background: var(--glass-surface);
  border-color: var(--color-primary);
  color: var(--color-primary);
}

.filter-option.active {
  background: var(--color-primary);
  border-color: var(--color-primary);
  color: white;
}

/* Layout toggle */
.layout-toggle {
  display: flex;
  background: var(--glass-elevated);
  border: 1px solid var(--glass-border);
  border-radius: var(--border-radius-md);
  overflow: hidden;
}

.layout-btn {
  background: transparent;
  border: none;
  padding: 0.75rem;
  color: var(--text-secondary);
  cursor: pointer;
  transition: all var(--transition-fast);
  border-right: 1px solid var(--glass-border);
}

.layout-btn:last-child {
  border-right: none;
}

.layout-btn:hover {
  background: var(--glass-surface);
  color: var(--color-primary);
}

.layout-btn.active {
  background: var(--color-primary);
  color: white;
}

/* Active filters display */
.active-filters {
  display: flex;
  align-items: center;
  gap: 0.75rem;
  margin-top: 1rem;
  flex-wrap: wrap;
}

.active-filters-label {
  font-size: 0.875rem;
  font-weight: 500;
  color: var(--text-secondary);
}

.active-filter-tags {
  display: flex;
  gap: 0.5rem;
  flex-wrap: wrap;
}

.filter-tag {
  display: flex;
  align-items: center;
  gap: 0.375rem;
  background: var(--color-primary);
  color: white;
  border: none;
  border-radius: var(--border-radius-md);
  padding: 0.375rem 0.75rem;
  font-size: 0.875rem;
  cursor: pointer;
  transition: all var(--transition-fast);
}

.filter-tag:hover {
  background: var(--color-primary-dark);
  transform: translateY(-1px);
}

/* Collapsible skill filters */
.skill-filters-section {
  margin-top: 1rem;
  border-top: 1px solid var(--glass-border);
  padding-top: 1rem;
}

.skill-filters-toggle {
  display: flex;
  align-items: center;
  gap: 0.5rem;
  background: transparent;
  border: none;
  color: var(--text-secondary);
  font-size: 0.875rem;
  font-weight: 500;
  cursor: pointer;
  transition: all var(--transition-fast);
  padding: 0.5rem 0;
}

.skill-filters-toggle:hover {
  color: var(--color-primary);
}

.skill-filters-grid {
  display: flex;
  flex-wrap: wrap;
  gap: 0.5rem;
  margin-top: 0.75rem;
  animation: slideDown 0.3s ease-out;
}

@keyframes slideDown {
  from {
    opacity: 0;
    transform: translateY(-10px);
  }
  to {
    opacity: 1;
    transform: translateY(0);
  }
}

.skill-filter-btn {
  background: var(--glass-elevated);
  border: 1px solid var(--glass-border);
  border-radius: var(--border-radius-md);
  padding: 0.5rem 0.75rem;
  color: var(--text-secondary);
  font-size: 0.875rem;
  cursor: pointer;
  transition: all var(--transition-fast);
  white-space: nowrap;
}

.skill-filter-btn:hover {
  background: var(--glass-surface);
  border-color: var(--color-primary);
  color: var(--color-primary);
  transform: translateY(-1px);
}

.skill-filter-btn.active {
  background: var(--color-primary);
  border-color: var(--color-primary);
  color: white;
}

.skill-filter-btn.show-more {
  background: var(--color-info);
  border-color: var(--color-info);
  color: white;
  font-weight: 500;
}

/* Responsive design */
@media (max-width: 768px) {
  .filter-bar {
    flex-direction: column;
    align-items: stretch;
    gap: 0.75rem;
  }
  
  .search-section {
    min-width: unset;
  }
  
  .filter-controls {
    justify-content: space-between;
  }
  
  .filter-menu {
    left: 0;
    right: 0;
    min-width: unset;
  }
  
  .layout-toggle {
    flex: 1;
  }
  
  .layout-btn {
    flex: 1;
    justify-content: center;
  }
}
</style><|MERGE_RESOLUTION|>--- conflicted
+++ resolved
@@ -149,15 +149,8 @@
 </template>
 
 <script setup>
-<<<<<<< HEAD
 import { computed, ref, defineEmits, defineProps } from 'vue'
 import AppIcon from '@/components/ui/AppIcon.vue'
-=======
-import { ref, computed, reactive } from 'vue';
-
-import { computed, ref, defineEmits, defineProps } from "vue";
-import AppIcon from "@/components/ui/AppIcon.vue";
->>>>>>> db031f9c
 
 const _props = defineProps({
   searchQuery: {
@@ -190,7 +183,6 @@
   }
 });
 
-<<<<<<< HEAD
 const emit = defineEmits([
   'update:searchQuery',
   'update:filterType',
@@ -198,15 +190,6 @@
   'update:layout',
   'update:showFeaturedOnly',
   'update:skillFilters'
-=======
-const _emit = defineEmits([
-  "update:searchQuery",
-  "update:filterType",
-  "update:sortMode",
-  "update:layout",
-  "update:showFeaturedOnly",
-  "update:skillFilters",
->>>>>>> db031f9c
 ]);
 
 // Local reactive state
