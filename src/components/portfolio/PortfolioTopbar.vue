<template>
  <nav class="portfolio-topbar" :data-theme="themeName">
    <!-- Header Section with Stats -->
    <div class="topbar-header">
      <!-- Results and Stats Bar -->
      <div class="stats-bar glass-surface">
        <div class="results-info">
          <div class="stat-group">
            <div class="result-count">{{ filteredProjects.length }}</div>
            <div class="result-label">Projects Found</div>
          </div>
          <div v-if="activeFiltersCount > 0" class="filter-status">
            <AppIcon name="mdi-filter" />
            <span>{{ activeFiltersCount }} filter{{ activeFiltersCount === 1 ? '' : 's' }} active</span>
          </div>
        </div>
        <div class="results-info">
          <div class="stat-group">
            <div class="result-count match-score">{{ matchScore }}%</div>
            <div class="result-label">Match Score</div>
          </div>
        </div>
      </div>

      <!-- Primary Controls Row -->
      <div class="primary-controls">
        <!-- Enhanced Search Bar -->
        <div class="search-group">
          <input 
            v-model="searchQuery"
            type="text" 
            class="search-input glass-input"
            :placeholder="searchPlaceholder"
            :aria-label="searchPlaceholder"
            @input="updateSearch"
          />
          <AppIcon name="mdi-magnify" class="search-icon" />
          <AppIcon 
            v-if="searchQuery" 
            name="mdi-close-circle" 
            class="search-clear"
            @click="clearSearch"
          />
        </div>

        <!-- Type Filter -->
        <select v-model="selectedType" class="filter-select glass-input" aria-label="Filter by type" @change="updateFilters">
          <option value="">All Types</option>
          <option value="project">Projects</option>
          <option value="game">Games</option>
          <option value="tool">Tools</option>
          <option value="demo">Demos</option>
          <option value="showcase">Showcases</option>
        </select>

        <!-- Sort Options -->
        <select v-model="sortBy" class="filter-select glass-input" aria-label="Sort portfolio" @change="updateSort">
          <option value="recent">Most Recent</option>
          <option value="popular">Most Popular</option>
          <option value="alphabetical">A to Z</option>
          <option value="featured">Featured First</option>
          <option value="updated">Last Updated</option>
        </select>

        <!-- Featured Toggle -->
        <div class="toggle-group glass-surface">
          <label class="toggle-switch">
            <input v-model="featuredOnly" type="checkbox" @change="updateFilters" />
            <span class="toggle-slider"></span>
          </label>
          <label class="toggle-label">Featured</label>
        </div>

        <!-- Analytics Toggle -->
        <div class="toggle-group glass-surface">
          <label class="toggle-switch">
            <input v-model="showAnalytics" type="checkbox" @change="toggleAnalytics" />
            <span class="toggle-slider"></span>
          </label>
          <label class="toggle-label">Analytics</label>
        </div>

        <!-- View Mode -->
        <div class="view-toggle-group glass-surface">
          <UnifiedButton
            :variant="viewMode === 'grid' ? 'primary' : 'glass'"
            size="sm"
            icon-only
            icon="mdi-view-grid"
            aria-label="Grid view"
            :class="{ active: viewMode === 'grid' }"
            @click="setViewMode('grid')"
          />
          <UnifiedButton
            :variant="viewMode === 'list' ? 'primary' : 'glass'"
            size="sm"
            icon-only
            icon="mdi-view-list"
            aria-label="List view"
            :class="{ active: viewMode === 'list' }"
            @click="setViewMode('list')"
          />
        </div>

        <!-- AI Tools -->
        <UnifiedButton 
          variant="primary" 
          size="sm" 
          leading-icon="mdi-robot"
          class="ai-tools-btn"
          @click="openAITools"
        >
          <span>AI Tools</span>
          <div class="ai-sparkle">
            <AppIcon name="mdi-star" />
          </div>
        </UnifiedButton>
      </div>
    </div>

    <!-- Advanced Skills Section -->
    <div v-if="showSkillsSection" class="skills-section">
      <div class="skills-header">
        <div class="skills-title-group">
          <div class="skills-title">
            <AppIcon name="mdi-tag-multiple" />
            Filter by Skills
          </div>
          <div v-if="activeSkillsCount > 0" class="active-filters-count">
            {{ activeSkillsCount }} Active
          </div>
        </div>
        <div class="skills-actions">
          <div class="skill-search">
            <input 
              v-model="skillSearchQuery"
              type="text" 
              class="skill-search-input glass-input" 
              placeholder="Search skills..."
              @input="filterSkills"
            />
            <AppIcon name="mdi-magnify" class="skill-search-icon" />
          </div>
          <UnifiedButton
            v-if="activeSkillsCount > 0"
            variant="glass"
            size="sm"
            leading-icon="mdi-close"
            @click="clearAllSkills"
          >
            Clear All
          </UnifiedButton>
        </div>
      </div>

      <!-- Skill Categories -->
      <div class="skill-categories">
        <button 
          v-for="category in skillCategories" 
          :key="category.key"
          class="category-tab glass-surface"
          :class="{ active: activeSkillCategory === category.key }"
          @click="setSkillCategory(category.key)"
        >
          {{ category.label }}
          <span class="tab-count">({{ category.count }})</span>
        </button>
      </div>

      <!-- Enhanced Skill Chips -->
      <div class="skill-chips">
        <button 
          v-for="skill in filteredSkills" 
          :key="skill.id"
          class="skill-chip glass-surface"
          :class="{ active: selectedSkills.includes(skill.id) }"
          @click="toggleSkill(skill.id)"
        >
          <span class="skill-chip-icon">
            <AppIcon :name="skill.icon || 'mdi-tag'" />
          </span>
          {{ skill.name }}
          <span class="chip-count">{{ skill.projectCount }}</span>
          <AppIcon 
            v-if="selectedSkills.includes(skill.id)"
            name="mdi-close" 
            class="skill-chip-remove"
            @click.stop="removeSkill(skill.id)"
          />
        </button>
      </div>

      <!-- Skill Progress Visualization -->
      <div v-if="showSkillProgress && selectedSkills.length > 0" class="skill-progress glass-surface">
        <div 
          v-for="skill in selectedSkillsData" 
          :key="skill.id" 
          class="skill-progress-item"
        >
          <div class="skill-progress-header">
            <span class="skill-progress-name">{{ skill.name }}</span>
            <span class="skill-progress-value">{{ skill.proficiency }}%</span>
          </div>
          <div class="skill-progress-bar">
            <div 
              class="skill-progress-fill" 
              :style="{ width: skill.proficiency + '%' }"
            ></div>
          </div>
        </div>
      </div>

      <!-- Expand Section -->
      <div v-if="hasMoreSkills" class="expand-section">
        <UnifiedButton
          variant="ghost"
          size="sm"
          :leading-icon="showAllSkills ? 'mdi-minus-circle' : 'mdi-plus-circle'"
          class="expand-btn"
          @click="toggleShowAllSkills"
        >
          {{ showAllSkills ? 'Show Less' : `Show ${remainingSkillsCount} More Skills` }}
        </UnifiedButton>
      </div>
    </div>
  </nav>
</template>

<script setup>
<<<<<<< HEAD
import { ref, computed, watch, onMounted } from 'vue'
import { useAppStore } from '@/stores/app'
import AppIcon from '@/components/ui/AppIcon.vue'
import UnifiedButton from '@/components/ui/UnifiedButton.vue'
=======
import { ref, computed, watch, onMounted } from 'vue';

import { ref, computed, watch} from "vue";
import { useAppStore } from "@/stores/app";
import AppIcon from "@/components/ui/AppIcon.vue";
import UnifiedButton from "@/components/ui/UnifiedButton.vue";
>>>>>>> db031f9c

// Props
const _props = defineProps({
  projects: {
    type: Array,
    default: () => []
  },
  skills: {
    type: Array,
    default: () => []
  },
  initialViewMode: {
    type: String,
    default: 'grid'
  },
  showSkillsSection: {
    type: Boolean,
    default: true
  }
})

// Emits
<<<<<<< HEAD
const emit = defineEmits([
  'update:search',
  'update:filters', 
  'update:sort',
  'update:view-mode',
  'toggle-analytics',
  'open-ai-tools'
])
=======
const _emit = defineEmits([
  "update:search",
  "update:filters",
  "update:sort",
  "update:view-mode",
  "toggle-analytics",
  "open-ai-tools",
]);
>>>>>>> db031f9c

// Store
const store = useAppStore()
const themeName = computed(() => store.theme || 'dark')

// Reactive state
const searchQuery = ref('')
const selectedType = ref('')
const sortBy = ref('recent')
const featuredOnly = ref(false)
const showAnalytics = ref(false)
const viewMode = ref(props.initialViewMode)

// Skills state
const skillSearchQuery = ref('')
const activeSkillCategory = ref('all')
const selectedSkills = ref([])
const showAllSkills = ref(false)
const showSkillProgress = ref(true)

// Search placeholder
const searchPlaceholder = computed(() => {
  const examples = [
    'Search projects, skills, or keywords...',
    'Find your gaming projects...',
    'Search by technology or skill...'
  ]
  return examples[Math.floor(Math.random() * examples.length)]
})

// Filtered projects
const filteredProjects = computed(() => {
  let filtered = [...props.projects]
  
  if (searchQuery.value) {
    const query = searchQuery.value.toLowerCase()
    filtered = filtered.filter(project => 
      project.title?.toLowerCase().includes(query) ||
      project.description?.toLowerCase().includes(query) ||
      project.skills?.some(skill => skill.toLowerCase().includes(query)) ||
      project.tags?.some(tag => tag.toLowerCase().includes(query))
    )
  }
  
  if (selectedType.value) {
    filtered = filtered.filter(project => project.type === selectedType.value)
  }
  
  if (featuredOnly.value) {
    filtered = filtered.filter(project => project.featured)
  }
  
  if (selectedSkills.value.length > 0) {
    filtered = filtered.filter(project => 
      project.skillIds?.some(id => selectedSkills.value.includes(id))
    )
  }
  
  return filtered
})

// Active filters count
const activeFiltersCount = computed(() => {
  let count = 0
  if (searchQuery.value) count++
  if (selectedType.value) count++
  if (featuredOnly.value) count++
  if (selectedSkills.value.length > 0) count += selectedSkills.value.length
  return count
})

// Match score (simulated)
const matchScore = computed(() => {
  const baseScore = 75
  const searchBonus = searchQuery.value ? 10 : 0
  const filterBonus = activeFiltersCount.value * 5
  return Math.min(100, baseScore + searchBonus + filterBonus)
})

// Skill categories
const skillCategories = computed(() => [
  { key: 'all', label: 'All Skills', count: props.skills.length },
  { key: 'technical', label: 'Technical', count: props.skills.filter(s => s.category === 'technical').length },
  { key: 'gaming', label: 'Gaming', count: props.skills.filter(s => s.category === 'gaming').length },
  { key: 'creative', label: 'Creative', count: props.skills.filter(s => s.category === 'creative').length },
  { key: 'soft', label: 'Soft Skills', count: props.skills.filter(s => s.category === 'soft').length }
])

// Filtered skills
const filteredSkills = computed(() => {
  let filtered = [...props.skills]
  
  if (activeSkillCategory.value !== 'all') {
    filtered = filtered.filter(skill => skill.category === activeSkillCategory.value)
  }
  
  if (skillSearchQuery.value) {
    const query = skillSearchQuery.value.toLowerCase()
    filtered = filtered.filter(skill => skill.name.toLowerCase().includes(query))
  }
  
  if (!showAllSkills.value) {
    filtered = filtered.slice(0, 10)
  }
  
  return filtered
})

// Skills state
const activeSkillsCount = computed(() => selectedSkills.value.length)

const selectedSkillsData = computed(() => 
  props.skills.filter(skill => selectedSkills.value.includes(skill.id))
)

const hasMoreSkills = computed(() => {
  const totalSkills = activeSkillCategory.value === 'all' 
    ? props.skills.length 
    : props.skills.filter(s => s.category === activeSkillCategory.value).length
  return totalSkills > 10
})

const remainingSkillsCount = computed(() => {
  const totalSkills = activeSkillCategory.value === 'all' 
    ? props.skills.length 
    : props.skills.filter(s => s.category === activeSkillCategory.value).length
  return Math.max(0, totalSkills - 10)
})

// Methods
const updateSearch = () => {
  emit('update:search', searchQuery.value)
}

const clearSearch = () => {
  searchQuery.value = ''
  updateSearch()
}

const updateFilters = () => {
  emit('update:filters', {
    type: selectedType.value,
    featured: featuredOnly.value,
    skills: selectedSkills.value
  })
}

const updateSort = () => {
  emit('update:sort', sortBy.value)
}

const setViewMode = (mode) => {
  viewMode.value = mode
  emit('update:view-mode', mode)
}

const toggleAnalytics = () => {
  emit('toggle-analytics', showAnalytics.value)
}

const openAITools = () => {
  emit('open-ai-tools')
}

// Skills methods
const setSkillCategory = (category) => {
  activeSkillCategory.value = category
}

const toggleSkill = (skillId) => {
  const index = selectedSkills.value.indexOf(skillId)
  if (index === -1) {
    selectedSkills.value.push(skillId)
  } else {
    selectedSkills.value.splice(index, 1)
  }
  updateFilters()
}

const removeSkill = (skillId) => {
  const index = selectedSkills.value.indexOf(skillId)
  if (index !== -1) {
    selectedSkills.value.splice(index, 1)
    updateFilters()
  }
}

const clearAllSkills = () => {
  selectedSkills.value = []
  updateFilters()
}

const filterSkills = () => {
  // Filtering is handled by computed property
}

const toggleShowAllSkills = () => {
  showAllSkills.value = !showAllSkills.value
}

// Watchers
watch(() => props.initialViewMode, (newMode) => {
  viewMode.value = newMode
})

// Initialize
onMounted(() => {
  updateFilters()
})
</script>

<style scoped>
/* Portfolio Topbar - Glassmorphic Design */
.portfolio-topbar {
  background: var(--glass-bg);
  backdrop-filter: var(--glass-backdrop-filter);
  -webkit-backdrop-filter: var(--glass-backdrop-filter);
  border-radius: var(--radius-xl);
  box-shadow: var(--glass-shadow);
  border: 1px solid var(--glass-border);
  max-width: 1400px;
  margin: 0 auto;
  overflow: hidden;
  position: relative;
  transition: all var(--duration-normal);
}

/* Header Section */
.topbar-header {
  padding: var(--spacing-6) var(--spacing-6) var(--spacing-5);
  background: linear-gradient(135deg, 
    rgba(var(--color-primary-500-rgb, 99, 102, 241), 0.03) 0%, 
    rgba(var(--color-gaming-500-rgb, 168, 85, 247), 0.03) 100%);
  border-bottom: 1px solid var(--glass-border);
}

/* Stats Bar */
.stats-bar {
  display: flex;
  justify-content: space-between;
  align-items: center;
  margin-bottom: var(--spacing-5);
  padding: var(--spacing-3) var(--spacing-4);
  border-radius: var(--radius-lg);
  transition: all var(--duration-normal);
}

.results-info {
  display: flex;
  align-items: center;
  gap: var(--spacing-4);
}

.stat-group {
  text-align: center;
}

.result-count {
  font-size: var(--font-size-2xl);
  font-weight: var(--font-weight-bold);
  background: linear-gradient(135deg, 
    var(--color-primary-500) 0%, 
    var(--color-gaming-500) 100%);
  -webkit-background-clip: text;
  -webkit-text-fill-color: transparent;
  background-clip: text;
  line-height: 1;
  transition: all var(--duration-normal);
}

.result-count.match-score {
  font-size: var(--font-size-lg);
}

.result-label {
  font-size: var(--font-size-sm);
  color: var(--text-secondary);
  margin-top: var(--spacing-1);
  transition: color var(--duration-normal);
}

.filter-status {
  display: flex;
  align-items: center;
  gap: var(--spacing-2);
  padding: var(--spacing-1-5) var(--spacing-3);
  background: var(--glass-bg);
  border: 1px solid var(--glass-border);
  border-radius: var(--radius-full);
  font-size: var(--font-size-xs);
  color: var(--color-primary-500);
  font-weight: var(--font-weight-medium);
}

/* Primary Controls */
.primary-controls {
  display: grid;
  grid-template-columns: 2fr repeat(2, 1fr) auto auto auto auto;
  gap: var(--spacing-3);
  align-items: center;
}

/* Search Group */
.search-group {
  position: relative;
}

.search-input {
  width: 100%;
  height: 48px;
  padding: 0 var(--spacing-12) 0 var(--spacing-12);
  border-radius: var(--radius-xl);
  font-size: var(--font-size-sm);
  transition: all var(--duration-normal);
  outline: none;
}

.search-input:focus {
  border-color: var(--color-primary-500);
  box-shadow: 
    var(--glass-shadow),
    0 0 0 4px rgba(var(--color-primary-500-rgb, 99, 102, 241), 0.1);
  transform: translateY(-2px);
}

.search-icon {
  position: absolute;
  left: var(--spacing-4);
  top: 50%;
  transform: translateY(-50%);
  color: var(--text-tertiary);
  pointer-events: none;
  transition: all var(--duration-normal);
  font-size: var(--font-size-lg);
}

.search-clear {
  position: absolute;
  right: var(--spacing-4);
  top: 50%;
  transform: translateY(-50%);
  color: var(--text-tertiary);
  cursor: pointer;
  transition: all var(--duration-fast);
  font-size: var(--font-size-lg);
}

.search-clear:hover {
  color: var(--color-primary-500);
  transform: translateY(-50%) scale(1.2) rotate(90deg);
}

.search-input:focus ~ .search-icon {
  color: var(--color-primary-500);
  transform: translateY(-50%) scale(1.1);
}

/* Filter Select */
.filter-select {
  height: 48px;
  padding: 0 var(--spacing-10) 0 var(--spacing-4);
  border-radius: var(--radius-lg);
  font-size: var(--font-size-sm);
  font-weight: var(--font-weight-medium);
  color: var(--text-primary);
  cursor: pointer;
  transition: all var(--duration-fast);
  appearance: none;
  background-image: url("data:image/svg+xml;charset=UTF-8,%3csvg xmlns='http://www.w3.org/2000/svg' viewBox='0 0 24 24'%3e%3cpath fill='%236366f1' d='M7 10l5 5 5-5z'/%3e%3c/svg%3e");
  background-repeat: no-repeat;
  background-position: right var(--spacing-3) center;
  background-size: 20px;
}

.filter-select:hover {
  border-color: rgba(var(--color-primary-500-rgb, 99, 102, 241), 0.3);
  transform: translateY(-1px);
}

.filter-select:focus {
  outline: none;
  border-color: var(--color-primary-500);
  box-shadow: 0 0 0 4px rgba(var(--color-primary-500-rgb, 99, 102, 241), 0.1);
}

/* Toggle Groups */
.toggle-group {
  display: flex;
  align-items: center;
  gap: var(--spacing-2-5);
  padding: var(--spacing-2-5) var(--spacing-3-5);
  border-radius: var(--radius-lg);
  transition: all var(--duration-fast);
}

.toggle-group:hover {
  border-color: rgba(var(--color-primary-500-rgb, 99, 102, 241), 0.2);
  transform: translateY(-1px);
}

.toggle-switch {
  position: relative;
  width: 48px;
  height: 26px;
}

.toggle-switch input {
  opacity: 0;
  width: 0;
  height: 0;
}

.toggle-slider {
  position: absolute;
  cursor: pointer;
  top: 0;
  left: 0;
  right: 0;
  bottom: 0;
  background: var(--surface-tertiary);
  transition: all var(--duration-normal) cubic-bezier(0.68, -0.55, 0.265, 1.55);
  border-radius: 26px;
}

.toggle-slider:before {
  position: absolute;
  content: "";
  height: 20px;
  width: 20px;
  left: 3px;
  bottom: 3px;
  background: white;
  transition: all var(--duration-normal) cubic-bezier(0.68, -0.55, 0.265, 1.55);
  border-radius: 50%;
  box-shadow: var(--shadow-sm);
}

input:checked + .toggle-slider {
  background: linear-gradient(135deg, var(--color-primary-500) 0%, var(--color-gaming-500) 100%);
}

input:checked + .toggle-slider:before {
  transform: translateX(22px);
}

.toggle-label {
  font-size: var(--font-size-xs);
  font-weight: var(--font-weight-medium);
  color: var(--text-secondary);
  user-select: none;
  transition: all var(--duration-fast);
  cursor: pointer;
}

input:checked ~ .toggle-label {
  color: var(--color-primary-500);
  font-weight: var(--font-weight-semibold);
}

/* View Toggle */
.view-toggle-group {
  display: flex;
  gap: var(--spacing-1);
  padding: var(--spacing-1);
  border-radius: var(--radius-lg);
  transition: all var(--duration-fast);
}

.view-toggle-group:hover {
  border-color: rgba(var(--color-primary-500-rgb, 99, 102, 241), 0.2);
}

/* AI Tools Button */
.ai-tools-btn {
  position: relative;
  overflow: hidden;
}

.ai-tools-btn::before {
  content: '';
  position: absolute;
  top: -50%;
  left: -50%;
  width: 200%;
  height: 200%;
  background: linear-gradient(45deg, 
    transparent, 
    rgba(255, 255, 255, 0.1), 
    transparent);
  transform: rotate(45deg);
  transition: all var(--duration-slow);
  opacity: 0;
}

.ai-tools-btn:hover::before {
  animation: shine 0.5s ease;
}

@keyframes shine {
  0% { transform: translateX(-100%) translateY(-100%) rotate(45deg); opacity: 0; }
  50% { opacity: 1; }
  100% { transform: translateX(100%) translateY(100%) rotate(45deg); opacity: 0; }
}

.ai-sparkle {
  position: absolute;
  top: -4px;
  right: -4px;
  width: 20px;
  height: 20px;
  background: var(--color-warning-500);
  border-radius: 50%;
  display: flex;
  align-items: center;
  justify-content: center;
  font-size: var(--font-size-xs);
  animation: sparkle 2s infinite;
  box-shadow: 0 2px 8px rgba(var(--color-warning-500-rgb, 245, 158, 11), 0.6);
}

@keyframes sparkle {
  0%, 100% { transform: scale(1) rotate(0deg); }
  50% { transform: scale(1.2) rotate(180deg); }
}

/* Skills Section */
.skills-section {
  padding: var(--spacing-6);
  background: linear-gradient(to bottom, 
    rgba(var(--glass-bg-rgb, 248, 249, 250), 0.5) 0%, 
    rgba(255, 255, 255, 0) 100%);
}

.skills-header {
  display: flex;
  justify-content: space-between;
  align-items: center;
  margin-bottom: var(--spacing-5);
}

.skills-title-group {
  display: flex;
  align-items: center;
  gap: var(--spacing-3);
}

.skills-title {
  font-size: var(--font-size-lg);
  font-weight: var(--font-weight-semibold);
  color: var(--text-primary);
  display: flex;
  align-items: center;
  gap: var(--spacing-2);
  transition: color var(--duration-normal);
}

.active-filters-count {
  background: linear-gradient(135deg, var(--color-primary-500) 0%, var(--color-gaming-500) 100%);
  color: white;
  padding: var(--spacing-1) var(--spacing-2-5);
  border-radius: var(--radius-lg);
  font-size: var(--font-size-xs);
  font-weight: var(--font-weight-semibold);
  animation: slideIn 0.3s ease;
}

@keyframes slideIn {
  from { opacity: 0; transform: translateX(-10px); }
  to { opacity: 1; transform: translateX(0); }
}

.skills-actions {
  display: flex;
  gap: var(--spacing-3);
  align-items: center;
}

.skill-search {
  position: relative;
}

.skill-search-input {
  padding: var(--spacing-1-5) var(--spacing-8) var(--spacing-1-5) var(--spacing-3);
  border-radius: var(--radius-full);
  font-size: var(--font-size-sm);
  outline: none;
  width: 180px;
  transition: all var(--duration-normal);
}

.skill-search-input:focus {
  width: 220px;
  border-color: var(--color-primary-500);
  box-shadow: 0 0 0 3px rgba(var(--color-primary-500-rgb, 99, 102, 241), 0.1);
}

.skill-search-icon {
  position: absolute;
  right: var(--spacing-2-5);
  top: 50%;
  transform: translateY(-50%);
  color: var(--text-tertiary);
  font-size: var(--font-size-sm);
}

/* Skill Categories */
.skill-categories {
  display: flex;
  gap: var(--spacing-2);
  margin-bottom: var(--spacing-4);
  padding-bottom: var(--spacing-3);
  border-bottom: 1px solid var(--glass-border);
  overflow-x: auto;
}

.category-tab {
  padding: var(--spacing-1-5) var(--spacing-3-5);
  background: transparent;
  border: none;
  border-radius: var(--radius-full);
  font-size: var(--font-size-sm);
  font-weight: var(--font-weight-medium);
  color: var(--text-secondary);
  cursor: pointer;
  transition: all var(--duration-fast);
  position: relative;
  white-space: nowrap;
}

.category-tab:hover {
  background: var(--glass-hover-bg);
  color: var(--color-primary-500);
}

.category-tab.active {
  background: linear-gradient(135deg, var(--color-primary-500) 0%, var(--color-gaming-500) 100%);
  color: white;
  box-shadow: var(--shadow-glow-primary);
}

.tab-count {
  margin-left: var(--spacing-1);
  opacity: 0.7;
  font-size: var(--font-size-xs);
}

/* Skill Chips */
.skill-chips {
  display: flex;
  flex-wrap: wrap;
  gap: var(--spacing-2-5);
  margin-bottom: var(--spacing-4);
}

.skill-chip {
  border: 1px solid var(--glass-border);
  color: var(--text-primary);
  padding: var(--spacing-2-5) var(--spacing-4);
  border-radius: var(--radius-xl);
  font-size: var(--font-size-sm);
  font-weight: var(--font-weight-medium);
  cursor: pointer;
  transition: all var(--duration-normal) cubic-bezier(0.4, 0, 0.2, 1);
  display: flex;
  align-items: center;
  gap: var(--spacing-2);
  position: relative;
  overflow: hidden;
}

.skill-chip::before {
  content: '';
  position: absolute;
  top: 0;
  left: -100%;
  width: 100%;
  height: 100%;
  background: linear-gradient(90deg, 
    transparent, 
    rgba(var(--color-primary-500-rgb, 99, 102, 241), 0.1), 
    transparent);
  transition: left var(--duration-slow) ease;
}

.skill-chip:hover::before {
  left: 100%;
}

.skill-chip:hover {
  border-color: rgba(var(--color-primary-500-rgb, 99, 102, 241), 0.3);
  transform: translateY(-2px) scale(1.02);
  box-shadow: var(--shadow-glow-primary);
}

.skill-chip.active {
  background: linear-gradient(135deg, var(--color-primary-500) 0%, var(--color-gaming-500) 100%);
  color: white;
  border-color: transparent;
  box-shadow: var(--shadow-glow-primary);
  animation: chipActivate 0.3s ease;
}

@keyframes chipActivate {
  0% { transform: scale(1); }
  50% { transform: scale(1.05); }
  100% { transform: scale(1); }
}

.skill-chip-icon {
  width: 20px;
  height: 20px;
  border-radius: 50%;
  background: rgba(var(--color-primary-500-rgb, 99, 102, 241), 0.1);
  display: flex;
  align-items: center;
  justify-content: center;
  font-size: var(--font-size-xs);
  color: var(--color-primary-500);
}

.skill-chip.active .skill-chip-icon {
  background: rgba(255, 255, 255, 0.2);
  color: white;
}

.chip-count {
  background: rgba(var(--color-primary-500-rgb, 99, 102, 241), 0.1);
  padding: var(--spacing-0-5) var(--spacing-2);
  border-radius: var(--radius-lg);
  font-size: var(--font-size-xs);
  font-weight: var(--font-weight-semibold);
  color: var(--color-primary-500);
}

.skill-chip.active .chip-count {
  background: rgba(255, 255, 255, 0.2);
  color: white;
}

.skill-chip-remove {
  margin-left: var(--spacing-1);
  cursor: pointer;
  opacity: 0;
  transition: opacity var(--duration-fast);
}

.skill-chip.active:hover .skill-chip-remove {
  opacity: 1;
}

/* Skill Progress */
.skill-progress {
  display: grid;
  grid-template-columns: repeat(auto-fit, minmax(200px, 1fr));
  gap: var(--spacing-4);
  margin-top: var(--spacing-5);
  padding: var(--spacing-4);
  border-radius: var(--radius-lg);
}

.skill-progress-item {
  display: flex;
  flex-direction: column;
  gap: var(--spacing-1-5);
}

.skill-progress-header {
  display: flex;
  justify-content: space-between;
  align-items: center;
}

.skill-progress-name {
  font-size: var(--font-size-xs);
  font-weight: var(--font-weight-semibold);
  color: var(--text-primary);
}

.skill-progress-value {
  font-size: var(--font-size-xs);
  color: var(--color-primary-500);
  font-weight: var(--font-weight-semibold);
}

.skill-progress-bar {
  height: 6px;
  background: rgba(var(--color-primary-500-rgb, 99, 102, 241), 0.1);
  border-radius: var(--radius-sm);
  overflow: hidden;
  position: relative;
}

.skill-progress-fill {
  height: 100%;
  background: linear-gradient(90deg, var(--color-primary-500) 0%, var(--color-gaming-500) 100%);
  border-radius: var(--radius-sm);
  transition: width var(--duration-slow) ease;
  position: relative;
  overflow: hidden;
}

.skill-progress-fill::after {
  content: '';
  position: absolute;
  top: 0;
  left: 0;
  right: 0;
  bottom: 0;
  background: linear-gradient(90deg, transparent, rgba(255, 255, 255, 0.3), transparent);
  animation: shimmer 2s infinite;
}

@keyframes shimmer {
  0% { transform: translateX(-100%); }
  100% { transform: translateX(100%); }
}

/* Expand Section */
.expand-section {
  text-align: center;
  padding: var(--spacing-3);
}

.expand-btn {
  transition: all var(--duration-normal);
}

.expand-btn:hover {
  transform: translateY(-2px);
  box-shadow: var(--shadow-glow-primary);
}

/* Mobile Responsive */
@media (max-width: 1024px) {
  .primary-controls {
    grid-template-columns: 1fr;
    gap: var(--spacing-3);
  }

  .stats-bar {
    flex-direction: column;
    gap: var(--spacing-3);
    align-items: flex-start;
  }
}

@media (max-width: 768px) {
  .skills-header {
    flex-direction: column;
    gap: var(--spacing-3);
    align-items: stretch;
  }

  .skills-actions {
    flex-direction: column;
    gap: var(--spacing-2);
  }

  .skill-search-input,
  .skill-search-input:focus {
    width: 100%;
  }

  .skill-categories {
    overflow-x: auto;
    padding-bottom: var(--spacing-2);
  }

  .skill-progress {
    grid-template-columns: 1fr;
  }

  .primary-controls {
    grid-template-columns: 1fr;
  }
}

/* Dark theme adjustments */
[data-theme="dark"] .portfolio-topbar {
  background: var(--glass-bg);
  border-color: var(--glass-border);
}

[data-theme="dark"] .topbar-header {
  background: linear-gradient(135deg, 
    rgba(var(--color-primary-500-rgb, 99, 102, 241), 0.05) 0%, 
    rgba(var(--color-gaming-500-rgb, 168, 85, 247), 0.05) 100%);
}
</style><|MERGE_RESOLUTION|>--- conflicted
+++ resolved
@@ -227,19 +227,10 @@
 </template>
 
 <script setup>
-<<<<<<< HEAD
 import { ref, computed, watch, onMounted } from 'vue'
 import { useAppStore } from '@/stores/app'
 import AppIcon from '@/components/ui/AppIcon.vue'
 import UnifiedButton from '@/components/ui/UnifiedButton.vue'
-=======
-import { ref, computed, watch, onMounted } from 'vue';
-
-import { ref, computed, watch} from "vue";
-import { useAppStore } from "@/stores/app";
-import AppIcon from "@/components/ui/AppIcon.vue";
-import UnifiedButton from "@/components/ui/UnifiedButton.vue";
->>>>>>> db031f9c
 
 // Props
 const _props = defineProps({
@@ -262,7 +253,6 @@
 })
 
 // Emits
-<<<<<<< HEAD
 const emit = defineEmits([
   'update:search',
   'update:filters', 
@@ -271,16 +261,6 @@
   'toggle-analytics',
   'open-ai-tools'
 ])
-=======
-const _emit = defineEmits([
-  "update:search",
-  "update:filters",
-  "update:sort",
-  "update:view-mode",
-  "toggle-analytics",
-  "open-ai-tools",
-]);
->>>>>>> db031f9c
 
 // Store
 const store = useAppStore()
