<template>
  <div v-if="showFeedback" class="audio-feedback-overlay">
    <!-- Voice Activity Indicator -->
    <div class="voice-activity-indicator" :class="activityClasses">
      <div class="activity-visual">
        <div class="volume-bars">
          <div 
            v-for="bar in 5" 
            :key="bar"
            class="volume-bar"
            :style="{ 
              height: getBarHeight(bar),
              animationDelay: `${bar * 0.1}s` 
            }"
          />
        </div>
        <div class="activity-icon">
          <AppIcon 
            :name="activityIcon" 
            :class="{ 'pulse': enhancedAudio.isActive }"
          />
        </div>
      </div>
      
      <!-- Status Text -->
      <div class="activity-status">
        <span class="status-text">{{ statusText }}</span>
        <div v-if="confidence" class="confidence-indicator">
          <div class="confidence-bar">
            <div 
              class="confidence-fill" 
              :style="{ width: `${confidence}%` }"
            />
          </div>
          <span class="confidence-text">{{ confidence }}% confidence</span>
        </div>
      </div>
    </div>

    <!-- Feedback Messages -->
    <Transition name="feedback-slide" appear>
      <div 
        v-if="currentFeedback" 
        class="feedback-message"
        :class="`feedback-${currentFeedback.type}`"
      >
        <AppIcon :name="getFeedbackIcon(currentFeedback.type)" />
        <span>{{ currentFeedback.message }}</span>
        <button 
          class="feedback-dismiss"
          aria-label="Dismiss"
          @click="dismissFeedback"
        >
          <AppIcon name="mdi-close" />
        </button>
      </div>
    </Transition>

    <!-- Voice Commands Hint -->
    <div 
      v-if="showVoiceHints && enhancedAudio.isActive" 
      class="voice-hints"
    >
      <div class="hints-title">Try saying:</div>
      <div class="hints-list">
        <span 
          v-for="hint in voiceHints" 
          :key="hint"
          class="voice-hint"
        >
          "{{ hint }}"
        </span>
      </div>
    </div>
  </div>
</template>

<script setup lang="ts">
<<<<<<< HEAD
import { computed, ref, watch } from 'vue'
import { enhancedAudioService } from '@/shared/services/EnhancedAudioService'
import AppIcon from '@/components/ui/AppIcon.vue'
=======
import { ref, computed, watch } from 'vue';

import { computedwatch } from "vue";
import { enhancedAudioService } from "@/shared/services/EnhancedAudioService";
import AppIcon from "@/components/ui/AppIcon.vue";
>>>>>>> db031f9c

interface Props {
  showVoiceHints?: boolean
  enableVisualFeedback?: boolean
  position?: 'top-right' | 'top-left' | 'bottom-right' | 'bottom-left' | 'center'
  compact?: boolean
}

const _props = withDefaults(defineProps<Props>(), {
  showVoiceHints: false,
  enableVisualFeedback: true,
  position: 'top-right',
  compact: false
})

const enhancedAudio = enhancedAudioService
const confidence = ref<number | undefined>()

// Voice command hints based on current context
const voiceHints = computed(() => [
  'Start recording',
  'Stop listening', 
  'Search for jobs',
  'Open settings',
  'Show my portfolio'
])

const showFeedback = computed(() => 
  props.enableVisualFeedback && (
    enhancedAudio.isActive ||
    currentFeedback.value ||
    enhancedAudio.hasRecentActivity
  )
)

const currentFeedback = computed(() => enhancedAudio.currentFeedback)

const activityClasses = computed(() => ({
  'is-listening': enhancedAudio.activity.value.isListening,
  'is-speaking': enhancedAudio.activity.value.isSpeaking,
  'has-activity': enhancedAudio.isActive,
  'compact': props.compact,
  [`position-${props.position}`]: true
}))

const activityIcon = computed(() => {
  if (enhancedAudio.activity.value.isListening) return 'mdi-microphone'
  if (enhancedAudio.activity.value.isSpeaking) return 'mdi-volume-high'
  return 'mdi-microphone-off'
})

const statusText = computed(() => {
  if (enhancedAudio.activity.value.isListening) return 'Listening...'
  if (enhancedAudio.activity.value.isSpeaking) return 'Speaking...'
  if (enhancedAudio.hasRecentActivity) return 'Voice ready'
  return 'Voice inactive'
})

// Generate volume bar heights based on activity
function getBarHeight(barIndex: number): string {
  const volume = enhancedAudio.activity.value.volume
  const threshold = (barIndex - 1) / 5
  
  if (!enhancedAudio.activity.value.isListening) {
    return '4px'
  }
  
  if (volume > threshold) {
    const intensity = Math.min(1, (volume - threshold) * 5)
    return `${4 + intensity * 20}px`
  }
  
  return '4px'
}

function getFeedbackIcon(type: string): string {
  switch (type) {
    case 'success': return 'mdi-check-circle'
    case 'error': return 'mdi-alert-circle'
    case 'warning': return 'mdi-alert'
    case 'info': return 'mdi-information'
    default: return 'mdi-information'
  }
}

function dismissFeedback() {
  const current = currentFeedback.value
  if (current) {
    const index = enhancedAudio.feedback.value.indexOf(current)
    if (index > -1) {
      enhancedAudio.feedback.value.splice(index, 1)
    }
  }
}

// Watch for changes in speech recognition confidence
watch(() => enhancedAudio.activity.value, (activity) => {
  // Update confidence from speech recognition if available
  confidence.value = activity.confidence
}, { deep: true })
</script>

<style scoped>
.audio-feedback-overlay {
  position: fixed;
  z-index: 9999;
  pointer-events: none;
  font-family: var(--font-mono);
}

.voice-activity-indicator {
  display: flex;
  align-items: center;
  gap: 12px;
  background: var(--glass-bg);
  backdrop-filter: var(--glass-backdrop-filter);
  border: 1px solid var(--glass-border);
  border-radius: 12px;
  padding: 12px 16px;
  box-shadow: var(--glass-shadow);
  transition: all 0.3s ease;
  pointer-events: auto;
}

.voice-activity-indicator.position-top-right {
  top: 20px;
  right: 20px;
}

.voice-activity-indicator.position-top-left {
  top: 20px;
  left: 20px;
}

.voice-activity-indicator.position-bottom-right {
  bottom: 20px;
  right: 20px;
}

.voice-activity-indicator.position-bottom-left {
  bottom: 20px;
  left: 20px;
}

.voice-activity-indicator.position-center {
  top: 50%;
  left: 50%;
  transform: translate(-50%, -50%);
}

.voice-activity-indicator.compact {
  padding: 8px 12px;
  gap: 8px;
}

.voice-activity-indicator.has-activity {
  border-color: rgb(var(--color-primary-rgb), 0.3);
  box-shadow: 
    var(--glass-shadow),
    0 0 20px rgba(var(--color-primary-rgb), 0.2);
}

.voice-activity-indicator.is-listening {
  border-color: rgb(var(--color-success-rgb), 0.5);
  animation: pulse-listening 2s infinite;
}

.voice-activity-indicator.is-speaking {
  border-color: rgb(var(--color-info-rgb), 0.5);
  animation: pulse-speaking 1.5s infinite;
}

.activity-visual {
  display: flex;
  align-items: center;
  gap: 8px;
}

.volume-bars {
  display: flex;
  align-items: end;
  gap: 2px;
  height: 20px;
}

.volume-bar {
  width: 3px;
  background: var(--color-primary-500);
  border-radius: 2px;
  transition: height 0.1s ease;
  opacity: 0.7;
}

.voice-activity-indicator.is-listening .volume-bar {
  animation: volume-pulse 0.6s infinite alternate;
}

.activity-icon {
  color: var(--color-primary-500);
  font-size: 18px;
}

.activity-icon.pulse {
  animation: icon-pulse 2s infinite;
}

.activity-status {
  display: flex;
  flex-direction: column;
  gap: 4px;
}

.status-text {
  font-size: 14px;
  font-weight: 600;
  color: var(--text-primary);
}

.confidence-indicator {
  display: flex;
  align-items: center;
  gap: 6px;
}

.confidence-bar {
  width: 60px;
  height: 4px;
  background: var(--glass-border);
  border-radius: 2px;
  overflow: hidden;
}

.confidence-fill {
  height: 100%;
  background: linear-gradient(90deg, 
    var(--color-warning-500), 
    var(--color-success-500)
  );
  transition: width 0.3s ease;
}

.confidence-text {
  font-size: 11px;
  color: var(--text-secondary);
}

.feedback-message {
  position: fixed;
  top: 80px;
  right: 20px;
  display: flex;
  align-items: center;
  gap: 8px;
  background: var(--glass-bg);
  backdrop-filter: var(--glass-backdrop-filter);
  border: 1px solid var(--glass-border);
  border-radius: 8px;
  padding: 12px 16px;
  box-shadow: var(--glass-shadow);
  font-size: 14px;
  font-weight: 500;
  max-width: 300px;
  pointer-events: auto;
}

.feedback-message.feedback-success {
  border-color: rgb(var(--color-success-rgb), 0.3);
  color: var(--color-success-700);
}

.feedback-message.feedback-error {
  border-color: rgb(var(--color-error-rgb), 0.3);
  color: var(--color-error-700);
}

.feedback-message.feedback-warning {
  border-color: rgb(var(--color-warning-rgb), 0.3);
  color: var(--color-warning-700);
}

.feedback-message.feedback-info {
  border-color: rgb(var(--color-info-rgb), 0.3);
  color: var(--color-info-700);
}

.feedback-dismiss {
  background: transparent;
  border: none;
  color: var(--text-secondary);
  cursor: pointer;
  padding: 2px;
  border-radius: 4px;
  transition: background-color 0.2s ease;
}

.feedback-dismiss:hover {
  background: var(--glass-hover-bg);
}

.voice-hints {
  position: fixed;
  bottom: 80px;
  right: 20px;
  background: var(--glass-bg);
  backdrop-filter: var(--glass-backdrop-filter);
  border: 1px solid var(--glass-border);
  border-radius: 8px;
  padding: 12px;
  box-shadow: var(--glass-shadow);
  max-width: 250px;
  pointer-events: auto;
}

.hints-title {
  font-size: 12px;
  font-weight: 600;
  color: var(--text-secondary);
  margin-bottom: 8px;
}

.hints-list {
  display: flex;
  flex-direction: column;
  gap: 4px;
}

.voice-hint {
  font-size: 11px;
  color: var(--text-tertiary);
  font-style: italic;
  padding: 2px 6px;
  background: var(--glass-hover-bg);
  border-radius: 4px;
}

/* Animations */
@keyframes pulse-listening {
  0%, 100% { box-shadow: var(--glass-shadow), 0 0 0 0 rgba(var(--color-success-rgb), 0.7); }
  50% { box-shadow: var(--glass-shadow), 0 0 0 8px rgba(var(--color-success-rgb), 0); }
}

@keyframes pulse-speaking {
  0%, 100% { box-shadow: var(--glass-shadow), 0 0 0 0 rgba(var(--color-info-rgb), 0.7); }
  50% { box-shadow: var(--glass-shadow), 0 0 0 6px rgba(var(--color-info-rgb), 0); }
}

@keyframes volume-pulse {
  0% { opacity: 0.3; }
  100% { opacity: 1; }
}

@keyframes icon-pulse {
  0%, 100% { transform: scale(1); opacity: 1; }
  50% { transform: scale(1.1); opacity: 0.8; }
}

/* Transitions */
.feedback-slide-enter-active,
.feedback-slide-leave-active {
  transition: all 0.3s ease;
}

.feedback-slide-enter-from {
  transform: translateX(100%);
  opacity: 0;
}

.feedback-slide-leave-to {
  transform: translateX(100%);
  opacity: 0;
}

/* Responsive */
@media (max-width: 768px) {
  .voice-activity-indicator {
    padding: 8px 12px;
    font-size: 12px;
  }
  
  .feedback-message {
    right: 10px;
    left: 10px;
    max-width: none;
  }
  
  .voice-hints {
    right: 10px;
    left: 10px;
    max-width: none;
  }
}
</style><|MERGE_RESOLUTION|>--- conflicted
+++ resolved
@@ -76,17 +76,9 @@
 </template>
 
 <script setup lang="ts">
-<<<<<<< HEAD
 import { computed, ref, watch } from 'vue'
 import { enhancedAudioService } from '@/shared/services/EnhancedAudioService'
 import AppIcon from '@/components/ui/AppIcon.vue'
-=======
-import { ref, computed, watch } from 'vue';
-
-import { computedwatch } from "vue";
-import { enhancedAudioService } from "@/shared/services/EnhancedAudioService";
-import AppIcon from "@/components/ui/AppIcon.vue";
->>>>>>> db031f9c
 
 interface Props {
   showVoiceHints?: boolean
