--- conflicted
+++ resolved
@@ -16,13 +16,7 @@
 </template>
 
 <script setup lang="ts">
-<<<<<<< HEAD
 import { computed } from 'vue'
-=======
-import { computed } from 'vue';
-
-import {} from "vue";
->>>>>>> db031f9c
 
 interface HeaderAction {
   key?: string
@@ -61,15 +55,9 @@
   priority: 'secondary'
 })
 
-<<<<<<< HEAD
 const emit = defineEmits<{
   actionClick: [action: HeaderAction, index: number]
 }>()
-=======
-const _emit = defineEmits<{
-  actionClick: [action: HeaderAction, index: number];
-}>();
->>>>>>> db031f9c
 
 // Computed classes for the container
 const containerClasses = computed(() => [
