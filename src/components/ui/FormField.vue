<template>
  <div class="unified-form-field" :class="{ required, valid: isValid, error: hasError }">
    <label v-if="label" class="field-label">
      <AppIcon v-if="icon" :name="icon" size="16" class="field-icon" />
      {{ label }}
      <span v-if="required" class="required-indicator">*</span>
    </label>
    
    <div class="field-container">
      <!-- Input Field -->
      <input
        v-if="type !== 'textarea' && type !== 'select'"
        :id="fieldId"
        :type="type"
        :value="modelValue"
        :placeholder="placeholder"
        :disabled="disabled"
        :class="fieldClasses"
        v-bind="$attrs"
        @input="$emit('update:modelValue', $event.target.value)"
        @blur="$emit('blur', $event)"
        @focus="$emit('focus', $event)"
      />
      
      <!-- Textarea Field -->
      <textarea
        v-else-if="type === 'textarea'"
        :id="fieldId"
        :value="modelValue"
        :placeholder="placeholder"
        :disabled="disabled"
        :rows="rows || 4"
        :class="fieldClasses"
        v-bind="$attrs"
        @input="$emit('update:modelValue', $event.target.value)"
        @blur="$emit('blur', $event)"
        @focus="$emit('focus', $event)"
      ></textarea>
      
      <!-- Select Field -->
      <select
        v-else-if="type === 'select'"
        :id="fieldId"
        :value="modelValue"
        :disabled="disabled"
        :class="fieldClasses"
        v-bind="$attrs"
        @change="$emit('update:modelValue', $event.target.value)"
      >
        <option v-if="placeholder" value="" disabled>{{ placeholder }}</option>
        <option
          v-for="option in options"
          :key="option.value"
          :value="option.value"
        >
          {{ option.label }}
        </option>
      </select>
      
      <!-- Field Actions (optional) -->
      <div v-if="$slots.actions" class="field-actions">
        <slot name="actions"></slot>
      </div>
    </div>
    
    <!-- Helper Text / Validation -->
    <div v-if="helperText || validationMessage || hasError" class="field-feedback">
      <div v-if="hasError" class="field-error">
        <AppIcon name="mdi-alert-circle-outline" size="14" />
        <span>{{ validationMessage || 'This field has an error' }}</span>
      </div>
      <div v-else-if="validationMessage && isValid" class="field-success">
        <AppIcon name="mdi-check-circle-outline" size="14" />
        <span>{{ validationMessage }}</span>
      </div>
      <div v-else-if="helperText" class="field-helper">
        {{ helperText }}
      </div>
    </div>
    
    <!-- Word/Character Counter -->
    <div v-if="showCounter && type === 'textarea'" class="field-counter">
      <span :class="{ 'counter-ideal': isCounterIdeal }">
        {{ wordCount }} {{ counterType === 'words' ? 'words' : 'characters' }}
      </span>
      <span v-if="counterRange" class="counter-range">
        • {{ counterRange }}
      </span>
    </div>
  </div>
</template>

<script setup>
<<<<<<< HEAD
import { computed, useId } from 'vue'
import AppIcon from './AppIcon.vue'
=======
import { computed } from 'vue';

import { computed, useId } from "vue";
import AppIcon from "./AppIcon.vue";
>>>>>>> db031f9c

const _props = defineProps({
  modelValue: {
    type: [String, Number],
    default: ''
  },
  type: {
    type: String,
    default: 'text'
  },
  label: {
    type: String,
    default: ''
  },
  icon: {
    type: String,
<<<<<<< HEAD
    default: ''
=======
    default: "",,
    default: ''
  
>>>>>>> db031f9c
  },
  placeholder: {
    type: String,
    default: ''
  },
  helperText: {
    type: String,
    default: ''
  },
  required: {
    type: Boolean,
    default: false
  },
  disabled: {
    type: Boolean,
    default: false
  },
  validationMessage: {
    type: String,
    default: ''
  },
  hasError: {
    type: Boolean,
    default: false
  },
  rows: {
    type: Number,
    default: 4
  },
  options: {
    type: Array,
    default: () => []
  },
  showCounter: {
    type: Boolean,
    default: false
  },
  counterType: {
    type: String,
    default: 'words',
    validator: value => ['words', 'characters'].includes(value)
  },
  counterRange: {
    type: String,
    default: ''
  },
  size: {
    type: String,
    default: 'md',
    validator: value => ['sm', 'md', 'lg'].includes(value)
  }
})

defineEmits(['update:modelValue', 'blur', 'focus'])

const fieldId = useId()

const isValid = computed(() => {
  if (!props.required) return true
  return props.modelValue && String(props.modelValue).trim().length > 0
})

const wordCount = computed(() => {
  const text = String(props.modelValue || '')
  if (props.counterType === 'words') {
    return text.trim() ? text.trim().split(/\s+/).length : 0
  }
  return text.length
})

const isCounterIdeal = computed(() => {
  if (!props.counterRange) return false
  const range = props.counterRange.match(/(\d+)-(\d+)/)
  if (range) {
    const min = parseInt(range[1])
    const max = parseInt(range[2])
    return wordCount.value >= min && wordCount.value <= max
  }
  return false
})

const fieldClasses = computed(() => [
  'field-input',
  `field-input--${props.size}`,
  {
    'field-input--valid': isValid.value && props.modelValue,
    'field-input--error': props.hasError,
    'field-input--disabled': props.disabled
  }
])
</script>

<style scoped>
.unified-form-field {
  display: flex;
  flex-direction: column;
  gap: var(--spacing-2);
  margin-bottom: var(--spacing-4);
}

.field-label {
  display: flex;
  align-items: center;
  gap: var(--spacing-2);
  font-weight: 500;
  font-size: 0.875rem;
  color: var(--text-primary);
}

.field-icon {
  color: var(--text-secondary);
}

.required-indicator {
  color: var(--color-error-500);
  margin-left: 2px;
}

.field-container {
  position: relative;
  display: flex;
  align-items: stretch;
}

.field-input {
  width: 100%;
  padding: var(--input-padding-y) var(--input-padding-x);
  border: 1px solid var(--glass-border);
  border-radius: var(--radius-md);
  background: var(--glass-surface);
  color: var(--text-primary);
  font-size: 0.875rem;
  line-height: 1.5;
  transition: all var(--duration-fast);
  backdrop-filter: var(--glass-backdrop-filter);
  resize: vertical;
}

.field-input--sm {
  padding: 0.5rem 0.75rem;
  font-size: 0.8125rem;
}

.field-input--lg {
  padding: 0.875rem 1rem;
  font-size: 1rem;
}

.field-input:focus {
  outline: none;
  border-color: var(--color-primary-400);
  box-shadow: 0 0 0 3px rgba(var(--color-primary-rgb, 59, 130, 246), 0.1);
}

.field-input:hover:not(:focus):not(:disabled) {
  border-color: var(--color-primary-300);
}

.field-input--valid {
  border-color: var(--color-success-400);
}

.field-input--error {
  border-color: var(--color-error-400);
}

.field-input--disabled {
  background: var(--surface-container);
  color: var(--text-muted);
  cursor: not-allowed;
  opacity: 0.7;
}

.field-actions {
  position: absolute;
  right: var(--spacing-2);
  top: 50%;
  transform: translateY(-50%);
  display: flex;
  align-items: center;
  gap: var(--spacing-1);
}

.field-feedback {
  font-size: 0.8125rem;
  line-height: 1.4;
}

.field-error {
  display: flex;
  align-items: center;
  gap: var(--spacing-1);
  color: var(--color-error-600);
}

.field-success {
  display: flex;
  align-items: center;
  gap: var(--spacing-1);
  color: var(--color-success-600);
}

.field-helper {
  color: var(--text-muted);
}

.field-counter {
  display: flex;
  align-items: center;
  gap: var(--spacing-1);
  font-size: 0.75rem;
  color: var(--text-muted);
  justify-content: flex-end;
}

.counter-ideal {
  color: var(--color-success-600);
  font-weight: 500;
}

.counter-range {
  opacity: 0.8;
}

/* Form field validation states */
.unified-form-field.required .field-label::after {
  content: '';
}

.unified-form-field.valid .field-input {
  border-color: var(--color-success-400);
}

.unified-form-field.error .field-input {
  border-color: var(--color-error-400);
}

/* Dark theme adjustments */
[data-theme='dark'] .field-input {
  background: rgba(var(--surface-glass-rgb), 0.05);
  border-color: rgba(255, 255, 255, 0.1);
}

[data-theme='dark'] .field-input:focus {
  border-color: var(--color-primary-400);
  box-shadow: 0 0 0 3px rgba(var(--color-primary-rgb, 59, 130, 246), 0.2);
}

[data-theme='dark'] .field-input:hover:not(:focus):not(:disabled) {
  border-color: rgba(255, 255, 255, 0.2);
}
</style><|MERGE_RESOLUTION|>--- conflicted
+++ resolved
@@ -91,15 +91,8 @@
 </template>
 
 <script setup>
-<<<<<<< HEAD
 import { computed, useId } from 'vue'
 import AppIcon from './AppIcon.vue'
-=======
-import { computed } from 'vue';
-
-import { computed, useId } from "vue";
-import AppIcon from "./AppIcon.vue";
->>>>>>> db031f9c
 
 const _props = defineProps({
   modelValue: {
@@ -116,13 +109,7 @@
   },
   icon: {
     type: String,
-<<<<<<< HEAD
-    default: ''
-=======
-    default: "",,
-    default: ''
-  
->>>>>>> db031f9c
+    default: ''
   },
   placeholder: {
     type: String,
