<template>
  <nav class="pagination-wrapper" role="navigation" aria-label="Pagination">
    <!-- Results Info -->
    <div class="pagination-info">
      <span class="results-text">
        Showing {{ startItem }}-{{ endItem }} of {{ totalItems }} jobs
      </span>
      <div class="per-page-selector">
        <label for="per-page-select" class="sr-only">Items per page</label>
        <select
          id="per-page-select"
          :value="itemsPerPage"
          class="form-select per-page-select"
          @change="updateItemsPerPage($event.target.value)"
        >
          <option v-for="size in perPageOptions" :key="size" :value="size">
            {{ size }} per page
          </option>
        </select>
      </div>
    </div>

    <!-- Pagination Controls -->
    <div v-if="totalPages > 1" class="pagination-controls">
      <!-- Previous Button -->
      <button
        :disabled="currentPage <= 1"
        class="pagination-btn pagination-prev"
        :class="{ disabled: currentPage <= 1 }"
        aria-label="Go to previous page"
        @click="goToPage(currentPage - 1)"
      >
        <AppIcon name="mdi-chevron-left" />
        <span class="btn-text">Previous</span>
      </button>

      <!-- Page Numbers -->
      <div class="page-numbers">
        <!-- First page -->
        <button
          v-if="showFirstPage"
          class="pagination-btn page-number"
          :class="{ active: currentPage === 1 }"
          :aria-label="`Go to page 1`"
          @click="goToPage(1)"
        >
          1
        </button>

        <!-- First ellipsis -->
        <span v-if="showFirstEllipsis" class="pagination-ellipsis">
          <AppIcon name="mdi-dots-horizontal" />
        </span>

        <!-- Visible page range -->
        <button
          v-for="page in visiblePages"
          :key="page"
          class="pagination-btn page-number"
          :class="{ active: currentPage === page }"
          :aria-label="`Go to page ${page}`"
          :aria-current="currentPage === page ? 'page' : undefined"
          @click="goToPage(page)"
        >
          {{ page }}
        </button>

        <!-- Last ellipsis -->
        <span v-if="showLastEllipsis" class="pagination-ellipsis">
          <AppIcon name="mdi-dots-horizontal" />
        </span>

        <!-- Last page -->
        <button
          v-if="showLastPage"
          class="pagination-btn page-number"
          :class="{ active: currentPage === totalPages }"
          :aria-label="`Go to page ${totalPages}`"
          @click="goToPage(totalPages)"
        >
          {{ totalPages }}
        </button>
      </div>

      <!-- Next Button -->
      <button
        :disabled="currentPage >= totalPages"
        class="pagination-btn pagination-next"
        :class="{ disabled: currentPage >= totalPages }"
        aria-label="Go to next page"
        @click="goToPage(currentPage + 1)"
      >
        <span class="btn-text">Next</span>
        <AppIcon name="mdi-chevron-right" />
      </button>
    </div>

    <!-- Quick Jump (for large datasets) -->
    <div v-if="showQuickJump && totalPages > 10" class="quick-jump">
      <label for="page-jump" class="quick-jump-label">Go to page:</label>
      <input
        id="page-jump"
        v-model.number="jumpPage"
        type="number"
        :min="1"
        :max="totalPages"
        class="form-control quick-jump-input"
        @keyup.enter="goToPage(jumpPage)"
      >
      <button
        class="btn btn-sm btn-outline-primary quick-jump-btn"
        :disabled="!isValidJumpPage"
        @click="goToPage(jumpPage)"
      >
        Go
      </button>
    </div>
  </nav>
</template>

<script setup>
<<<<<<< HEAD
import { computed, ref, watch } from 'vue'
import AppIcon from '@/components/ui/AppIcon.vue'
=======
import { ref, computed, watch } from 'vue';

import { computedwatch } from "vue";
import AppIcon from "@/components/ui/AppIcon.vue";
>>>>>>> db031f9c

const _props = defineProps({
  currentPage: {
    type: Number,
    default: 1
  },
  totalItems: {
    type: Number,
    default: 0
  },
  itemsPerPage: {
    type: Number,
    default: 25
  },
  perPageOptions: {
    type: Array,
    default: () => [10, 25, 50, 100]
  },
  maxVisiblePages: {
    type: Number,
    default: 5
  },
  showQuickJump: {
    type: Boolean,
    default: true
  }
})

<<<<<<< HEAD
const emit = defineEmits(['update:currentPage', 'update:itemsPerPage'])
=======
const _emit = defineEmits(["update:currentPage", "update:itemsPerPage"]);
>>>>>>> db031f9c

// Jump page input
const jumpPage = ref(props.currentPage)

// Watch current page changes to update jump input
watch(() => props.currentPage, (newPage) => {
  jumpPage.value = newPage
})

// Computed properties
const totalPages = computed(() => Math.ceil(props.totalItems / props.itemsPerPage))

const startItem = computed(() => {
  if (props.totalItems === 0) return 0
  return (props.currentPage - 1) * props.itemsPerPage + 1
})

const endItem = computed(() => {
  const end = props.currentPage * props.itemsPerPage
  return Math.min(end, props.totalItems)
})

const isValidJumpPage = computed(() => {
  return jumpPage.value >= 1 && jumpPage.value <= totalPages.value
})

// Calculate visible page numbers
const visiblePages = computed(() => {
  const max = props.maxVisiblePages
  const total = totalPages.value
  const current = props.currentPage
  
  if (total <= max) {
    return Array.from({ length: total }, (_, i) => i + 1)
  }
  
  const half = Math.floor(max / 2)
  let start = Math.max(current - half, 1)
  let end = Math.min(start + max - 1, total)
  
  // Adjust start if we're near the end
  if (end - start + 1 < max) {
    start = Math.max(end - max + 1, 1)
  }
  
  return Array.from({ length: end - start + 1 }, (_, i) => start + i)
})

const showFirstPage = computed(() => {
  return !visiblePages.value.includes(1)
})

const showLastPage = computed(() => {
  return !visiblePages.value.includes(totalPages.value)
})

const showFirstEllipsis = computed(() => {
  return showFirstPage.value && visiblePages.value[0] > 2
})

const showLastEllipsis = computed(() => {
  return showLastPage.value && visiblePages.value[visiblePages.value.length - 1] < totalPages.value - 1
})

// Methods
const goToPage = (page) => {
  const validPage = Math.max(1, Math.min(page, totalPages.value))
  if (validPage !== props.currentPage) {
    emit('update:currentPage', validPage)
    // Scroll to top of results
    setTimeout(() => {
      const jobsContainer = document.querySelector('.job-results, .jobs-container')
      if (jobsContainer) {
        jobsContainer.scrollIntoView({ behavior: 'smooth', block: 'start' })
      }
    }, 100)
  }
}

const updateItemsPerPage = (newSize) => {
  const size = parseInt(newSize, 10)
  if (size !== props.itemsPerPage) {
    emit('update:itemsPerPage', size)
    // Reset to first page when changing page size
    if (props.currentPage > 1) {
      emit('update:currentPage', 1)
    }
  }
}
</script>

<style scoped>
.pagination-wrapper {
  display: flex;
  flex-direction: column;
  gap: var(--spacing-md);
  align-items: center;
  padding: var(--spacing-lg) 0;
  border-top: 1px solid var(--border-base);
  margin-top: var(--spacing-lg);
}

.pagination-info {
  display: flex;
  align-items: center;
  justify-content: space-between;
  width: 100%;
  font-size: var(--font-size-sm);
  color: var(--text-secondary);
}

.results-text {
  font-weight: var(--font-weight-medium);
}

.per-page-selector {
  display: flex;
  align-items: center;
  gap: var(--spacing-sm);
}

.per-page-select {
  font-size: var(--font-size-sm);
  padding: var(--spacing-xs) var(--spacing-sm);
  border: 1px solid var(--border-base);
  border-radius: var(--radius-sm);
  background: var(--surface-base);
  color: var(--text-primary);
  min-width: 120px;
}

.pagination-controls {
  display: flex;
  align-items: center;
  gap: var(--spacing-xs);
}

.pagination-btn {
  display: flex;
  align-items: center;
  justify-content: center;
  min-width: 40px;
  height: 40px;
  padding: var(--spacing-xs) var(--spacing-sm);
  border: 1px solid var(--border-base);
  border-radius: var(--radius-sm);
  background: var(--surface-base);
  color: var(--text-primary);
  font-size: var(--font-size-sm);
  font-weight: var(--font-weight-medium);
  cursor: pointer;
  transition: all var(--duration-fast) var(--easing-ease);
  user-select: none;
}

.pagination-btn:hover:not(.disabled) {
  background: var(--surface-hover);
  border-color: var(--border-hover);
  transform: translateY(-1px);
}

.pagination-btn:active:not(.disabled) {
  transform: translateY(0);
}

.pagination-btn.disabled {
  opacity: 0.5;
  cursor: not-allowed;
  background: var(--surface-disabled);
  color: var(--text-disabled);
}

.pagination-btn.active {
  background: var(--color-primary-500);
  border-color: var(--color-primary-500);
  color: var(--color-primary-contrast);
  font-weight: var(--font-weight-semibold);
}

.pagination-prev,
.pagination-next {
  gap: var(--spacing-xs);
  padding: var(--spacing-xs) var(--spacing-md);
}

.btn-text {
  font-size: var(--font-size-sm);
}

.page-numbers {
  display: flex;
  align-items: center;
  gap: var(--spacing-xs);
}

.page-number {
  min-width: 40px;
}

.pagination-ellipsis {
  display: flex;
  align-items: center;
  justify-content: center;
  min-width: 40px;
  height: 40px;
  color: var(--text-tertiary);
  font-size: var(--font-size-sm);
}

.quick-jump {
  display: flex;
  align-items: center;
  gap: var(--spacing-sm);
  font-size: var(--font-size-sm);
  color: var(--text-secondary);
}

.quick-jump-label {
  font-weight: var(--font-weight-medium);
}

.quick-jump-input {
  width: 80px;
  padding: var(--spacing-xs);
  border: 1px solid var(--border-base);
  border-radius: var(--radius-sm);
  background: var(--surface-base);
  color: var(--text-primary);
  text-align: center;
  font-size: var(--font-size-sm);
}

.quick-jump-btn {
  font-size: var(--font-size-sm);
}

/* Responsive Design */
@media (max-width: 768px) {
  .pagination-wrapper {
    gap: var(--spacing-sm);
  }
  
  .pagination-info {
    flex-direction: column;
    gap: var(--spacing-sm);
    align-items: center;
  }
  
  .pagination-controls {
    flex-wrap: wrap;
    justify-content: center;
  }
  
  .pagination-btn {
    min-width: 36px;
    height: 36px;
    font-size: var(--font-size-xs);
  }
  
  .btn-text {
    display: none;
  }
  
  .quick-jump {
    flex-direction: column;
    text-align: center;
  }
}

@media (max-width: 480px) {
  .page-numbers {
    gap: 2px;
  }
  
  .pagination-btn {
    min-width: 32px;
    height: 32px;
    padding: var(--spacing-xs);
  }
  
  .per-page-select {
    min-width: 100px;
    font-size: var(--font-size-xs);
  }
}

/* Loading state */
.pagination-wrapper.loading {
  opacity: 0.6;
  pointer-events: none;
}

/* Dark theme support */
@media (prefers-color-scheme: dark) {
  .pagination-btn {
    border-color: var(--border-base-dark, #374151);
    background: var(--surface-base-dark, #1f2937);
    color: var(--text-primary-dark, #f9fafb);
  }
  
  .pagination-btn:hover:not(.disabled) {
    background: var(--surface-hover-dark, #374151);
    border-color: var(--border-hover-dark, #4b5563);
  }
  
  .per-page-select,
  .quick-jump-input {
    border-color: var(--border-base-dark, #374151);
    background: var(--surface-base-dark, #1f2937);
    color: var(--text-primary-dark, #f9fafb);
  }
}

/* Focus styles for accessibility */
.pagination-btn:focus-visible {
  outline: 2px solid var(--color-primary-500);
  outline-offset: 2px;
}

.per-page-select:focus-visible,
.quick-jump-input:focus-visible {
  outline: 2px solid var(--color-primary-500);
  outline-offset: 2px;
}

/* Animation for page transitions */
.pagination-btn {
  position: relative;
  overflow: hidden;
}

.pagination-btn::after {
  content: '';
  position: absolute;
  top: 50%;
  left: 50%;
  width: 0;
  height: 0;
  background: rgba(var(--color-primary-500-rgb, 59, 130, 246), 0.1);
  border-radius: 50%;
  transform: translate(-50%, -50%);
  transition: width 0.3s, height 0.3s;
}

.pagination-btn:active::after {
  width: 120%;
  height: 120%;
}
</style><|MERGE_RESOLUTION|>--- conflicted
+++ resolved
@@ -119,15 +119,8 @@
 </template>
 
 <script setup>
-<<<<<<< HEAD
 import { computed, ref, watch } from 'vue'
 import AppIcon from '@/components/ui/AppIcon.vue'
-=======
-import { ref, computed, watch } from 'vue';
-
-import { computedwatch } from "vue";
-import AppIcon from "@/components/ui/AppIcon.vue";
->>>>>>> db031f9c
 
 const _props = defineProps({
   currentPage: {
@@ -156,11 +149,7 @@
   }
 })
 
-<<<<<<< HEAD
 const emit = defineEmits(['update:currentPage', 'update:itemsPerPage'])
-=======
-const _emit = defineEmits(["update:currentPage", "update:itemsPerPage"]);
->>>>>>> db031f9c
 
 // Jump page input
 const jumpPage = ref(props.currentPage)
