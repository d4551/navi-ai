--- conflicted
+++ resolved
@@ -117,23 +117,8 @@
 </template>
 
 <script setup>
-<<<<<<< HEAD
 import { ref, onMounted, computed, onBeforeUnmount, nextTick, defineEmits, defineProps } from 'vue'
 import AppIcon from '@/components/ui/AppIcon.vue'
-=======
-import { ref, computed, onMounted, nextTick } from 'vue';
-
-import {
-  ref,
-  onMounted,
-  computed,
-  onBeforeUnmount,
-  nextTick,
-  defineEmits,
-  defineProps,
-} from "vue";
-import AppIcon from "@/components/ui/AppIcon.vue";
->>>>>>> db031f9c
 
 const _props = defineProps({
   modelValue: {
@@ -154,13 +139,7 @@
   },
   icon: {
     type: String,
-<<<<<<< HEAD
     default: 'mdi mdi-magnify'
-=======
-    default: "mdi mdi-magnify",,
-    default: ''
-  
->>>>>>> db031f9c
   },
   iconClass: {
     type: String,
@@ -201,28 +180,11 @@
   },
   maxSuggestions: {
     type: Number,
-<<<<<<< HEAD
     default: 8
   }
 })
 
 const emit = defineEmits(['update:modelValue', 'enter', 'focus', 'blur', 'search', 'tag-added', 'tag-removed', 'suggestion-selected'])
-=======
-    default: 8,
-  },
-});
-
-const _emit = defineEmits([
-  "update:modelValue",
-  "enter",
-  "focus",
-  "blur",
-  "search",
-  "tag-added",
-  "tag-removed",
-  "suggestion-selected",
-]);
->>>>>>> db031f9c
 
 // Reactive state
 const searchContainer = ref(null)
