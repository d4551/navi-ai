<template>
  <div class="video-controls glass-surface p-4 rounded-lg" role="region" aria-label="Video and Screen Sharing Controls">
    <!-- Video Preview -->
    <div v-if="showPreview && (isCameraActive || isScreenActive)" class="video-preview mb-4">
      <div class="video-container position-relative">
        <video
          ref="videoElement"
          :srcObject="currentStream"
          autoplay
          muted
          playsinline
          class="video-preview-element rounded"
          :class="{ 'screen-share': isScreenActive }"
        ></video>

        <!-- Enhanced RGB Streaming Indicator -->
        <div v-if="isStreaming" class="streaming-indicator-rgb">
          <div class="recording-dot-rgb"></div>
          <span class="streaming-text">Live AI Streaming</span>
          <div class="streaming-wave"></div>
        </div>

        <!-- Enhanced Glassmorphic Controls Overlay -->
        <div class="video-controls-overlay-rgb">
          <div class="controls-container">
            <button
              v-if="isCameraActive"
              class="control-btn-rgb ui-icon-btn"
              :disabled="availableCameras.length <= 1"
              title="Switch Camera"
              @click="switchCamera"
            >
              <AppIcon name="mdi-camera-switch" />
              <div class="btn-glow"></div>
            </button>

            <button
              class="control-btn-rgb ui-icon-btn"
              :class="{ 'muted': isMuted }"
              :title="isMuted ? 'Unmute' : 'Mute'"
              @click="toggleMute"
            >
              <AppIcon :name="isMuted ? 'mdi-microphone-off' : 'mdi-microphone'" />
              <div class="btn-glow"></div>
            </button>

            <button
              v-if="isCameraActive || isScreenActive"
              class="control-btn-rgb ai-control ui-icon-btn"
              :class="{ 'active': isStreaming }"
              :disabled="!apiKey"
              :title="isStreaming ? 'Stop AI Analysis' : 'Start AI Analysis'"
              @click="toggleAIStreaming"
            >
              <AppIcon :name="isStreaming ? 'mdi-brain' : 'mdi-brain'" />
              <div class="btn-glow ai-glow"></div>
            </button>
          </div>
        </div>
      </div>
    </div>

    <!-- Device Selection -->
    <div v-if="showDeviceSelection" class="device-selection-section mb-4">
      <h3 class="h6 mb-3 text-muted d-flex align-items-center gap-2">
        <AppIcon name="mdi-video-settings" class="text-primary" />
        Video Device Settings
      </h3>

      <div class="row g-3">
        <!-- Camera Selection -->
        <div class="col-12">
          <label class="form-label small fw-medium" for="camera-select">
            <AppIcon name="mdi-camera" />
            Camera
          </label>
          <select
            id="camera-select"
            v-model="selectedCameraId"
            class="form-select form-select-sm"
            :disabled="isCameraActive"
            aria-describedby="camera-help"
            @change="updateCameraSelection"
          >
            <option value="">Default Camera</option>
            <option
              v-for="camera in availableCameras"
              :key="camera.deviceId"
              :value="camera.deviceId"
            >
              {{ camera.label }}
            </option>
          </select>
          <div id="camera-help" class="form-text small">
            Select your preferred camera for video input
          </div>
        </div>
      </div>
    </div>

    <!-- Main Controls -->
    <div class="main-controls">
      <div class="d-flex flex-wrap gap-2 align-items-center">
        <!-- Camera Toggle -->
        <UnifiedButton
          variant="primary"
          size="sm"
          :disabled="isStreaming || isVideoLocked"
          :aria-pressed="isCameraActive.toString()"
          :title="isCameraActive ? (isVideoLocked ? 'Camera Locked' : 'Stop Camera') : 'Start Camera'"
          :leading-icon="isCameraActive ? 'mdi-video-off' : 'mdi-video'"
          @click="toggleCamera"
        >
          {{ isCameraActive ? 'Stop Camera' : 'Start Camera' }}
        </UnifiedButton>

        <!-- Screen Share Toggle -->
        <UnifiedButton
          variant="success"
          size="sm"
          :disabled="isStreaming || isScreenLocked"
          :aria-pressed="isScreenActive.toString()"
          :title="isScreenActive ? (isScreenLocked ? 'Screen Share Locked' : 'Stop Screen Share') : 'Start Screen Share'"
          :leading-icon="isScreenActive ? 'mdi-monitor-off' : 'mdi-monitor'"
          @click="toggleScreenShare"
        >
          {{ isScreenActive ? 'Stop Sharing' : 'Share Screen' }}
        </UnifiedButton>

        <!-- AI Streaming Toggle -->
        <UnifiedButton
          v-if="isCameraActive || isScreenActive"
          variant="warning"
          size="sm"
          :disabled="!apiKey"
          :aria-pressed="isStreaming.toString()"
          :title="isStreaming ? 'Stop AI Streaming' : 'Start AI Streaming'"
          leading-icon="mdi-brain"
          @click="toggleAIStreaming"
        >
          {{ isStreaming ? 'Stop AI' : 'Start AI' }}
        </UnifiedButton>

        <!-- Settings Toggle -->
        <IconButton
          variant="outline"
          size="sm"
          icon="mdi-cog"
          title="Device Settings"
          :aria-pressed="showDeviceSelection.toString()"
          @click="showDeviceSelection = !showDeviceSelection"
        />
        <!-- Lock Buttons -->
        <IconButton
          variant="outline"
          size="sm"
          :icon="isVideoLocked ? 'mdi-lock' : 'mdi-lock-open-outline'"
          :title="isVideoLocked ? 'Unlock Camera' : 'Lock Camera'"
          @click="isVideoLocked ? unlockVideo() : lockVideo('User locked')"
        />
        <IconButton
          variant="outline"
          size="sm"
          :icon="isScreenLocked ? 'mdi-monitor-lock' : 'mdi-monitor-eye'"
          :title="isScreenLocked ? 'Unlock Screen Share' : 'Lock Screen Share'"
          @click="isScreenLocked ? unlockScreen() : lockScreen('User locked')"
        />
      </div>

      <!-- Status Messages -->
      <div v-if="statusMessage" class="mt-3">
        <div :class="['alert small py-2 px-3 mb-0', statusType]">
          <AppIcon :name="statusIcon" class="me-1" />
          {{ statusMessage }}
        </div>
      </div>

      <!-- AI Response Display -->
      <div v-if="aiResponse" class="mt-3">
        <div class="ai-response-card glass-card section-card p-3">
          <div class="d-flex align-items-start gap-2">
            <AppIcon name="mdi-brain" class="text-primary mt-1" />
            <div class="flex-grow-1">
              <h6 class="mb-2 text-primary">AI Analysis</h6>
              <p class="mb-0 small">{{ aiResponse }}</p>
            </div>
          </div>
        </div>
      </div>
    </div>
  </div>
</template>

<script>
<<<<<<< HEAD
import { ref, onMounted, computed, watch, onUnmounted } from 'vue'
import { videoService } from '@/shared/services/VideoService';
import { googleAIStreamingService } from '@/shared/services/GoogleAIStreamingService';
import { useAppStore } from '@/stores/app';
import { logger } from '@/shared/utils/logger';
import { useMediaLock } from '@/composables/useMediaLock';
import AppIcon from '@/components/ui/AppIcon.vue';
import UnifiedButton from '@/components/ui/UnifiedButton.vue';
import IconButton from '@/components/ui/IconButton.vue';
=======
import { ref, computed, watch, onMounted } from 'vue';

import { refcomputed, watch, onUnmounted } from "vue";
import { videoService } from "@/shared/services/VideoService";
import { googleAIStreamingService } from "@/shared/services/GoogleAIStreamingService";
import { useAppStore } from "@/stores/app";
import { logger } from "@/shared/utils/logger";
import { useMediaLock } from "@/composables/useMediaLock";
import AppIcon from "@/components/ui/AppIcon.vue";
import UnifiedButton from "@/components/ui/UnifiedButton.vue";
import IconButton from "@/components/ui/IconButton.vue";
>>>>>>> db031f9c

export default {
  name: 'VideoControls',
  components: {
    AppIcon
  },
  props: {
    apiKey: {
      type: String,
      default: null
    },
    showPreview: {
      type: Boolean,
      default: true
    },
    autoStart: {
      type: Boolean,
      default: false
    },
    streamingSettings: {
      type: Object,
      default: null
    }
  },
<<<<<<< HEAD
  emits: ['stream-started', 'stream-stopped', 'ai-response', 'error'],
  setup(props, { emit }) {
=======
  emits: ["stream-started", "stream-stopped", "ai-response", "error"],
  setup(_props, { emit }) {
>>>>>>> db031f9c
    const store = useAppStore();

    // Reactive state
    const videoElement = ref(null);
    const showDeviceSelection = ref(false);
    const selectedCameraId = ref('');
    const availableCameras = ref([]);
    const isMuted = ref(false);
    const statusMessage = ref('');
    const statusType = ref('alert-info');
    const statusIcon = ref('mdi-information');
    const aiResponse = ref('');

    // Computed properties
    const isCameraActive = computed(() => videoService.isCameraActive());
    const isScreenActive = computed(() => videoService.isScreenShareActive());
    const isStreaming = computed(() => googleAIStreamingService.isActive());
    const currentStream = computed(() => {
      if (isScreenActive.value) return videoService.getScreenStream();
      if (isCameraActive.value) return videoService.getVideoStream();
      return null;
    });

    // Media lock state
    const { videoLocked, screenLocked, lockVideo, unlockVideo, lockScreen, unlockScreen } = useMediaLock();
    const isVideoLocked = computed(() => videoLocked.value);
    const isScreenLocked = computed(() => screenLocked.value);

    // Initialize on mount
    onMounted(async () => {
      try {
        await videoService.initialize();
        await refreshDevices();

        if (props.apiKey) {
          await googleAIStreamingService.initialize(props.apiKey);
        }

        if (props.autoStart) {
          await toggleCamera();
        }
<<<<<<< HEAD
      } catch (error) {
        handleError('Failed to initialize video controls', error);
=======
      } catch (_error) {
        handleError("Failed to initialize video controls", error);
>>>>>>> db031f9c
      }
    });

    // Cleanup on unmount
    onUnmounted(() => {
      stopAllStreams();
      videoService.cleanup();
    });

    // Watch for API key changes
<<<<<<< HEAD
    watch(() => props.apiKey, async (newKey) => {
      if (newKey) {
        try {
          await googleAIStreamingService.initialize(newKey);
          showStatus('AI service initialized', 'success');
        } catch (error) {
          handleError('Failed to initialize AI service', error);
=======
    watch(
      () => props.apiKey,
      async (newKey) => {
        if (newKey) {
          try {
            await googleAIStreamingService.initialize(newKey);
            showStatus("AI service initialized", "success");
          } catch (_error) {
            handleError("Failed to initialize AI service", error);
          }
>>>>>>> db031f9c
        }
      }
    });

    // Watch for streaming settings changes
    watch(() => props.streamingSettings, (newSettings) => {
      if (newSettings) {
        googleAIStreamingService.updateSettings(newSettings);
      }
    }, { deep: true, immediate: true });

    // Methods
    const refreshDevices = async () => {
      try {
        availableCameras.value = await videoService.enumerateDevices();
<<<<<<< HEAD
      } catch (error) {
        logger.error('Failed to refresh devices:', error);
=======
      } catch (_error) {
        logger.error("Failed to refresh devices:", error);
>>>>>>> db031f9c
      }
    };

    const updateCameraSelection = () => {
      videoService.setSelectedCamera(selectedCameraId.value);
    };

  const toggleCamera = async () => {
      try {
        if (isCameraActive.value) {
          videoService.stopCamera();
          showStatus('Camera stopped', 'info');
      unlockVideo();
        } else {
          const stream = await videoService.startCamera({
            deviceId: selectedCameraId.value || undefined
          });

          if (videoElement.value) {
            videoElement.value.srcObject = stream;
          }

          showStatus('Camera started', 'success');
      lockVideo('Active session');
        }
<<<<<<< HEAD
      } catch (error) {
        handleError('Failed to toggle camera', error);
=======
      } catch (_error) {
        handleError("Failed to toggle camera", error);
>>>>>>> db031f9c
      }
    };

  const toggleScreenShare = async () => {
      try {
        if (isScreenActive.value) {
          videoService.stopScreenShare();
          showStatus('Screen sharing stopped', 'info');
      unlockScreen();
        } else {
          const stream = await videoService.startScreenShare();

          if (videoElement.value) {
            videoElement.value.srcObject = stream;
          }

          showStatus('Screen sharing started', 'success');
      lockScreen('Active sharing');
        }
<<<<<<< HEAD
      } catch (error) {
        handleError('Failed to toggle screen sharing', error);
=======
      } catch (_error) {
        handleError("Failed to toggle screen sharing", error);
>>>>>>> db031f9c
      }
    };

    const toggleAIStreaming = async () => {
      try {
        if (isStreaming.value) {
          googleAIStreamingService.stopStreaming();
          emit('stream-stopped');
          showStatus('AI streaming stopped', 'info');
        } else {
          const callbacks = {
            onStart: () => {
              emit('stream-started');
              showStatus('AI streaming started', 'success');
            },
            onResponse: (_response) => {
              aiResponse.value = response;
              emit('ai-response', response);
            },
<<<<<<< HEAD
            onError: (error) => {
              handleError('AI streaming error', error);
=======
            onError: (_error) => {
              handleError("AI streaming error", error);
>>>>>>> db031f9c
            },
            onEnd: () => {
              emit('stream-stopped');
              showStatus('AI streaming ended', 'info');
            }
          };

          if (isScreenActive.value) {
            await googleAIStreamingService.startScreenStreaming({}, callbacks);
          } else if (isCameraActive.value) {
            await googleAIStreamingService.startVideoStreaming({}, callbacks);
          } else {
            throw new Error('No video source active');
          }
        }
<<<<<<< HEAD
      } catch (error) {
        handleError('Failed to toggle AI streaming', error);
=======
      } catch (_error) {
        handleError("Failed to toggle AI streaming", error);
>>>>>>> db031f9c
      }
    };

    const switchCamera = async () => {
      // Find next camera
      const currentIndex = availableCameras.value.findIndex(
        camera => camera.deviceId === selectedCameraId.value
      );
      const nextIndex = (currentIndex + 1) % availableCameras.value.length;
      const nextCamera = availableCameras.value[nextIndex];

      selectedCameraId.value = nextCamera.deviceId;
      updateCameraSelection();

      // Restart camera with new device
      if (isCameraActive.value) {
        videoService.stopCamera();
        setTimeout(() => toggleCamera(), 100);
      }
    };

    const toggleMute = () => {
      if (currentStream.value) {
        const audioTracks = currentStream.value.getAudioTracks();
        audioTracks.forEach(track => {
          track.enabled = isMuted.value;
        });
        isMuted.value = !isMuted.value;
      }
    };

    const stopAllStreams = () => {
      googleAIStreamingService.stopStreaming();
      videoService.stopCamera();
      videoService.stopScreenShare();
    };

    const showStatus = (message, type = 'info') => {
      statusMessage.value = message;
      statusType.value = `alert-${type}`;
      statusIcon.value = getStatusIcon(type);

      // Auto-clear status after 5 seconds
      setTimeout(() => {
        statusMessage.value = '';
      }, 5000);
    };

    const getStatusIcon = (type) => {
      switch (type) {
        case 'success': return 'mdi mdi-check-circle-outline';
        case 'warning': return 'mdi mdi-alert-circle-outline';
        case 'error': return 'mdi mdi-alert-circle-outline';
        default: return 'mdi mdi-information';
      }
    };

    const handleError = (message, error) => {
      logger.error(message, error);
      showStatus(`${message}: ${error.message}`, 'error');
      emit('error', error);
    };

    return {
      videoElement,
      showDeviceSelection,
      selectedCameraId,
      availableCameras,
      isMuted,
      statusMessage,
      statusType,
      statusIcon,
      aiResponse,
      isCameraActive,
      isScreenActive,
      isStreaming,
      currentStream,
      isVideoLocked,
      isScreenLocked,
      toggleCamera,
      toggleScreenShare,
      toggleAIStreaming,
      switchCamera,
      toggleMute,
      updateCameraSelection,
      lockVideo,
      unlockVideo,
      lockScreen,
      unlockScreen
    };
  }
};
</script>

<style scoped>
.video-preview-element {
  width: 100%;
  max-height: 300px;
  object-fit: cover;
  border: 2px solid transparent;
  border-radius: 20px;
  background: linear-gradient(145deg, var(--surface-elevated), var(--surface-base)) padding-box,
              linear-gradient(45deg, var(--color-success-400), var(--color-info-400), var(--color-primary-400)) border-box;
  box-shadow: 
    0 8px 32px rgba(0, 0, 0, 0.3),
    inset 0 1px 0 rgba(255, 255, 255, 0.1);
}

.video-preview-element.screen-share {
  max-height: 400px;
}

/* Enhanced RGB Streaming Indicator */
.streaming-indicator-rgb {
  position: absolute;
  top: 16px;
  right: 16px;
  background: linear-gradient(
    135deg,
    rgba(255, 255, 255, 0.15) 0%,
    rgba(255, 255, 255, 0.05) 100%
  );
  backdrop-filter: blur(20px) saturate(1.8);
  -webkit-backdrop-filter: blur(20px) saturate(1.8);
  border: 1px solid rgba(255, 255, 255, 0.2);
  padding: 8px 16px;
  border-radius: 25px;
  display: flex;
  align-items: center;
  gap: 10px;
  box-shadow: 
    0 8px 25px rgba(0, 255, 136, 0.2),
    inset 0 1px 0 rgba(255, 255, 255, 0.2);
}

.recording-dot-rgb {
  width: 10px;
  height: 10px;
  background: linear-gradient(45deg, var(--color-danger-500), var(--color-danger-400));
  border-radius: 50%;
  animation: rgbPulse 1.5s infinite;
  box-shadow: 0 0 10px rgba(255, 0, 110, 0.6);
}

.streaming-text {
  color: var(--text-on-primary);
  font-size: 12px;
  font-weight: 600;
  text-shadow: 0 1px 3px rgba(0, 0, 0, 0.3);
  letter-spacing: 0.5px;
}

.streaming-wave {
  width: 20px;
  height: 12px;
  background: linear-gradient(
    90deg,
    transparent 0%,
    rgba(0, 255, 136, 0.6) 25%,
    rgba(0, 217, 255, 0.6) 50%,
    rgba(184, 71, 255, 0.6) 75%,
    transparent 100%
  );
  border-radius: 2px;
  animation: streamWave 2s infinite;
}

@keyframes rgbPulse {
  0%, 100% { 
    opacity: 1; 
    transform: scale(1);
    box-shadow: 0 0 10px rgba(255, 0, 110, 0.6);
  }
  50% { 
    opacity: 0.7; 
    transform: scale(1.2);
    box-shadow: 0 0 20px rgba(255, 0, 110, 0.8);
  }
}

@keyframes streamWave {
  0% { transform: scaleX(0.5); opacity: 0.5; }
  50% { transform: scaleX(1.2); opacity: 1; }
  100% { transform: scaleX(0.5); opacity: 0.5; }
}

/* Enhanced Glassmorphic Controls Overlay */
.video-controls-overlay-rgb {
  position: absolute;
  bottom: 16px;
  left: 16px;
  right: 16px;
  opacity: 0;
  transition: all 0.4s cubic-bezier(0.2, 0.8, 0.2, 1);
  transform: translateY(10px);
}

.controls-container {
  background: linear-gradient(
    135deg,
    rgba(255, 255, 255, 0.15) 0%,
    rgba(255, 255, 255, 0.05) 100%
  );
  backdrop-filter: blur(25px) saturate(1.8);
  -webkit-backdrop-filter: blur(25px) saturate(1.8);
  border: 1px solid rgba(255, 255, 255, 0.2);
  border-radius: 20px;
  padding: 12px 16px;
  display: flex;
  justify-content: center;
  gap: 12px;
  box-shadow: 
    0 8px 32px rgba(0, 0, 0, 0.3),
    inset 0 1px 0 rgba(255, 255, 255, 0.2);
}

.control-btn-rgb {
  position: relative;
  width: 48px;
  height: 48px;
  border: none;
  border-radius: 16px;
  background: linear-gradient(
    135deg,
    rgba(255, 255, 255, 0.2) 0%,
    rgba(255, 255, 255, 0.1) 100%
  );
  color: var(--text-on-primary);
  font-size: 20px;
  display: flex;
  align-items: center;
  justify-content: center;
  transition: all 0.3s cubic-bezier(0.2, 0.8, 0.2, 1);
  cursor: pointer;
  overflow: hidden;
  text-shadow: 0 1px 3px rgba(0, 0, 0, 0.3);
  box-shadow: 
    0 4px 15px rgba(0, 0, 0, 0.2),
    inset 0 1px 0 rgba(255, 255, 255, 0.3);
}

.control-btn-rgb:hover {
  transform: translateY(-2px) scale(1.05);
  background: linear-gradient(
    135deg,
    rgba(0, 255, 136, 0.3) 0%,
    rgba(0, 217, 255, 0.2) 100%
  );
  box-shadow: 
    0 8px 25px rgba(0, 255, 136, 0.3),
    inset 0 1px 0 rgba(255, 255, 255, 0.4);
}

.control-btn-rgb:active {
  transform: translateY(-1px) scale(1.02);
}

.control-btn-rgb.muted {
  background: linear-gradient(
    135deg,
    rgba(255, 71, 87, 0.3) 0%,
    rgba(255, 0, 110, 0.2) 100%
  );
  box-shadow: 
    0 4px 15px rgba(255, 0, 110, 0.3),
    inset 0 1px 0 rgba(255, 255, 255, 0.3);
}

.control-btn-rgb.ai-control.active {
  background: linear-gradient(
    135deg,
    rgba(184, 71, 255, 0.4) 0%,
    rgba(99, 102, 241, 0.3) 100%
  );
  animation: aiPulse 2s infinite;
  box-shadow: 
    0 4px 20px rgba(184, 71, 255, 0.4),
    inset 0 1px 0 rgba(255, 255, 255, 0.4);
}

.btn-glow {
  position: absolute;
  inset: -2px;
  background: linear-gradient(
    45deg,
    rgba(0, 255, 136, 0.3),
    rgba(0, 217, 255, 0.3),
    rgba(184, 71, 255, 0.3)
  );
  border-radius: inherit;
  z-index: -1;
  opacity: 0;
  transition: opacity 0.3s ease;
}

.control-btn-rgb:hover .btn-glow {
  opacity: 1;
  animation: rgbRotate 3s linear infinite;
}

.ai-glow {
  background: linear-gradient(
    45deg,
    rgba(184, 71, 255, 0.5),
    rgba(99, 102, 241, 0.5),
    rgba(59, 130, 246, 0.5)
  );
}

@keyframes aiPulse {
  0%, 100% { 
    box-shadow: 
      0 4px 20px rgba(184, 71, 255, 0.4),
      inset 0 1px 0 rgba(255, 255, 255, 0.4);
  }
  50% { 
    box-shadow: 
      0 4px 30px rgba(184, 71, 255, 0.6),
      inset 0 1px 0 rgba(255, 255, 255, 0.5);
  }
}

@keyframes rgbRotate {
  0% { filter: hue-rotate(0deg); }
  100% { filter: hue-rotate(360deg); }
}

.btn .mdi-lock { color: var(--color-warning-600); }
.btn .mdi-monitor-lock { color: var(--color-warning-600); }

.video-container:hover .video-controls-overlay-rgb {
  opacity: 1;
  transform: translateY(0);
}

.ai-response-card {
  background: var(--glass-surface);
  border: 1px solid var(--glass-border);
  border-radius: 8px;
}

/* Responsive adjustments */
@media (max-width: 576px) {
  .video-preview-element {
    max-height: 200px;
  }

  .video-preview-element.screen-share {
    max-height: 250px;
  }

  .main-controls .btn {
    font-size: 0.75rem;
    padding: 0.25rem 0.5rem;
  }

  .main-controls .btn span {
    display: none;
  }
}
</style><|MERGE_RESOLUTION|>--- conflicted
+++ resolved
@@ -192,7 +192,6 @@
 </template>
 
 <script>
-<<<<<<< HEAD
 import { ref, onMounted, computed, watch, onUnmounted } from 'vue'
 import { videoService } from '@/shared/services/VideoService';
 import { googleAIStreamingService } from '@/shared/services/GoogleAIStreamingService';
@@ -202,19 +201,6 @@
 import AppIcon from '@/components/ui/AppIcon.vue';
 import UnifiedButton from '@/components/ui/UnifiedButton.vue';
 import IconButton from '@/components/ui/IconButton.vue';
-=======
-import { ref, computed, watch, onMounted } from 'vue';
-
-import { refcomputed, watch, onUnmounted } from "vue";
-import { videoService } from "@/shared/services/VideoService";
-import { googleAIStreamingService } from "@/shared/services/GoogleAIStreamingService";
-import { useAppStore } from "@/stores/app";
-import { logger } from "@/shared/utils/logger";
-import { useMediaLock } from "@/composables/useMediaLock";
-import AppIcon from "@/components/ui/AppIcon.vue";
-import UnifiedButton from "@/components/ui/UnifiedButton.vue";
-import IconButton from "@/components/ui/IconButton.vue";
->>>>>>> db031f9c
 
 export default {
   name: 'VideoControls',
@@ -239,13 +225,8 @@
       default: null
     }
   },
-<<<<<<< HEAD
   emits: ['stream-started', 'stream-stopped', 'ai-response', 'error'],
   setup(props, { emit }) {
-=======
-  emits: ["stream-started", "stream-stopped", "ai-response", "error"],
-  setup(_props, { emit }) {
->>>>>>> db031f9c
     const store = useAppStore();
 
     // Reactive state
@@ -287,13 +268,8 @@
         if (props.autoStart) {
           await toggleCamera();
         }
-<<<<<<< HEAD
       } catch (error) {
         handleError('Failed to initialize video controls', error);
-=======
-      } catch (_error) {
-        handleError("Failed to initialize video controls", error);
->>>>>>> db031f9c
       }
     });
 
@@ -304,7 +280,6 @@
     });
 
     // Watch for API key changes
-<<<<<<< HEAD
     watch(() => props.apiKey, async (newKey) => {
       if (newKey) {
         try {
@@ -312,18 +287,6 @@
           showStatus('AI service initialized', 'success');
         } catch (error) {
           handleError('Failed to initialize AI service', error);
-=======
-    watch(
-      () => props.apiKey,
-      async (newKey) => {
-        if (newKey) {
-          try {
-            await googleAIStreamingService.initialize(newKey);
-            showStatus("AI service initialized", "success");
-          } catch (_error) {
-            handleError("Failed to initialize AI service", error);
-          }
->>>>>>> db031f9c
         }
       }
     });
@@ -339,13 +302,8 @@
     const refreshDevices = async () => {
       try {
         availableCameras.value = await videoService.enumerateDevices();
-<<<<<<< HEAD
       } catch (error) {
         logger.error('Failed to refresh devices:', error);
-=======
-      } catch (_error) {
-        logger.error("Failed to refresh devices:", error);
->>>>>>> db031f9c
       }
     };
 
@@ -371,13 +329,8 @@
           showStatus('Camera started', 'success');
       lockVideo('Active session');
         }
-<<<<<<< HEAD
       } catch (error) {
         handleError('Failed to toggle camera', error);
-=======
-      } catch (_error) {
-        handleError("Failed to toggle camera", error);
->>>>>>> db031f9c
       }
     };
 
@@ -397,13 +350,8 @@
           showStatus('Screen sharing started', 'success');
       lockScreen('Active sharing');
         }
-<<<<<<< HEAD
       } catch (error) {
         handleError('Failed to toggle screen sharing', error);
-=======
-      } catch (_error) {
-        handleError("Failed to toggle screen sharing", error);
->>>>>>> db031f9c
       }
     };
 
@@ -423,13 +371,8 @@
               aiResponse.value = response;
               emit('ai-response', response);
             },
-<<<<<<< HEAD
             onError: (error) => {
               handleError('AI streaming error', error);
-=======
-            onError: (_error) => {
-              handleError("AI streaming error", error);
->>>>>>> db031f9c
             },
             onEnd: () => {
               emit('stream-stopped');
@@ -445,13 +388,8 @@
             throw new Error('No video source active');
           }
         }
-<<<<<<< HEAD
       } catch (error) {
         handleError('Failed to toggle AI streaming', error);
-=======
-      } catch (_error) {
-        handleError("Failed to toggle AI streaming", error);
->>>>>>> db031f9c
       }
     };
 
