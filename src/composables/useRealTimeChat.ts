/**
 * Vue Composable for Real-Time Multi-Turn Chat
 * Provides reactive state and methods for real-time AI conversations
 */

import { ref, readonly, reactive, computed, onUnmounted, getCurrentInstance } from 'vue'
import { logger } from '@/shared/utils/logger';
import LiveMultimediaAIService, {
  type MultimediaAIConfig,
  type MediaAnalysisResult,
} from '@/shared/services/LiveMultimediaAIService';
import { audioService } from '@/shared/services/AudioService';

// Local replicas to keep component imports stable while unifying backend
export type RealTimeMessage = {
  id: string;
  timestamp: Date;
  role: 'user' | 'assistant' | 'system';
  content: string;
  type: 'text' | 'audio' | 'video' | 'screen';
  audioData?: ArrayBuffer;
  imageData?: string;
  duration?: number;
};

export type RealTimeConfig = {
  model?: string;
  enableAudioInput?: boolean;
  enableAudioOutput?: boolean;
  enableVideo?: boolean;
  enableScreen?: boolean;
  conversationMemory?: number;
  pushToTalk?: boolean;
  voiceActivation?: {
    enabled: boolean;
    threshold: number;
    silenceTimeout: number;
  };
};

export type MultiTurnSession = {
  id: string;
  type: 'audio' | 'video' | 'screen' | 'multimodal';
  isActive: boolean;
  startTime: Date;
  messageCount: number;
  lastActivity: Date;
};

export function useRealTimeChat(config: Partial<RealTimeConfig> = {}) {
  // Reactive state
  const isInitialized = ref(false);
  const isSessionActive = ref(false);
  const currentSession = ref<MultiTurnSession | null>(null);
  const messages = ref<RealTimeMessage[]>([]);
  const isListening = ref(false);
  const isProcessing = ref(false);
<<<<<<< HEAD
  const volumeLevel = ref(0);
  const transcription = ref('');
  const error = ref<string | null>(null);
=======
  const transcription = ref("");
  const _error = ref<string | null>(null);
>>>>>>> db031f9c

  // Session stats
  const sessionStats = reactive({
    messageCount: 0,
    sessionDuration: 0,
    lastActivity: null as Date | null
  });

  // Computed properties
  const canStartSession = computed(() => 
    isInitialized.value && !isSessionActive.value
  );

  const sessionDurationFormatted = computed(() => {
<<<<<<< HEAD
    if (!sessionStats.sessionDuration) return '00:00';
    const minutes = Math.floor(sessionStats.sessionDuration / 60);
    const seconds = sessionStats.sessionDuration % 60;
    return `${minutes.toString().padStart(2, '0')}:${seconds.toString().padStart(2, '0')}`;
=======
    return '0:00'; // Placeholder implementation
>>>>>>> db031f9c
  });

  // Session duration timer
  let durationTimer: number | null = null;

<<<<<<< HEAD
  /**
   * Initialize the real-time service
   */
  async function initialize(apiKey: string, initialConfig: Partial<RealTimeConfig> = {}) {
=======
  const initialize = async (
    apiKey: string,
    initialConfig: Partial<RealTimeConfig> = {},
  ) => {
>>>>>>> db031f9c
    try {
      const mergedConfig = { ...config, ...initialConfig };
      const service = LiveMultimediaAIService.getInstance();

      // Wire callbacks once
      service.setCallbacks({
        onConnectionChange: (connected) => {
          // noop: we keep only local flags from streaming state
          if (!connected) {
            isSessionActive.value = false;
          }
        },
        onAudioTranscription: (text, isFinal) => {
          transcription.value = text;
          if (isFinal && text.trim()) {
            // add user message from voice
            const msg: RealTimeMessage = {
              id: `user-${Date.now()}`,
              timestamp: new Date(),
              role: 'user',
              content: text,
              type: 'audio'
            };
            messages.value.push(msg);
          }
        },
        onResponse: (res: MediaAnalysisResult) => {
          const msg: RealTimeMessage = {
            id: res.id,
            timestamp: res.timestamp,
            role: 'assistant',
            content: res.content,
            type: (res.type as any) || 'text'
          };
          messages.value.push(msg);
          sessionStats.messageCount++;
          sessionStats.lastActivity = res.timestamp;
        },
        onError: (_e) => {
          const em = e instanceof Error ? e.message : String(_e);
          error.value = em;
          logger.error('Live multimedia error:', e);
        }
      });

      const mmConfig: MultimediaAIConfig = {
        apiKey,
        model: mergedConfig.model || 'gemini-2.5-flash',
        enableAudio: mergedConfig.enableAudioInput !== false,
        enableVideo: !!mergedConfig.enableVideo,
        enableScreenshot: true,
        maxTokens: 8192,
        temperature: 0.7,
      };
      await service.initialize(mmConfig);
      isInitialized.value = true;
      error.value = null;
<<<<<<< HEAD
      logger.info('Real-time chat initialized (LiveMultimedia backend)');
    } catch (err) {
      const errorMessage = err instanceof Error ? err.message : 'Failed to initialize';
=======
      logger.info("Real-time chat initialized (LiveMultimedia backend)");
    } catch (_err) {
      const errorMessage =
        err instanceof Error ? err.message : "Failed to initialize";
>>>>>>> db031f9c
      error.value = errorMessage;
      logger.error('Failed to initialize real-time chat:', err);
      throw err;
    }
  }

  /**
   * Start a new conversation session
   */
  async function startSession(type: MultiTurnSession['type'] = 'audio') {
    if (!isInitialized.value) {
      throw new Error('Service not initialized');
    }

    try {
      isProcessing.value = true;
      const service = LiveMultimediaAIService.getInstance();

      // Create synthetic session
      const session: MultiTurnSession = {
        id: `session-${Date.now()}`,
        type,
        isActive: true,
        startTime: new Date(),
        messageCount: 0,
        lastActivity: new Date()
      };

      // Start streams based on type
      if (type === 'audio' || type === 'multimodal') {
        await service.startAudioStreaming();
        isListening.value = true;
        // Start mic level monitoring for volume meter
        try {
          const pref = audioService.getPreferredDevices?.();
          const inputId = (pref && pref.input) || undefined;
          await audioService.startMonitoring(typeof inputId === 'string' ? inputId : undefined, (lvl) => {
            volumeLevel.value = lvl;
          });
        } catch {/* ignore monitoring errors */}
      }
      if (type === 'video' || type === 'multimodal') {
        await service.startVideoStreaming();
      }

      currentSession.value = session;
      isSessionActive.value = true;
      startDurationTimer();
      error.value = null;
<<<<<<< HEAD
      logger.info('Session started:', session.id);
    } catch (err) {
      const errorMessage = err instanceof Error ? err.message : 'Failed to start session';
=======
      logger.info("Session started:", session.id);
    } catch (_err) {
      const errorMessage =
        err instanceof Error ? err.message : "Failed to start session";
>>>>>>> db031f9c
      error.value = errorMessage;
      logger.error('Failed to start session:', err);
      throw err;
    } finally {
      isProcessing.value = false;
    }
  }

  /**
   * Stop the current session
   */
  async function stopSession() {
    if (!isSessionActive.value) return;

    try {
      isProcessing.value = true;
      const service = LiveMultimediaAIService.getInstance();
      service.stopAudioStreaming();
      service.stopVideoStreaming();
      try { audioService.stopMonitoring(); } catch {}
      isSessionActive.value = false;
      isListening.value = false;
      currentSession.value = null;

      if (durationTimer) {
        clearInterval(durationTimer);
        durationTimer = null;
      }
<<<<<<< HEAD
      logger.info('Session stopped');
    } catch (err) {
      const errorMessage = err instanceof Error ? err.message : 'Failed to stop session';
=======
      logger.info("Session stopped");
    } catch (_err) {
      const errorMessage =
        err instanceof Error ? err.message : "Failed to stop session";
>>>>>>> db031f9c
      error.value = errorMessage;
      logger.error('Failed to stop session:', err);
    } finally {
      isProcessing.value = false;
    }
  }

  /**
   * Send a text message
   */
  async function sendMessage(text: string) {
    if (!isSessionActive.value || !text.trim()) return;

    try {
      isProcessing.value = true;
      const service = LiveMultimediaAIService.getInstance();
      // push user message immediately
      const userMsg: RealTimeMessage = {
        id: `user-${Date.now()}`,
        timestamp: new Date(),
        role: 'user',
        content: text.trim(),
        type: 'text'
      };
      messages.value.push(userMsg);
      const res = await service.sendMessage(text.trim());
      // assistant response is added via callback; ensure stats update if needed
      sessionStats.lastActivity = res.timestamp;
<<<<<<< HEAD
    } catch (err) {
      const errorMessage = err instanceof Error ? err.message : 'Failed to send message';
=======
    } catch (_err) {
      const errorMessage =
        err instanceof Error ? err.message : "Failed to send message";
>>>>>>> db031f9c
      error.value = errorMessage;
      logger.error('Failed to send message:', err);
    } finally {
      isProcessing.value = false;
    }
  }

  /**
   * Clear conversation history
   */
  function clearMessages() {
    messages.value = [];
    sessionStats.messageCount = 0;
  }

  /**
   * Update service configuration
   */
  function updateConfig(newConfig: Partial<RealTimeConfig>) {
    // No-op passthrough for now; LiveMultimedia service uses initialize-time config
    Object.assign({}, newConfig);
  }

  /**
   * Get current configuration
   */
  function getConfig() {
    // Return local config mirror (best effort)
    return { ...config } as any;
  }

  // Event handlers
  function handleMessage(message: RealTimeMessage) {
    messages.value.push(message);
    sessionStats.messageCount++;
    sessionStats.lastActivity = message.timestamp;
  }

  function handleTranscription(_text: string, _isFinal: boolean) { /* bridged via Live callbacks above */ }

  function handleSessionStart(_session: MultiTurnSession) { /* unified session handled locally */ }
  function handleSessionEnd(_session: MultiTurnSession) { /* unified session handled locally */ }

  function handleError(err: Error) {
    error.value = err.message;
    logger.error('Real-time chat error:', err);
  }

  function handleVolumeLevel(level: number) {
    volumeLevel.value = level;
  }

  function startDurationTimer() {
    if (durationTimer) clearInterval(durationTimer);
    
    durationTimer = window.setInterval(() => {
      if (isSessionActive.value && currentSession.value) {
        sessionStats.sessionDuration = Math.floor(
          (Date.now() - currentSession.value.startTime.getTime()) / 1000
        );
      }
    }, 1000);
  }

  // Cleanup on unmount - only register if we're in a component instance
  const instance = getCurrentInstance()
  if (instance) {
    onUnmounted(() => {
      if (isSessionActive.value) {
        stopSession();
      }
      if (durationTimer) {
        clearInterval(durationTimer);
      }
    });
  }

  return {
    // State
    isInitialized: readonly(isInitialized),
    isSessionActive: readonly(isSessionActive),
    currentSession: readonly(currentSession),
    messages: readonly(messages),
    isListening: readonly(isListening),
    isProcessing: readonly(isProcessing),
    volumeLevel: readonly(volumeLevel),
    transcription: readonly(transcription),
    error: readonly(_error),
    sessionStats: readonly(sessionStats),
    
    // Computed
    canStartSession,
    sessionDurationFormatted,
    
    // Methods
    initialize,
    startSession,
    stopSession,
    sendMessage,
    clearMessages,
    updateConfig,
    getConfig
  };
}

// Helper function to check if real-time features are supported
export function useRealTimeSupport() {
  const isAudioSupported = computed(() => 
    'mediaDevices' in navigator && 'getUserMedia' in navigator.mediaDevices
  );
  
  const isVideoSupported = computed(() => 
    'mediaDevices' in navigator && 'getUserMedia' in navigator.mediaDevices
  );
  
  const isScreenShareSupported = computed(() => 
    'mediaDevices' in navigator && 'getDisplayMedia' in navigator.mediaDevices
  );
  
  const isSpeechRecognitionSupported = computed(() => 
    'webkitSpeechRecognition' in window || 'SpeechRecognition' in window
  );
  
  const isSpeechSynthesisSupported = computed(() => 
    'speechSynthesis' in window
  );

  const allFeaturesSupported = computed(() => 
    isAudioSupported.value && 
    isVideoSupported.value && 
    isScreenShareSupported.value && 
    isSpeechRecognitionSupported.value && 
    isSpeechSynthesisSupported.value
  );

  return {
    isAudioSupported,
    isVideoSupported,
    isScreenShareSupported,
    isSpeechRecognitionSupported,
    isSpeechSynthesisSupported,
    allFeaturesSupported
  };
}<|MERGE_RESOLUTION|>--- conflicted
+++ resolved
@@ -55,14 +55,9 @@
   const messages = ref<RealTimeMessage[]>([]);
   const isListening = ref(false);
   const isProcessing = ref(false);
-<<<<<<< HEAD
   const volumeLevel = ref(0);
   const transcription = ref('');
   const error = ref<string | null>(null);
-=======
-  const transcription = ref("");
-  const _error = ref<string | null>(null);
->>>>>>> db031f9c
 
   // Session stats
   const sessionStats = reactive({
@@ -77,30 +72,19 @@
   );
 
   const sessionDurationFormatted = computed(() => {
-<<<<<<< HEAD
     if (!sessionStats.sessionDuration) return '00:00';
     const minutes = Math.floor(sessionStats.sessionDuration / 60);
     const seconds = sessionStats.sessionDuration % 60;
     return `${minutes.toString().padStart(2, '0')}:${seconds.toString().padStart(2, '0')}`;
-=======
-    return '0:00'; // Placeholder implementation
->>>>>>> db031f9c
   });
 
   // Session duration timer
   let durationTimer: number | null = null;
 
-<<<<<<< HEAD
   /**
    * Initialize the real-time service
    */
   async function initialize(apiKey: string, initialConfig: Partial<RealTimeConfig> = {}) {
-=======
-  const initialize = async (
-    apiKey: string,
-    initialConfig: Partial<RealTimeConfig> = {},
-  ) => {
->>>>>>> db031f9c
     try {
       const mergedConfig = { ...config, ...initialConfig };
       const service = LiveMultimediaAIService.getInstance();
@@ -158,16 +142,9 @@
       await service.initialize(mmConfig);
       isInitialized.value = true;
       error.value = null;
-<<<<<<< HEAD
       logger.info('Real-time chat initialized (LiveMultimedia backend)');
     } catch (err) {
       const errorMessage = err instanceof Error ? err.message : 'Failed to initialize';
-=======
-      logger.info("Real-time chat initialized (LiveMultimedia backend)");
-    } catch (_err) {
-      const errorMessage =
-        err instanceof Error ? err.message : "Failed to initialize";
->>>>>>> db031f9c
       error.value = errorMessage;
       logger.error('Failed to initialize real-time chat:', err);
       throw err;
@@ -217,16 +194,9 @@
       isSessionActive.value = true;
       startDurationTimer();
       error.value = null;
-<<<<<<< HEAD
       logger.info('Session started:', session.id);
     } catch (err) {
       const errorMessage = err instanceof Error ? err.message : 'Failed to start session';
-=======
-      logger.info("Session started:", session.id);
-    } catch (_err) {
-      const errorMessage =
-        err instanceof Error ? err.message : "Failed to start session";
->>>>>>> db031f9c
       error.value = errorMessage;
       logger.error('Failed to start session:', err);
       throw err;
@@ -255,16 +225,9 @@
         clearInterval(durationTimer);
         durationTimer = null;
       }
-<<<<<<< HEAD
       logger.info('Session stopped');
     } catch (err) {
       const errorMessage = err instanceof Error ? err.message : 'Failed to stop session';
-=======
-      logger.info("Session stopped");
-    } catch (_err) {
-      const errorMessage =
-        err instanceof Error ? err.message : "Failed to stop session";
->>>>>>> db031f9c
       error.value = errorMessage;
       logger.error('Failed to stop session:', err);
     } finally {
@@ -293,14 +256,8 @@
       const res = await service.sendMessage(text.trim());
       // assistant response is added via callback; ensure stats update if needed
       sessionStats.lastActivity = res.timestamp;
-<<<<<<< HEAD
     } catch (err) {
       const errorMessage = err instanceof Error ? err.message : 'Failed to send message';
-=======
-    } catch (_err) {
-      const errorMessage =
-        err instanceof Error ? err.message : "Failed to send message";
->>>>>>> db031f9c
       error.value = errorMessage;
       logger.error('Failed to send message:', err);
     } finally {
