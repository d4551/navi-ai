--- conflicted
+++ resolved
@@ -40,7 +40,6 @@
   // Update methods
   const updatePersonalInfo = async (_data) => {
     try {
-<<<<<<< HEAD
       const ok = store.updatePersonalInfo(data)
       if (!ok) throw new Error('Validation failed')
       logger.info('Personal info updated successfully')
@@ -48,21 +47,11 @@
     } catch (error) {
       logger.error('Failed to update personal info:', error)
       return { success: false, error: error.message }
-=======
-      const ok = store.updatePersonalInfo(_data);
-      if (!ok) throw new Error("Validation failed");
-      logger.info("Personal info updated successfully");
-      return { success: true };
-    } catch (_error) {
-      logger.error("Failed to update personal info:", error);
-      return { success: false, error: error.message };
->>>>>>> db031f9c
     }
   }
 
   const updateExperience = async (experiences) => {
     try {
-<<<<<<< HEAD
       const ok = store.updateProfessionalExperience(experiences)
       if (!ok) throw new Error('Validation failed')
       logger.info('Professional experience updated successfully')
@@ -70,21 +59,11 @@
     } catch (error) {
       logger.error('Failed to update experience:', error)
       return { success: false, error: error.message }
-=======
-      const ok = store.updateProfessionalExperience(experiences);
-      if (!ok) throw new Error("Validation failed");
-      logger.info("Professional experience updated successfully");
-      return { success: true };
-    } catch (_error) {
-      logger.error("Failed to update experience:", error);
-      return { success: false, error: error.message };
->>>>>>> db031f9c
     }
   }
 
   const updateEducation = async (educationData) => {
     try {
-<<<<<<< HEAD
       const ok = store.updateEducation(educationData)
       if (!ok) throw new Error('Validation failed')
       logger.info('Education updated successfully')
@@ -92,21 +71,11 @@
     } catch (error) {
       logger.error('Failed to update education:', error)
       return { success: false, error: error.message }
-=======
-      const ok = store.updateEducation(educationData);
-      if (!ok) throw new Error("Validation failed");
-      logger.info("Education updated successfully");
-      return { success: true };
-    } catch (_error) {
-      logger.error("Failed to update education:", error);
-      return { success: false, error: error.message };
->>>>>>> db031f9c
     }
   }
 
   const updateSkills = async (skillsData) => {
     try {
-<<<<<<< HEAD
       const ok = store.updateSkills(skillsData)
       if (!ok) throw new Error('Validation failed')
       logger.info('Skills updated successfully')
@@ -114,21 +83,11 @@
     } catch (error) {
       logger.error('Failed to update skills:', error)
       return { success: false, error: error.message }
-=======
-      const ok = store.updateSkills(skillsData);
-      if (!ok) throw new Error("Validation failed");
-      logger.info("Skills updated successfully");
-      return { success: true };
-    } catch (_error) {
-      logger.error("Failed to update skills:", error);
-      return { success: false, error: error.message };
->>>>>>> db031f9c
     }
   }
 
   const updateGamingExperience = async (gamingData) => {
     try {
-<<<<<<< HEAD
       const ok = store.updateGamingExperience(gamingData)
       if (!ok) throw new Error('Validation failed')
       logger.info('Gaming experience updated successfully')
@@ -136,21 +95,11 @@
     } catch (error) {
       logger.error('Failed to update gaming experience:', error)
       return { success: false, error: error.message }
-=======
-      const ok = store.updateGamingExperience(gamingData);
-      if (!ok) throw new Error("Validation failed");
-      logger.info("Gaming experience updated successfully");
-      return { success: true };
-    } catch (_error) {
-      logger.error("Failed to update gaming experience:", error);
-      return { success: false, error: error.message };
->>>>>>> db031f9c
     }
   }
 
   const updateCareerGoals = async (goalsData) => {
     try {
-<<<<<<< HEAD
       const ok = store.updateCareerGoals(goalsData)
       if (!ok) throw new Error('Validation failed')
       logger.info('Career goals updated successfully')
@@ -158,21 +107,11 @@
     } catch (error) {
       logger.error('Failed to update career goals:', error)
       return { success: false, error: error.message }
-=======
-      const ok = store.updateCareerGoals(goalsData);
-      if (!ok) throw new Error("Validation failed");
-      logger.info("Career goals updated successfully");
-      return { success: true };
-    } catch (_error) {
-      logger.error("Failed to update career goals:", error);
-      return { success: false, error: error.message };
->>>>>>> db031f9c
     }
   }
 
   const updatePortfolio = async (portfolioData) => {
     try {
-<<<<<<< HEAD
       const ok = store.updatePortfolioItems(portfolioData)
       if (!ok) throw new Error('Validation failed')
       logger.info('Portfolio updated successfully')
@@ -180,15 +119,6 @@
     } catch (error) {
       logger.error('Failed to update portfolio:', error)
       return { success: false, error: error.message }
-=======
-      const ok = store.updatePortfolioItems(portfolioData);
-      if (!ok) throw new Error("Validation failed");
-      logger.info("Portfolio updated successfully");
-      return { success: true };
-    } catch (_error) {
-      logger.error("Failed to update portfolio:", error);
-      return { success: false, error: error.message };
->>>>>>> db031f9c
     }
   }
 
@@ -202,17 +132,10 @@
         if (!ok) throw new Error('Validation failed')
         return { success: true, message: `Profile imported from ${source}` }
       }
-<<<<<<< HEAD
       return { success: false, error: result.error }
     } catch (error) {
       logger.error('Failed to import profile:', error)
       return { success: false, error: error.message }
-=======
-      return { success: false, error: result.error };
-    } catch (_error) {
-      logger.error("Failed to import profile:", error);
-      return { success: false, error: error.message };
->>>>>>> db031f9c
     }
   }
 
@@ -222,24 +145,12 @@
       if (!currentProfile) {
         return { success: false, error: 'No profile data to export' }
       }
-<<<<<<< HEAD
       
       const result = await userProfileService.exportProfile(currentProfile, format)
       return result
     } catch (error) {
       logger.error('Failed to export profile:', error)
       return { success: false, error: error.message }
-=======
-
-      const result = await userProfileService.exportProfile(
-        currentProfile,
-        format,
-      );
-      return result;
-    } catch (_error) {
-      logger.error("Failed to export profile:", error);
-      return { success: false, error: error.message };
->>>>>>> db031f9c
     }
   }
 
@@ -247,36 +158,20 @@
   const syncProfile = async () => {
     try {
       // Best-effort: persist latest state and reload preferences
-<<<<<<< HEAD
       await store.saveToStorage?.()
       return { success: true }
     } catch (error) {
       logger.error('Failed to sync profile:', error)
       return { success: false, error: error.message }
-=======
-      await store.saveToStorage?.();
-      return { success: true };
-    } catch (_error) {
-      logger.error("Failed to sync profile:", error);
-      return { success: false, error: error.message };
->>>>>>> db031f9c
     }
   }
 
   // Profile context extraction for specific use cases
-<<<<<<< HEAD
   const getProfileForContext = (context) => {
     const currentProfile = profile.value
     if (!currentProfile) return null
     return userProfileService.extractForContext(currentProfile, context)
   }
-=======
-  const getProfileForContext = (_context) => {
-    const currentProfile = profile.value;
-    if (!currentProfile) return null;
-    return userProfileService.extractForContext(currentProfile, context);
-  };
->>>>>>> db031f9c
 
   // Batch updates with validation
   const updateProfileSection = async (section, data) => {
@@ -295,13 +190,8 @@
       return { success: false, error: `Unknown profile section: ${section}` }
     }
 
-<<<<<<< HEAD
     return await updateMethod(data)
   }
-=======
-    return await updateMethod(_data);
-  };
->>>>>>> db031f9c
 
   // Profile completeness calculation
   const calculateCompleteness = () => {
@@ -319,15 +209,9 @@
         if (completeness !== newProfile.meta?.profileCompleteness) {
           try {
             // Pinia: mutate state directly or via an action
-<<<<<<< HEAD
             store.user.meta.profileCompleteness = completeness
           } catch (e) {
             logger.warn('Failed to update profile completeness in store', e)
-=======
-            store.user.meta.profileCompleteness = completeness;
-          } catch (_e) {
-            logger.warn("Failed to update profile completeness in store", e);
->>>>>>> db031f9c
           }
         }
       }
