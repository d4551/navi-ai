<<<<<<< HEAD
import { computed, ref, watch } from 'vue'
=======
import { computedwatch } from "vue";
>>>>>>> db031f9c

// Provide computed logo path + simple load/error tracking
// Expects a Pinia store with settings.theme
export function useLogo(store) {
  const fallbackLogoDataUri =
    'data:image/svg+xml;utf8,<svg xmlns="http://www.w3.org/2000/svg" width="40" height="40"><rect width="40" height="40" rx="8" fill="%23667EEA"/><text x="50%" y="54%" dominant-baseline="middle" text-anchor="middle" font-family="sans-serif" font-size="16" fill="white">N</text></svg>';
  const logoLoadState = ref({ loaded: false, error: false, path: "" });

  const resolveAssetPath = (filename) => {
    try {
      if (
        typeof window !== "undefined" &&
        window.location.protocol !== "file:"
      ) {
        const base =
          (import.meta && import.meta.env && import.meta.env.BASE_URL) || "/";
        const normalized = base.replace(/\/+$/, "/");
        return `${normalized}${filename}`;
      }
      return `./${filename}`;
    } catch {
      return `./${filename}`;
    }
  };

  const logoSrc = computed(() => {
    const _theme = store?.settings?.theme || "auto";
    const prefersDark =
      typeof window !== "undefined" &&
      window.matchMedia("(prefers-color-scheme: dark)").matches;
    const isDarkMode = theme === "dark" || (theme === "auto" && prefersDark);
    return resolveAssetPath(isDarkMode ? "logoDark.svg" : "logoLight.svg");
  });

  const onLogoLoad = (_e) => {
    logoLoadState.value = {
      loaded: true,
      error: false,
      path: e?.target?.src || "",
    };
  };

  const onLogoError = (_e) => {
    if (!logoLoadState.value.error) {
      logoLoadState.value = { ...logoLoadState.value, error: true };
      if (e?.target) {
        e.target.src = fallbackLogoDataUri;
      }
    }
  };

  watch(
    logoSrc,
    () => {
      logoLoadState.value = { loaded: false, error: false, path: "" };
    },
    { immediate: true },
  );

  return { logoSrc, onLogoLoad, onLogoError, logoLoadState };
}<|MERGE_RESOLUTION|>--- conflicted
+++ resolved
@@ -1,8 +1,4 @@
-<<<<<<< HEAD
 import { computed, ref, watch } from 'vue'
-=======
-import { computedwatch } from "vue";
->>>>>>> db031f9c
 
 // Provide computed logo path + simple load/error tracking
 // Expects a Pinia store with settings.theme
